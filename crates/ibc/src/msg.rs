use borsh::{BorshDeserialize, BorshSerialize};
use data_encoding::HEXUPPER;
use ibc::apps::nft_transfer::types::msgs::transfer::MsgTransfer as IbcMsgNftTransfer;
use ibc::apps::nft_transfer::types::packet::PacketData as NftPacketData;
use ibc::apps::nft_transfer::types::PORT_ID_STR as NFT_PORT_ID_STR;
use ibc::apps::transfer::types::msgs::transfer::MsgTransfer as IbcMsgTransfer;
use ibc::apps::transfer::types::packet::PacketData;
use ibc::apps::transfer::types::PORT_ID_STR as FT_PORT_ID_STR;
use ibc::core::channel::types::msgs::PacketMsg;
use ibc::core::channel::types::packet::Packet;
use ibc::core::handler::types::msgs::MsgEnvelope;
use ibc::core::host::types::identifiers::PortId;
use ibc::primitives::proto::Protobuf;
<<<<<<< HEAD
use namada_token::Transfer;
=======
use masp_primitives::transaction::Transaction as MaspTransaction;
use namada_core::borsh::BorshSerializeExt;
use namada_token::ShieldingTransfer;
>>>>>>> 7212f7e1

/// The different variants of an Ibc message
#[derive(Debug, Clone)]
pub enum IbcMessage {
    /// Ibc Envelop
    Envelope(MsgEnvelope),
    /// Ibc transaprent transfer
    Transfer(MsgTransfer),
    /// NFT transfer
    NftTransfer(MsgNftTransfer),
}

/// IBC transfer message with `Transfer`
#[derive(Debug, Clone)]
pub struct MsgTransfer {
    /// IBC transfer message
    pub message: IbcMsgTransfer,
    /// Shieleded transfer for MASP transaction
    pub transfer: Option<Transfer>,
}

impl BorshSerialize for MsgTransfer {
    fn serialize<W: std::io::Write>(
        &self,
        writer: &mut W,
    ) -> std::io::Result<()> {
        let encoded_msg = self.message.clone().encode_vec();
        let members = (encoded_msg, self.transfer.clone());
        BorshSerialize::serialize(&members, writer)
    }
}

impl BorshDeserialize for MsgTransfer {
    fn deserialize_reader<R: std::io::Read>(
        reader: &mut R,
    ) -> std::io::Result<Self> {
        use std::io::{Error, ErrorKind};
        let (msg, transfer): (Vec<u8>, Option<Transfer>) =
            BorshDeserialize::deserialize_reader(reader)?;
        let message = IbcMsgTransfer::decode_vec(&msg)
            .map_err(|err| Error::new(ErrorKind::InvalidData, err))?;
        Ok(Self { message, transfer })
    }
}

/// IBC NFT transfer message with `Transfer`
#[derive(Debug, Clone)]
pub struct MsgNftTransfer {
    /// IBC NFT transfer message
    pub message: IbcMsgNftTransfer,
    /// Shieleded transfer for MASP transaction
    pub transfer: Option<Transfer>,
}

impl BorshSerialize for MsgNftTransfer {
    fn serialize<W: std::io::Write>(
        &self,
        writer: &mut W,
    ) -> std::io::Result<()> {
        let encoded_msg = self.message.clone().encode_vec();
        let members = (encoded_msg, self.transfer.clone());
        BorshSerialize::serialize(&members, writer)
    }
}

impl BorshDeserialize for MsgNftTransfer {
    fn deserialize_reader<R: std::io::Read>(
        reader: &mut R,
    ) -> std::io::Result<Self> {
        use std::io::{Error, ErrorKind};
        let (msg, transfer): (Vec<u8>, Option<Transfer>) =
            BorshDeserialize::deserialize_reader(reader)?;
        let message = IbcMsgNftTransfer::decode_vec(&msg)
            .map_err(|err| Error::new(ErrorKind::InvalidData, err))?;
        Ok(Self { message, transfer })
    }
}

<<<<<<< HEAD
/// IBC receiving packet message with `Transfer`
#[derive(Debug, Clone)]
pub struct MsgRecvPacket {
    /// IBC receiving packet message
    pub message: IbcMsgRecvPacket,
    /// Shieleded transfer for MASP transaction
    pub transfer: Option<Transfer>,
=======
/// Shielding data in IBC packet memo
#[derive(Debug, Clone, BorshDeserialize, BorshSerialize)]
pub struct IbcShieldingData {
    /// MASP transaction for receiving the token
    pub shielding: Option<MaspTransaction>,
    /// MASP transaction for refunding the token
    pub refund: Option<MaspTransaction>,
>>>>>>> 7212f7e1
}

impl From<IbcShieldingData> for String {
    fn from(data: IbcShieldingData) -> Self {
        HEXUPPER.encode(&data.serialize_to_vec())
    }
}

<<<<<<< HEAD
impl BorshDeserialize for MsgRecvPacket {
    fn deserialize_reader<R: std::io::Read>(
        reader: &mut R,
    ) -> std::io::Result<Self> {
        use std::io::{Error, ErrorKind};
        let (msg, transfer): (Vec<u8>, Option<Transfer>) =
            BorshDeserialize::deserialize_reader(reader)?;
        let message = IbcMsgRecvPacket::decode_vec(&msg)
            .map_err(|err| Error::new(ErrorKind::InvalidData, err))?;
        Ok(Self { message, transfer })
    }
}

/// IBC acknowledgement message with `Transfer` for refunding to a shielded
/// address
#[derive(Debug, Clone)]
pub struct MsgAcknowledgement {
    /// IBC acknowledgement message
    pub message: IbcMsgAcknowledgement,
    /// Shieleded transfer for MASP transaction
    pub transfer: Option<Transfer>,
}

impl BorshSerialize for MsgAcknowledgement {
    fn serialize<W: std::io::Write>(
        &self,
        writer: &mut W,
    ) -> std::io::Result<()> {
        let encoded_msg = self.message.clone().encode_vec();
        let members = (encoded_msg, self.transfer.clone());
        BorshSerialize::serialize(&members, writer)
    }
}

impl BorshDeserialize for MsgAcknowledgement {
    fn deserialize_reader<R: std::io::Read>(
        reader: &mut R,
    ) -> std::io::Result<Self> {
        use std::io::{Error, ErrorKind};
        let (msg, transfer): (Vec<u8>, Option<Transfer>) =
            BorshDeserialize::deserialize_reader(reader)?;
        let message = IbcMsgAcknowledgement::decode_vec(&msg)
            .map_err(|err| Error::new(ErrorKind::InvalidData, err))?;
        Ok(Self { message, transfer })
    }
}

/// IBC timeout packet message with `Transfer` for refunding to a shielded
/// address
#[derive(Debug, Clone)]
pub struct MsgTimeout {
    /// IBC timeout message
    pub message: IbcMsgTimeout,
    /// Shieleded transfer for MASP transaction
    pub transfer: Option<Transfer>,
}

impl BorshSerialize for MsgTimeout {
    fn serialize<W: std::io::Write>(
        &self,
        writer: &mut W,
    ) -> std::io::Result<()> {
        let encoded_msg = self.message.clone().encode_vec();
        let members = (encoded_msg, self.transfer.clone());
        BorshSerialize::serialize(&members, writer)
    }
}

impl BorshDeserialize for MsgTimeout {
    fn deserialize_reader<R: std::io::Read>(
        reader: &mut R,
    ) -> std::io::Result<Self> {
        use std::io::{Error, ErrorKind};
        let (msg, transfer): (Vec<u8>, Option<Transfer>) =
            BorshDeserialize::deserialize_reader(reader)?;
        let message = IbcMsgTimeout::decode_vec(&msg)
            .map_err(|err| Error::new(ErrorKind::InvalidData, err))?;
        Ok(Self { message, transfer })
    }
=======
/// Extract MASP transaction from IBC envelope
pub fn extract_masp_tx_from_envelope(
    envelope: &MsgEnvelope,
) -> Option<MaspTransaction> {
    match envelope {
        MsgEnvelope::Packet(packet_msg) => match packet_msg {
            PacketMsg::Recv(msg) => {
                extract_masp_tx_from_packet(&msg.packet, false)
            }
            PacketMsg::Ack(msg) => {
                extract_masp_tx_from_packet(&msg.packet, true)
            }
            PacketMsg::Timeout(msg) => {
                extract_masp_tx_from_packet(&msg.packet, true)
            }
            _ => None,
        },
        _ => None,
    }
}

/// Decode IBC shielding data from the memo string
pub fn decode_masp_tx_from_memo(
    memo: impl AsRef<str>,
) -> Option<IbcShieldingData> {
    let bytes = HEXUPPER.decode(memo.as_ref().as_bytes()).ok()?;
    IbcShieldingData::try_from_slice(&bytes).ok()
}

/// Extract MASP transaction from IBC packet memo
pub fn extract_masp_tx_from_packet(
    packet: &Packet,
    is_sender: bool,
) -> Option<MaspTransaction> {
    let port_id = if is_sender {
        &packet.port_id_on_a
    } else {
        &packet.port_id_on_b
    };
    let memo = extract_memo_from_packet(packet, port_id)?;
    let shielding_data = decode_masp_tx_from_memo(memo)?;
    if is_sender {
        shielding_data.refund
    } else {
        shielding_data.shielding
    }
}

fn extract_memo_from_packet(
    packet: &Packet,
    port_id: &PortId,
) -> Option<String> {
    match port_id.as_str() {
        FT_PORT_ID_STR => {
            let packet_data =
                serde_json::from_slice::<PacketData>(&packet.data).ok()?;
            if packet_data.memo.as_ref().is_empty() {
                None
            } else {
                Some(packet_data.memo.as_ref().to_string())
            }
        }
        NFT_PORT_ID_STR => {
            let packet_data =
                serde_json::from_slice::<NftPacketData>(&packet.data).ok()?;
            Some(packet_data.memo?.as_ref().to_string())
        }
        _ => {
            tracing::warn!(
                "Memo couldn't be extracted from the unsupported IBC packet \
                 data for Port ID {port_id}"
            );
            None
        }
    }
}

/// Get IBC memo string from MASP transaction for receiving
pub fn convert_masp_tx_to_ibc_memo(transaction: &MaspTransaction) -> String {
    let shielding_data = IbcShieldingData {
        shielding: Some(transaction.clone()),
        refund: None,
    };
    shielding_data.into()
>>>>>>> 7212f7e1
}<|MERGE_RESOLUTION|>--- conflicted
+++ resolved
@@ -11,13 +11,9 @@
 use ibc::core::handler::types::msgs::MsgEnvelope;
 use ibc::core::host::types::identifiers::PortId;
 use ibc::primitives::proto::Protobuf;
-<<<<<<< HEAD
-use namada_token::Transfer;
-=======
 use masp_primitives::transaction::Transaction as MaspTransaction;
 use namada_core::borsh::BorshSerializeExt;
-use namada_token::ShieldingTransfer;
->>>>>>> 7212f7e1
+use namada_token::Transfer;
 
 /// The different variants of an Ibc message
 #[derive(Debug, Clone)]
@@ -96,15 +92,6 @@
     }
 }
 
-<<<<<<< HEAD
-/// IBC receiving packet message with `Transfer`
-#[derive(Debug, Clone)]
-pub struct MsgRecvPacket {
-    /// IBC receiving packet message
-    pub message: IbcMsgRecvPacket,
-    /// Shieleded transfer for MASP transaction
-    pub transfer: Option<Transfer>,
-=======
 /// Shielding data in IBC packet memo
 #[derive(Debug, Clone, BorshDeserialize, BorshSerialize)]
 pub struct IbcShieldingData {
@@ -112,7 +99,6 @@
     pub shielding: Option<MaspTransaction>,
     /// MASP transaction for refunding the token
     pub refund: Option<MaspTransaction>,
->>>>>>> 7212f7e1
 }
 
 impl From<IbcShieldingData> for String {
@@ -121,87 +107,6 @@
     }
 }
 
-<<<<<<< HEAD
-impl BorshDeserialize for MsgRecvPacket {
-    fn deserialize_reader<R: std::io::Read>(
-        reader: &mut R,
-    ) -> std::io::Result<Self> {
-        use std::io::{Error, ErrorKind};
-        let (msg, transfer): (Vec<u8>, Option<Transfer>) =
-            BorshDeserialize::deserialize_reader(reader)?;
-        let message = IbcMsgRecvPacket::decode_vec(&msg)
-            .map_err(|err| Error::new(ErrorKind::InvalidData, err))?;
-        Ok(Self { message, transfer })
-    }
-}
-
-/// IBC acknowledgement message with `Transfer` for refunding to a shielded
-/// address
-#[derive(Debug, Clone)]
-pub struct MsgAcknowledgement {
-    /// IBC acknowledgement message
-    pub message: IbcMsgAcknowledgement,
-    /// Shieleded transfer for MASP transaction
-    pub transfer: Option<Transfer>,
-}
-
-impl BorshSerialize for MsgAcknowledgement {
-    fn serialize<W: std::io::Write>(
-        &self,
-        writer: &mut W,
-    ) -> std::io::Result<()> {
-        let encoded_msg = self.message.clone().encode_vec();
-        let members = (encoded_msg, self.transfer.clone());
-        BorshSerialize::serialize(&members, writer)
-    }
-}
-
-impl BorshDeserialize for MsgAcknowledgement {
-    fn deserialize_reader<R: std::io::Read>(
-        reader: &mut R,
-    ) -> std::io::Result<Self> {
-        use std::io::{Error, ErrorKind};
-        let (msg, transfer): (Vec<u8>, Option<Transfer>) =
-            BorshDeserialize::deserialize_reader(reader)?;
-        let message = IbcMsgAcknowledgement::decode_vec(&msg)
-            .map_err(|err| Error::new(ErrorKind::InvalidData, err))?;
-        Ok(Self { message, transfer })
-    }
-}
-
-/// IBC timeout packet message with `Transfer` for refunding to a shielded
-/// address
-#[derive(Debug, Clone)]
-pub struct MsgTimeout {
-    /// IBC timeout message
-    pub message: IbcMsgTimeout,
-    /// Shieleded transfer for MASP transaction
-    pub transfer: Option<Transfer>,
-}
-
-impl BorshSerialize for MsgTimeout {
-    fn serialize<W: std::io::Write>(
-        &self,
-        writer: &mut W,
-    ) -> std::io::Result<()> {
-        let encoded_msg = self.message.clone().encode_vec();
-        let members = (encoded_msg, self.transfer.clone());
-        BorshSerialize::serialize(&members, writer)
-    }
-}
-
-impl BorshDeserialize for MsgTimeout {
-    fn deserialize_reader<R: std::io::Read>(
-        reader: &mut R,
-    ) -> std::io::Result<Self> {
-        use std::io::{Error, ErrorKind};
-        let (msg, transfer): (Vec<u8>, Option<Transfer>) =
-            BorshDeserialize::deserialize_reader(reader)?;
-        let message = IbcMsgTimeout::decode_vec(&msg)
-            .map_err(|err| Error::new(ErrorKind::InvalidData, err))?;
-        Ok(Self { message, transfer })
-    }
-=======
 /// Extract MASP transaction from IBC envelope
 pub fn extract_masp_tx_from_envelope(
     envelope: &MsgEnvelope,
@@ -286,5 +191,4 @@
         refund: None,
     };
     shielding_data.into()
->>>>>>> 7212f7e1
 }