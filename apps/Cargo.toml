--- conflicted
+++ resolved
@@ -134,20 +134,11 @@
 tracing-subscriber = {version = "0.3.7", features = ["env-filter", "json"]}
 websocket = "0.26.2"
 winapi = "0.3.9"
-<<<<<<< HEAD
 #libmasp = { git = "https://github.com/anoma/masp", branch = "murisi/masp-incentive" }
-masp_primitives = { git = "https://github.com/anoma/masp", rev = "ea4fcc68d9412b94042c1c2f0ea0212394e1be37", features = ["transparent-inputs"] }
-masp_proofs = { git = "https://github.com/anoma/masp", rev = "ea4fcc68d9412b94042c1c2f0ea0212394e1be37", features = ["bundled-prover", "download-params"] }
+masp_primitives = { git = "https://github.com/anoma/masp", rev = "64caae74dc71dd20e6e7fbf3d87770bffe5c4789", features = ["transparent-inputs"] }
+masp_proofs = { git = "https://github.com/anoma/masp", rev = "64caae74dc71dd20e6e7fbf3d87770bffe5c4789", features = ["bundled-prover", "download-params"] }
 bimap = {version = "0.6.2", features = ["serde"]}
-=======
-# branch = "murisi/namada-integration"
-masp_primitives = { git = "https://github.com/anoma/masp", rev = "cfea8c95d3f73077ca3e25380fd27e5b46e828fd", features = ["transparent-inputs"] }
-masp_proofs = { git = "https://github.com/anoma/masp", rev = "cfea8c95d3f73077ca3e25380fd27e5b46e828fd", features = ["bundled-prover", "download-params"] }
-bimap = {version = "0.6.2", features = ["serde"]}
-rust_decimal = "=1.26.1"
-rust_decimal_macros = "=1.26.1"
 zeroize = "1.5.5"
->>>>>>> a5bad396
 
 [dev-dependencies]
 namada = {path = "../shared", default-features = false, features = ["testing", "wasm-runtime"]}
