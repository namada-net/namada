--- conflicted
+++ resolved
@@ -2,15 +2,11 @@
 use std::collections::HashMap;
 use std::hash::Hash;
 
-<<<<<<< HEAD
-use namada::ledger::pos::PosParams;
+use namada::ledger::parameters::Parameters;
+use namada::ledger::pos::{into_tm_voting_power, PosParams};
 use namada::ledger::storage::traits::StorageHasher;
 use namada::ledger::storage::{DBIter, DB};
 use namada::ledger::{ibc, pos};
-=======
-use namada::ledger::parameters::Parameters;
-use namada::ledger::pos::into_tm_voting_power;
->>>>>>> 7ed315a9
 use namada::types::key::*;
 use namada::types::time::{DateTimeUtc, TimeZone, Utc};
 use namada::types::token;
@@ -229,7 +225,7 @@
     ) {
         // Initialize genesis implicit
         for genesis::ImplicitAccount { public_key } in accounts {
-            let address: address::Address = (&public_key).into();
+            let address: Address = (&public_key).into();
             let pk_storage_key = pk_key(&address);
             self.storage
                 .write(&pk_storage_key, public_key.try_to_vec().unwrap())
@@ -393,17 +389,10 @@
                 sum: Some(key_to_tendermint(&consensus_key).unwrap()),
             };
             abci_validator.pub_key = Some(pub_key);
-<<<<<<< HEAD
-            let power: u64 = validator.pos_data.voting_power(pos_params).into();
-            abci_validator.power = power
-                .try_into()
-                .expect("unexpected validator's voting power");
-=======
             abci_validator.power = into_tm_voting_power(
-                genesis.pos_params.tm_votes_per_token,
+                pos_params.tm_votes_per_token,
                 validator.pos_data.tokens,
             );
->>>>>>> 7ed315a9
             response.validators.push(abci_validator);
         }
         response
