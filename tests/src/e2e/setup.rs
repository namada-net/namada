--- conflicted
+++ resolved
@@ -676,15 +676,7 @@
     let bin_name = match bin {
         Bin::Node => "namadan",
         Bin::Client => "namadac",
-        Bin::Wallet => "namadaw",
-<<<<<<< HEAD
-    };
-    // Allow to run in debug
-    let run_debug = match env::var(ENV_VAR_DEBUG) {
-        Ok(val) => val.to_ascii_lowercase() != "false",
-        _ => false,
-=======
->>>>>>> 8f5e5412
+        Bin::Wallet => "namadaw"
     };
     
     let mut run_cmd = generate_bin_command(
