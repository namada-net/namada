//! Implementation of the ['VerifyHeader`], [`ProcessProposal`],
//! and [`RevertProposal`] ABCI++ methods for the Shell

use data_encoding::HEXUPPER;
use namada::core::hints;
use namada::core::ledger::storage::WlStorage;
use namada::ledger::storage::TempWlStorage;
use namada::proof_of_stake::pos_queries::PosQueries;
use namada::types::internal::TxInQueue;

use super::*;
use crate::facade::tendermint_proto::abci::response_process_proposal::ProposalStatus;
use crate::facade::tendermint_proto::abci::RequestProcessProposal;
use crate::node::ledger::shell::block_space_alloc::{
    threshold, AllocFailure, TxBin,
};
use crate::node::ledger::shims::abcipp_shim_types::shim::response::ProcessProposal;
use crate::node::ledger::shims::abcipp_shim_types::shim::TxBytes;

/// Validation metadata, to keep track of used resources or
/// transaction numbers, in a block proposal.
#[derive(Default)]
pub struct ValidationMeta {
    /// Space utilized by encrypted txs.
    pub encrypted_txs_bin: TxBin,
    /// Space utilized by all txs.
    pub txs_bin: TxBin,
    /// Check if the decrypted tx queue has any elements
    /// left.
    ///
    /// This field will only evaluate to true if a block
    /// proposer didn't include all decrypted txs in a block.
    pub decrypted_queue_has_remaining_txs: bool,
    /// Check if a block has decrypted txs.
    pub has_decrypted_txs: bool,
}

impl<D, H> From<&WlStorage<D, H>> for ValidationMeta
where
    D: 'static + DB + for<'iter> DBIter<'iter>,
    H: 'static + StorageHasher,
{
    fn from(storage: &WlStorage<D, H>) -> Self {
        let max_proposal_bytes =
            storage.pos_queries().get_max_proposal_bytes().get();
        let encrypted_txs_bin =
            TxBin::init_over_ratio(max_proposal_bytes, threshold::ONE_THIRD);
        let txs_bin = TxBin::init(max_proposal_bytes);
        Self {
            decrypted_queue_has_remaining_txs: false,
            has_decrypted_txs: false,
            encrypted_txs_bin,
            txs_bin,
        }
    }
}

impl<D, H> Shell<D, H>
where
    D: DB + for<'iter> DBIter<'iter> + Sync + 'static,
    H: StorageHasher + Sync + 'static,
{
    /// INVARIANT: This method must be stateless.
    pub fn verify_header(
        &self,
        _req: shim::request::VerifyHeader,
    ) -> shim::response::VerifyHeader {
        Default::default()
    }

    /// Check all the txs in a block.
    /// We reject the entire block when:
    ///    - decrypted txs violate the committed order
    ///    - more decrypted txs than expected
    ///    - checks on wrapper tx fail
    ///
    /// We cannot reject the block for failed checks on the decrypted txs since
    /// their order has already been committed in storage, so we simply discard
    /// the single invalid inner tx
    pub fn process_proposal(
        &self,
        req: RequestProcessProposal,
    ) -> ProcessProposal {
        let (tx_results, metadata) =
            self.process_txs(&req.txs, self.get_block_timestamp(req.time));

        // Erroneous transactions were detected when processing
        // the leader's proposal. We allow txs that do not
        // deserialize properly, that have invalid signatures
        // and that have invalid wasm code to reach FinalizeBlock.
        let invalid_txs = tx_results.iter().any(|res| {
            let error = ErrorCodes::from_u32(res.code).expect(
                "All error codes returned from process_single_tx are valid",
            );
            !error.is_recoverable()
        });
        if invalid_txs {
            tracing::warn!(
                proposer = ?HEXUPPER.encode(&req.proposer_address),
                height = req.height,
                hash = ?HEXUPPER.encode(&req.hash),
                "Found invalid transactions, proposed block will be rejected"
            );
        }

        let has_remaining_decrypted_txs =
            metadata.decrypted_queue_has_remaining_txs;
        if has_remaining_decrypted_txs {
            tracing::warn!(
                proposer = ?HEXUPPER.encode(&req.proposer_address),
                height = req.height,
                hash = ?HEXUPPER.encode(&req.hash),
                "Not all decrypted txs from the previous height were included in
                 the proposal, the block will be rejected"
            );
        }

        let will_reject_proposal = invalid_txs || has_remaining_decrypted_txs;

        let status = if will_reject_proposal {
            ProposalStatus::Reject
        } else {
            ProposalStatus::Accept
        };

        ProcessProposal {
            status: status as i32,
            tx_results,
        }
    }

    /// Check all the given txs.
    pub fn process_txs(
        &self,
        txs: &[TxBytes],
        block_time: DateTimeUtc,
    ) -> (Vec<TxResult>, ValidationMeta) {
        let mut tx_queue_iter = self.wl_storage.storage.tx_queue.iter();
        let mut temp_wl_storage = TempWlStorage::new(&self.wl_storage.storage);
        let mut metadata = ValidationMeta::from(&self.wl_storage);
        let tx_results = txs
            .iter()
            .map(|tx_bytes| {
                let result = self.process_single_tx(
                    tx_bytes,
                    &mut tx_queue_iter,
                    &mut metadata,
                    &mut temp_wl_storage,
                    block_time,
                );
                let error_code = ErrorCodes::from_u32(result.code).unwrap();
                if let ErrorCodes::Ok = error_code {
                    temp_wl_storage.write_log.commit_tx();
                } else {
                    tracing::info!(
                        "Process proposal rejected an invalid tx. Error code: \
                         {:?}, info: {}",
                        error_code,
                        result.info
                    );
                    temp_wl_storage.write_log.drop_tx();
                }
                result
            })
            .collect();
        metadata.decrypted_queue_has_remaining_txs =
            !self.wl_storage.storage.tx_queue.is_empty()
                && tx_queue_iter.next().is_some();
        (tx_results, metadata)
    }

    /// Checks if the Tx can be deserialized from bytes. Checks the fees and
    /// signatures of the fee payer for a transaction if it is a wrapper tx.
    ///
    /// Checks validity of a decrypted tx or that a tx marked un-decryptable
    /// is in fact so. Also checks that decrypted txs were submitted in
    /// correct order.
    ///
    /// Error codes:
    ///   0: Ok
    ///   1: Invalid tx
    ///   2: Tx is invalidly signed
    ///   3: Wasm runtime error
    ///   4: Invalid order of decrypted txs
    ///   5. More decrypted txs than expected
    ///   6. A transaction could not be decrypted
    ///   7. Not enough block space was available for some tx
    ///   8: Replay attack  
    ///
    /// INVARIANT: Any changes applied in this method must be reverted if the
    /// proposal is rejected (unless we can simply overwrite them in the
    /// next block).
    pub(crate) fn process_single_tx<'a>(
        &self,
        tx_bytes: &[u8],
        tx_queue_iter: &mut impl Iterator<Item = &'a TxInQueue>,
        metadata: &mut ValidationMeta,
        temp_wl_storage: &mut TempWlStorage<D, H>,
        block_time: DateTimeUtc,
    ) -> TxResult {
        // try to allocate space for this tx
        if let Err(e) = metadata.txs_bin.try_dump(tx_bytes) {
            return TxResult {
                code: ErrorCodes::AllocationError.into(),
                info: match e {
                    AllocFailure::Rejected { .. } => {
                        "No more space left in the block"
                    }
                    AllocFailure::OverflowsBin { .. } => {
                        "The given tx is larger than the max configured \
                         proposal size"
                    }
                }
                .into(),
            };
        }

        let maybe_tx = Tx::try_from(tx_bytes).map_or_else(
            |err| {
                tracing::debug!(
                    ?err,
                    "Couldn't deserialize transaction received during \
                     PrepareProposal"
                );
                Err(TxResult {
                    code: ErrorCodes::InvalidTx.into(),
                    info: "The submitted transaction was not deserializable"
                        .into(),
                })
            },
            |tx| {
                let tx_chain_id = tx.header.chain_id.clone();
                let tx_expiration = tx.header.expiration;
                if let Err(err) = tx.validate_header() {
                    // This occurs if the wrapper / protocol tx signature is
                    // invalid
                    return Err(TxResult {
                        code: ErrorCodes::InvalidSig.into(),
                        info: err.to_string(),
                    });
                }
                Ok((tx_chain_id, tx_expiration, tx))
            },
        );
        let (tx_chain_id, tx_expiration, tx) = match maybe_tx {
            Ok(tx) => tx,
            Err(tx_result) => return tx_result,
        };

        // TODO: This should not be hardcoded
        let privkey = <EllipticCurve as PairingEngine>::G2Affine::prime_subgroup_generator();

        if let Err(err) = tx.validate_header() {
            return TxResult {
                code: ErrorCodes::InvalidSig.into(),
                info: err.to_string(),
            };
        }
        match tx.header().tx_type {
            // If it is a raw transaction, we do no further validation
            TxType::Raw => TxResult {
                code: ErrorCodes::InvalidTx.into(),
                info: "Transaction rejected: Non-encrypted transactions are \
                       not supported"
                    .into(),
            },
            TxType::Protocol(_) => {
                // Tx chain id
                if tx_chain_id != self.chain_id {
                    return TxResult {
                        code: ErrorCodes::InvalidChainId.into(),
                        info: format!(
                            "Tx carries a wrong chain id: expected {}, found \
                             {}",
                            self.chain_id, tx_chain_id
                        ),
                    };
                }

                // Tx expiration
                if let Some(exp) = tx_expiration {
                    if block_time > exp {
                        return TxResult {
                            code: ErrorCodes::ExpiredTx.into(),
                            info: format!(
                                "Tx expired at {:#?}, block time: {:#?}",
                                exp, block_time
                            ),
                        };
                    }
                }
                TxResult {
                    code: ErrorCodes::InvalidTx.into(),
                    info: "Protocol transactions are a fun new feature that \
                           is coming soon to a blockchain near you. Patience."
                        .into(),
                }
            }
            TxType::Decrypted(tx_header) => {
                metadata.has_decrypted_txs = true;
                match tx_queue_iter.next() {
                    Some(wrapper) => {
                        let mut inner_tx = tx;
                        inner_tx.update_header(TxType::Raw);
                        if wrapper
                            .tx
                            .clone()
                            .update_header(TxType::Raw)
                            .header_hash()
                            != inner_tx.header_hash()
                        {
                            TxResult {
                                code: ErrorCodes::InvalidOrder.into(),
                                info: "Process proposal rejected a decrypted \
                                       transaction that violated the tx order \
                                       determined in the previous block"
                                    .into(),
                            }
                        } else if verify_decrypted_correctly(
                            &tx_header,
                            wrapper.tx.clone(),
                            privkey,
                        ) {
                            // Tx chain id
                            if wrapper.tx.header.chain_id != self.chain_id {
                                return TxResult {
                                    code: ErrorCodes::InvalidDecryptedChainId
                                        .into(),
                                    info: format!(
                                        "Decrypted tx carries a wrong chain \
                                         id: expected {}, found {}",
                                        self.chain_id,
                                        wrapper.tx.header.chain_id
                                    ),
                                };
                            }

                            // Tx expiration
                            if let Some(exp) = wrapper.tx.header.expiration {
                                if block_time > exp {
                                    return TxResult {
                                        code: ErrorCodes::ExpiredDecryptedTx
                                            .into(),
                                        info: format!(
                                            "Decrypted tx expired at {:#?}, \
                                             block time: {:#?}",
                                            exp, block_time
                                        ),
                                    };
                                }
                            }
                            TxResult {
                                code: ErrorCodes::Ok.into(),
                                info: "Process Proposal accepted this \
                                       transaction"
                                    .into(),
                            }
                        } else {
                            // Wrong inner tx commitment
                            TxResult {
                                code: ErrorCodes::InvalidTx.into(),
                                info: "The encrypted payload of tx was \
                                       incorrectly marked as un-decryptable"
                                    .into(),
                            }
                        }
                    }
                    None => TxResult {
                        code: ErrorCodes::ExtraTxs.into(),
                        info: "Received more decrypted txs than expected"
                            .into(),
                    },
                }
            }
            TxType::Wrapper(wrapper) => {
                // decrypted txs shouldn't show up before wrapper txs
                if metadata.has_decrypted_txs {
                    return TxResult {
                        code: ErrorCodes::InvalidTx.into(),
                        info: "Decrypted txs should not be proposed before \
                               wrapper txs"
                            .into(),
                    };
                }
                // try to allocate space for this encrypted tx
                if let Err(e) = metadata.encrypted_txs_bin.try_dump(tx_bytes) {
                    return TxResult {
                        code: ErrorCodes::AllocationError.into(),
                        info: match e {
                            AllocFailure::Rejected { .. } => {
                                "No more space left in the block for wrapper \
                                 txs"
                            }
                            AllocFailure::OverflowsBin { .. } => {
                                "The given wrapper tx is larger than 1/3 of \
                                 the available block space"
                            }
                        }
                        .into(),
                    };
                }
                if hints::unlikely(self.encrypted_txs_not_allowed()) {
                    return TxResult {
                        code: ErrorCodes::AllocationError.into(),
                        info: "Wrapper txs not allowed at the current block \
                               height"
                            .into(),
                    };
                }

                // ChainId check
                if tx_chain_id != self.chain_id {
                    return TxResult {
                        code: ErrorCodes::InvalidChainId.into(),
                        info: format!(
                            "Tx carries a wrong chain id: expected {}, found \
                             {}",
                            self.chain_id, tx_chain_id
                        ),
                    };
                }

                // Tx expiration
                if let Some(exp) = tx_expiration {
                    if block_time > exp {
                        return TxResult {
                            code: ErrorCodes::ExpiredTx.into(),
                            info: format!(
                                "Tx expired at {:#?}, block time: {:#?}",
                                exp, block_time
                            ),
                        };
                    }
                }

                // validate the ciphertext via Ferveo
                if !tx.validate_ciphertext() {
                    TxResult {
                        code: ErrorCodes::InvalidTx.into(),
                        info: format!(
                            "The ciphertext of the wrapped tx {} is invalid",
                            hash_tx(tx_bytes)
                        ),
                    }
                } else {
                    // Replay protection checks
                    if let Err(e) = self.replay_protection_checks(
                        &tx,
                        tx_bytes,
                        temp_wl_storage,
                    ) {
                        return TxResult {
                            code: ErrorCodes::ReplayTx.into(),
                            info: e.to_string(),
                        };
                    }

                    // If the public key corresponds to the MASP sentinel
                    // transaction key, then the fee payer is effectively
                    // the MASP, otherwise derive
                    // they payer from public key.
                    let fee_payer = if wrapper.pk != masp_tx_key().ref_to() {
                        wrapper.fee_payer()
                    } else {
                        masp()
                    };
                    // check that the fee payer has sufficient balance
                    let balance =
                        self.get_balance(&wrapper.fee.token, &fee_payer);

                    // In testnets, tx is allowed to skip fees if it
                    // includes a valid PoW
                    #[cfg(not(feature = "mainnet"))]
                    let has_valid_pow = self.has_valid_pow_solution(&wrapper);
                    #[cfg(feature = "mainnet")]
                    let has_valid_pow = false;

                    if has_valid_pow || self.get_wrapper_tx_fees() <= balance {
                        TxResult {
                            code: ErrorCodes::Ok.into(),
                            info: "Process proposal accepted this transaction"
                                .into(),
                        }
                    } else {
                        TxResult {
                            code: ErrorCodes::InvalidTx.into(),
                            info: "The address given does not have sufficient \
                                   balance to pay fee"
                                .into(),
                        }
                    }
                }
            }
        }
    }

    pub fn revert_proposal(
        &mut self,
        _req: shim::request::RevertProposal,
    ) -> shim::response::RevertProposal {
        Default::default()
    }

    /// Checks if it is not possible to include encrypted txs at the current
    /// block height.
    fn encrypted_txs_not_allowed(&self) -> bool {
        let pos_queries = self.wl_storage.pos_queries();
        let is_2nd_height_off = pos_queries.is_deciding_offset_within_epoch(1);
        let is_3rd_height_off = pos_queries.is_deciding_offset_within_epoch(2);
        is_2nd_height_off || is_3rd_height_off
    }
}

/// We test the failure cases of [`process_proposal`]. The happy flows
/// are covered by the e2e tests.
#[cfg(test)]
mod test_process_proposal {
    use namada::ledger::parameters::storage::get_wrapper_tx_fees_key;
    use namada::proto::{Code, Data, Section, Signature};
    use namada::types::hash::Hash;
    use namada::types::key::*;
    use namada::types::storage::Epoch;
    use namada::types::token::Amount;
    use namada::types::transaction::protocol::{ProtocolTx, ProtocolTxType};
    use namada::types::transaction::{Fee, WrapperTx, MIN_FEE};

    use super::*;
    use crate::node::ledger::shell::test_utils::{
        self, gen_keypair, ProcessProposal, TestError,
    };

    /// Test that if a wrapper tx is not signed, the block is rejected
    /// by [`process_proposal`].
    #[test]
    fn test_unsigned_wrapper_rejected() {
        let (mut shell, _) = test_utils::setup(1);
        let keypair = gen_keypair();
        let mut outer_tx = Tx::new(TxType::Wrapper(Box::new(WrapperTx::new(
            Fee {
                amount: 0.into(),
                token: shell.wl_storage.storage.native_token.clone(),
            },
            &keypair,
            Epoch(0),
            0.into(),
            #[cfg(not(feature = "mainnet"))]
            None,
        ))));
        outer_tx.header.chain_id = shell.chain_id.clone();
        outer_tx.set_code(Code::new("wasm_code".as_bytes().to_owned()));
        outer_tx.set_data(Data::new("transaction data".as_bytes().to_owned()));
        outer_tx.encrypt(&Default::default());
        let tx = outer_tx.to_bytes();
        #[allow(clippy::redundant_clone)]
        let request = ProcessProposal {
            txs: vec![tx.clone()],
        };

        match shell.process_proposal(request) {
            Ok(_) => panic!("Test failed"),
            Err(TestError::RejectProposal(response)) => {
                assert_eq!(
                    response[0].result.code,
                    u32::from(ErrorCodes::InvalidSig)
                );
                assert_eq!(
                    response[0].result.info,
                    String::from(
                        "WrapperTx signature verification failed: Transaction \
                         doesn't have any data with a signature."
                    )
                );
            }
        }
    }

    /// Test that a block including a wrapper tx with invalid signature is
    /// rejected
    #[test]
    fn test_wrapper_bad_signature_rejected() {
        let (mut shell, _) = test_utils::setup(1);
        let keypair = gen_keypair();
        let mut outer_tx = Tx::new(TxType::Wrapper(Box::new(WrapperTx::new(
            Fee {
                amount: 100.into(),
                token: shell.wl_storage.storage.native_token.clone(),
            },
            &keypair,
            Epoch(0),
            0.into(),
            #[cfg(not(feature = "mainnet"))]
            None,
        ))));
        outer_tx.header.chain_id = shell.chain_id.clone();
        outer_tx.set_code(Code::new("wasm_code".as_bytes().to_owned()));
        outer_tx.set_data(Data::new("transaction data".as_bytes().to_owned()));
        outer_tx.add_section(Section::Signature(Signature::new(
            &outer_tx.header_hash(),
            &keypair,
        )));
        outer_tx.encrypt(&Default::default());
        let mut new_tx = outer_tx.clone();
        if let TxType::Wrapper(wrapper) = &mut new_tx.header.tx_type {
            // we mount a malleability attack to try and remove the fee
            wrapper.fee.amount = 0.into();
        } else {
            panic!("Test failed")
        };
        let request = ProcessProposal {
            txs: vec![new_tx.to_bytes()],
        };

        match shell.process_proposal(request) {
            Ok(_) => panic!("Test failed"),
            Err(TestError::RejectProposal(response)) => {
                let expected_error = "WrapperTx signature verification \
                                      failed: Transaction doesn't have any \
                                      data with a signature.";
                assert_eq!(
                    response[0].result.code,
                    u32::from(ErrorCodes::InvalidSig)
                );
                assert!(
                    response[0].result.info.contains(expected_error),
                    "Result info {} doesn't contain the expected error {}",
                    response[0].result.info,
                    expected_error
                );
            }
        }
    }

    /// Test that if the account submitting the tx is not known and the fee is
    /// non-zero, [`process_proposal`] rejects that block
    #[test]
    fn test_wrapper_unknown_address() {
        let (mut shell, _) = test_utils::setup(1);
        shell
            .wl_storage
            .write_log
            .write(
                &get_wrapper_tx_fees_key(),
                token::Amount::whole(MIN_FEE).try_to_vec().unwrap(),
            )
            .unwrap();
        let keypair = gen_keypair();
        let mut outer_tx = Tx::new(TxType::Wrapper(Box::new(WrapperTx::new(
            Fee {
                amount: 1.into(),
                token: shell.wl_storage.storage.native_token.clone(),
            },
            &keypair,
            Epoch(0),
            0.into(),
            #[cfg(not(feature = "mainnet"))]
            None,
        ))));
        outer_tx.header.chain_id = shell.chain_id.clone();
        outer_tx.set_code(Code::new("wasm_code".as_bytes().to_owned()));
        outer_tx.set_data(Data::new("transaction data".as_bytes().to_owned()));
        outer_tx.add_section(Section::Signature(Signature::new(
            &outer_tx.header_hash(),
            &keypair,
        )));
        outer_tx.encrypt(&Default::default());

        let request = ProcessProposal {
            txs: vec![outer_tx.to_bytes()],
        };

        match shell.process_proposal(request) {
            Ok(_) => panic!("Test failed"),
            Err(TestError::RejectProposal(response)) => {
                assert_eq!(
                    response[0].result.code,
                    u32::from(ErrorCodes::InvalidTx)
                );
                assert_eq!(
                    response[0].result.info,
                    "The address given does not have sufficient balance to \
                     pay fee"
                        .to_string(),
                );
            }
        }
    }

    /// Test that if the account submitting the tx does
    /// not have sufficient balance to pay the fee,
    /// [`process_proposal`] rejects the entire block
    #[test]
    fn test_wrapper_insufficient_balance_address() {
        let (mut shell, _) = test_utils::setup(1);
        let keypair = crate::wallet::defaults::daewon_keypair();
        // reduce address balance to match the 100 token fee
        let balance_key = token::balance_key(
            &shell.wl_storage.storage.native_token,
            &Address::from(&keypair.ref_to()),
        );
        shell
            .wl_storage
            .write_log
            .write(&balance_key, Amount::whole(99).try_to_vec().unwrap())
            .unwrap();
        shell
            .wl_storage
            .write_log
            .write(
                &get_wrapper_tx_fees_key(),
                token::Amount::whole(MIN_FEE).try_to_vec().unwrap(),
            )
            .unwrap();

        let mut outer_tx = Tx::new(TxType::Wrapper(Box::new(WrapperTx::new(
            Fee {
                amount: Amount::whole(1_000_100),
                token: shell.wl_storage.storage.native_token.clone(),
            },
            &keypair,
            Epoch(0),
            0.into(),
            #[cfg(not(feature = "mainnet"))]
            None,
        ))));
        outer_tx.header.chain_id = shell.chain_id.clone();
        outer_tx.set_code(Code::new("wasm_code".as_bytes().to_owned()));
        outer_tx.set_data(Data::new("transaction data".as_bytes().to_owned()));
        outer_tx.add_section(Section::Signature(Signature::new(
            &outer_tx.header_hash(),
            &keypair,
        )));
        outer_tx.encrypt(&Default::default());

        let request = ProcessProposal {
            txs: vec![outer_tx.to_bytes()],
        };

        match shell.process_proposal(request) {
            Ok(_) => panic!("Test failed"),
            Err(TestError::RejectProposal(response)) => {
                assert_eq!(
                    response[0].result.code,
                    u32::from(ErrorCodes::InvalidTx)
                );
                assert_eq!(
                    response[0].result.info,
                    String::from(
                        "The address given does not have sufficient balance \
                         to pay fee"
                    )
                );
            }
        }
    }

    /// Test that if the expected order of decrypted txs is
    /// validated, [`process_proposal`] rejects it
    #[test]
    fn test_decrypted_txs_out_of_order() {
        let (mut shell, _) = test_utils::setup(1);
        let keypair = gen_keypair();
        let mut txs = vec![];
        for i in 0..3 {
            let mut outer_tx =
                Tx::new(TxType::Wrapper(Box::new(WrapperTx::new(
                    Fee {
                        amount: i.into(),
                        token: shell.wl_storage.storage.native_token.clone(),
                    },
                    &keypair,
                    Epoch(0),
                    0.into(),
                    #[cfg(not(feature = "mainnet"))]
                    None,
                ))));
            outer_tx.header.chain_id = shell.chain_id.clone();
            outer_tx.set_code(Code::new("wasm_code".as_bytes().to_owned()));
            outer_tx.set_data(Data::new(
                format!("transaction data: {}", i).as_bytes().to_owned(),
            ));
            outer_tx.encrypt(&Default::default());
            shell.enqueue_tx(outer_tx.clone());

            outer_tx.update_header(TxType::Decrypted(DecryptedTx::Decrypted {
                #[cfg(not(feature = "mainnet"))]
                has_valid_pow: false,
            }));
            txs.push(outer_tx);
        }
        let response = {
            let request = ProcessProposal {
                txs: vec![
                    txs[0].to_bytes(),
                    txs[2].to_bytes(),
                    txs[1].to_bytes(),
                ],
            };
            if let Err(TestError::RejectProposal(mut resp)) =
                shell.process_proposal(request)
            {
                assert_eq!(resp.len(), 3);
                resp.remove(1)
            } else {
                panic!("Test failed")
            }
        };
        assert_eq!(response.result.code, u32::from(ErrorCodes::InvalidOrder));
        assert_eq!(
            response.result.info,
            String::from(
                "Process proposal rejected a decrypted transaction that \
                 violated the tx order determined in the previous block"
            ),
        );
    }

    /// Test that a block containing a tx incorrectly labelled as undecryptable
    /// is rejected by [`process_proposal`]
    #[test]
    fn test_incorrectly_labelled_as_undecryptable() {
        let (mut shell, _) = test_utils::setup(1);
        let keypair = gen_keypair();

        let mut tx = Tx::new(TxType::Wrapper(Box::new(WrapperTx::new(
            Fee {
                amount: 0.into(),
                token: shell.wl_storage.storage.native_token.clone(),
            },
            &keypair,
            Epoch(0),
            0.into(),
            #[cfg(not(feature = "mainnet"))]
            None,
        ))));
        tx.header.chain_id = shell.chain_id.clone();
        tx.set_code(Code::new("wasm_code".as_bytes().to_owned()));
        tx.set_data(Data::new("transaction data".as_bytes().to_owned()));
        tx.encrypt(&Default::default());
        shell.enqueue_tx(tx.clone());

        tx.header.tx_type = TxType::Decrypted(DecryptedTx::Undecryptable);
        let request = ProcessProposal {
            txs: vec![tx.to_bytes()],
        };

        match shell.process_proposal(request) {
            Ok(_) => panic!("Test failed"),
            Err(TestError::RejectProposal(response)) => {
                assert_eq!(
                    response[0].result.code,
                    u32::from(ErrorCodes::InvalidTx)
                );
                assert_eq!(
                    response[0].result.info,
                    String::from(
                        "The encrypted payload of tx was incorrectly marked \
                         as un-decryptable"
                    ),
                );
            }
        }
    }

    /// Test that a wrapper tx whose inner_tx does not have
    /// the same hash as the wrappers tx_hash field is marked
    /// undecryptable but still accepted
    #[test]
    fn test_invalid_hash_commitment() {
        let (mut shell, _) = test_utils::setup(1);
        let keypair = crate::wallet::defaults::daewon_keypair();

        let mut tx = Tx::new(TxType::Wrapper(Box::new(WrapperTx::new(
            Fee {
                amount: 0.into(),
                token: shell.wl_storage.storage.native_token.clone(),
            },
            &keypair,
            Epoch(0),
            0.into(),
            #[cfg(not(feature = "mainnet"))]
            None,
        ))));
        tx.header.chain_id = shell.chain_id.clone();
        tx.set_code(Code::new("wasm_code".as_bytes().to_owned()));
        tx.set_data(Data::new("transaction data".as_bytes().to_owned()));
        tx.set_code_sechash(Hash([0u8; 32]));
        tx.set_data_sechash(Hash([0u8; 32]));
        tx.encrypt(&Default::default());

        shell.enqueue_tx(tx.clone());

        tx.header.tx_type = TxType::Decrypted(DecryptedTx::Undecryptable);
        let request = ProcessProposal {
            txs: vec![tx.to_bytes()],
        };
        let response = if let [resp] = shell
            .process_proposal(request)
            .expect("Test failed")
            .as_slice()
        {
            resp.clone()
        } else {
            panic!("Test failed")
        };
        assert_eq!(response.result.code, u32::from(ErrorCodes::Ok));
    }

    /// Test that if a wrapper tx contains garbage bytes
    /// as its encrypted inner tx, it is correctly
    /// marked undecryptable and the errors handled correctly
    #[test]
    fn test_undecryptable() {
        let (mut shell, _) = test_utils::setup(1);
        let keypair = crate::wallet::defaults::daewon_keypair();
        // not valid tx bytes
        let wrapper = WrapperTx {
            fee: Fee {
                amount: 0.into(),
                token: shell.wl_storage.storage.native_token.clone(),
            },
            pk: keypair.ref_to(),
            epoch: Epoch(0),
            gas_limit: 0.into(),
            #[cfg(not(feature = "mainnet"))]
            pow_solution: None,
        };

        let tx = Tx::new(TxType::Wrapper(Box::new(wrapper)));
        let mut decrypted = tx.clone();
        decrypted.update_header(TxType::Decrypted(DecryptedTx::Undecryptable));

        shell.enqueue_tx(tx);

        let request = ProcessProposal {
            txs: vec![decrypted.to_bytes()],
        };
        let response = if let [resp] = shell
            .process_proposal(request)
            .expect("Test failed")
            .as_slice()
        {
            resp.clone()
        } else {
            panic!("Test failed")
        };
        assert_eq!(response.result.code, u32::from(ErrorCodes::Ok));
    }

    /// Test that if more decrypted txs are submitted to
    /// [`process_proposal`] than expected, they are rejected
    #[test]
    fn test_too_many_decrypted_txs() {
        let (mut shell, _) = test_utils::setup(1);
        let mut tx = Tx::new(TxType::Decrypted(DecryptedTx::Decrypted {
            #[cfg(not(feature = "mainnet"))]
            has_valid_pow: false,
        }));
        tx.header.chain_id = shell.chain_id.clone();
        tx.set_code(Code::new("wasm_code".as_bytes().to_owned()));
        tx.set_data(Data::new("transaction data".as_bytes().to_owned()));

        let request = ProcessProposal {
            txs: vec![tx.to_bytes()],
        };
        let response = if let Err(TestError::RejectProposal(resp)) =
            shell.process_proposal(request)
        {
            if let [resp] = resp.as_slice() {
                resp.clone()
            } else {
                panic!("Test failed")
            }
        } else {
            panic!("Test failed")
        };
        assert_eq!(response.result.code, u32::from(ErrorCodes::ExtraTxs));
        assert_eq!(
            response.result.info,
            String::from("Received more decrypted txs than expected"),
        );
    }

    /// Process Proposal should reject a block containing a RawTx, but not panic
    #[test]
    fn test_raw_tx_rejected() {
        let (mut shell, _) = test_utils::setup(1);

        let mut tx = Tx::new(TxType::Raw);
        tx.header.chain_id = shell.chain_id.clone();
        tx.set_code(Code::new("wasm_code".as_bytes().to_owned()));
        tx.set_data(Data::new("transaction data".as_bytes().to_owned()));

        let request = ProcessProposal {
            txs: vec![tx.to_bytes()],
        };

        match shell.process_proposal(request) {
            Ok(_) => panic!("Test failes"),
            Err(TestError::RejectProposal(response)) => {
                assert_eq!(
                    response[0].result.code,
                    u32::from(ErrorCodes::InvalidTx)
                );
                assert_eq!(
                    response[0].result.info,
                    String::from(
                        "Transaction rejected: Non-encrypted transactions are \
                         not supported"
                    ),
                );
            }
        }
    }

    /// Test that if the unsigned wrapper tx hash is known (replay attack), the
    /// block is rejected
    #[test]
    fn test_wrapper_tx_hash() {
        let (mut shell, _) = test_utils::setup(1);

        let keypair = crate::wallet::defaults::daewon_keypair();

        let mut wrapper = Tx::new(TxType::Wrapper(Box::new(WrapperTx::new(
            Fee {
                amount: 0.into(),
                token: shell.wl_storage.storage.native_token.clone(),
            },
            &keypair,
            Epoch(0),
            0.into(),
            #[cfg(not(feature = "mainnet"))]
            None,
        ))));
        wrapper.header.chain_id = shell.chain_id.clone();
        wrapper.set_data(Data::new("transaction data".as_bytes().to_owned()));
        wrapper.set_code(Code::new("wasm_code".as_bytes().to_owned()));
        wrapper.add_section(Section::Signature(Signature::new(
            &wrapper.header_hash(),
            &keypair,
        )));
        wrapper.encrypt(&Default::default());

        // Write wrapper hash to storage
        let wrapper_unsigned_hash = wrapper.header_hash();
        let hash_key =
            replay_protection::get_tx_hash_key(&wrapper_unsigned_hash);
        shell
            .wl_storage
            .storage
            .write(&hash_key, vec![])
            .expect("Test failed");

        // Run validation
        let request = ProcessProposal {
            txs: vec![wrapper.to_bytes()],
        };

        match shell.process_proposal(request) {
            Ok(_) => panic!("Test failed"),
            Err(TestError::RejectProposal(response)) => {
                assert_eq!(
                    response[0].result.code,
                    u32::from(ErrorCodes::ReplayTx)
                );
                assert_eq!(
                    response[0].result.info,
                    format!(
                        "Transaction replay attempt: Wrapper transaction hash \
                         {} already in storage",
                        wrapper_unsigned_hash
                    )
                );
            }
        }
    }

    /// Test that a block containing two identical wrapper txs is rejected
    #[test]
    fn test_wrapper_tx_hash_same_block() {
        let (mut shell, _) = test_utils::setup(1);

        let keypair = crate::wallet::defaults::daewon_keypair();

        // Add unshielded balance for fee payment
        let balance_key = token::balance_key(
            &shell.wl_storage.storage.native_token,
            &Address::from(&keypair.ref_to()),
        );
        shell
            .wl_storage
            .storage
            .write(&balance_key, Amount::whole(1000).try_to_vec().unwrap())
            .unwrap();

        let mut wrapper = Tx::new(TxType::Wrapper(Box::new(WrapperTx::new(
            Fee {
                amount: 0.into(),
                token: shell.wl_storage.storage.native_token.clone(),
            },
            &keypair,
            Epoch(0),
            0.into(),
            #[cfg(not(feature = "mainnet"))]
            None,
        ))));
        wrapper.header.chain_id = shell.chain_id.clone();
        wrapper.set_code(Code::new("wasm_code".as_bytes().to_owned()));
        wrapper.set_data(Data::new("transaction data".as_bytes().to_owned()));
        wrapper.add_section(Section::Signature(Signature::new(
            &wrapper.header_hash(),
            &keypair,
        )));
        wrapper.encrypt(&Default::default());

        // Run validation
        let request = ProcessProposal {
            txs: vec![wrapper.to_bytes(); 2],
        };
        match shell.process_proposal(request) {
            Ok(_) => panic!("Test failed"),
            Err(TestError::RejectProposal(response)) => {
                assert_eq!(response[0].result.code, u32::from(ErrorCodes::Ok));
                assert_eq!(
                    response[1].result.code,
                    u32::from(ErrorCodes::ReplayTx)
                );
                // The checks happens on the inner hash first, so the tx is
                // rejected because of this hash, not the
                // wrapper one
                assert_eq!(
                    response[1].result.info,
                    format!(
                        "Transaction replay attempt: Inner transaction hash \
                         {} already in storage",
                        wrapper
                            .clone()
                            .update_header(TxType::Raw)
                            .header_hash(),
                    )
                );
            }
        }
    }

    /// Test that if the unsigned inner tx hash is known (replay attack), the
    /// block is rejected
    #[test]
    fn test_inner_tx_hash() {
        let (mut shell, _) = test_utils::setup(1);

        let keypair = crate::wallet::defaults::daewon_keypair();

        let mut wrapper = Tx::new(TxType::Wrapper(Box::new(WrapperTx::new(
            Fee {
                amount: 0.into(),
                token: shell.wl_storage.storage.native_token.clone(),
            },
            &keypair,
            Epoch(0),
            0.into(),
            #[cfg(not(feature = "mainnet"))]
            None,
<<<<<<< HEAD
        ))));
        wrapper.header.chain_id = shell.chain_id.clone();
        wrapper.set_code(Code::new("wasm_code".as_bytes().to_owned()));
        wrapper.set_data(Data::new("transaction data".as_bytes().to_owned()));
        wrapper.add_section(Section::Signature(Signature::new(
            &wrapper.header_hash(),
            &keypair,
        )));
        wrapper.encrypt(&Default::default());
        let inner_unsigned_hash =
            wrapper.clone().update_header(TxType::Raw).header_hash();
=======
        );
        let inner_unsigned_hash = &wrapper.tx_hash;
        let signed = wrapper
            .sign(&keypair, shell.chain_id.clone(), None)
            .expect("Test failed");
>>>>>>> 8acf2b04

        // Write inner hash to storage
        let hash_key = replay_protection::get_tx_hash_key(inner_unsigned_hash);
        shell
            .wl_storage
            .storage
            .write(&hash_key, vec![])
            .expect("Test failed");

        // Run validation
        let request = ProcessProposal {
            txs: vec![wrapper.to_bytes()],
        };
        match shell.process_proposal(request) {
            Ok(_) => panic!("Test failed"),
            Err(TestError::RejectProposal(response)) => {
                assert_eq!(
                    response[0].result.code,
                    u32::from(ErrorCodes::ReplayTx)
                );
                assert_eq!(
                    response[0].result.info,
                    format!(
                        "Transaction replay attempt: Inner transaction hash \
                         {} already in storage",
                        inner_unsigned_hash
                    )
                );
            }
        }
    }

    /// Test that a block containing two identical inner transactions is
    /// rejected
    #[test]
    fn test_inner_tx_hash_same_block() {
        let (mut shell, _) = test_utils::setup(1);

        let keypair = crate::wallet::defaults::daewon_keypair();
        let keypair_2 = crate::wallet::defaults::daewon_keypair();

        // Add unshielded balance for fee payment
        let balance_key = token::balance_key(
            &shell.wl_storage.storage.native_token,
            &Address::from(&keypair.ref_to()),
        );
        shell
            .wl_storage
            .storage
            .write(&balance_key, Amount::whole(1000).try_to_vec().unwrap())
            .unwrap();

        // Add unshielded balance for fee payment
        let balance_key = token::balance_key(
            &shell.wl_storage.storage.native_token,
            &Address::from(&keypair_2.ref_to()),
        );
        shell
            .wl_storage
            .storage
            .write(&balance_key, Amount::whole(1000).try_to_vec().unwrap())
            .unwrap();

        let mut wrapper = Tx::new(TxType::Wrapper(Box::new(WrapperTx::new(
            Fee {
                amount: 0.into(),
                token: shell.wl_storage.storage.native_token.clone(),
            },
            &keypair,
            Epoch(0),
            0.into(),
            #[cfg(not(feature = "mainnet"))]
            None,
<<<<<<< HEAD
        ))));
        wrapper.header.chain_id = shell.chain_id.clone();
        wrapper.set_code(Code::new("wasm_code".as_bytes().to_owned()));
        wrapper.set_data(Data::new("transaction data".as_bytes().to_owned()));
        let mut new_wrapper = wrapper.clone();
        wrapper.add_section(Section::Signature(Signature::new(
            &wrapper.header_hash(),
            &keypair,
        )));
        wrapper.encrypt(&Default::default());
        let inner_unsigned_hash =
            wrapper.clone().update_header(TxType::Raw).header_hash();
=======
        );
        let inner_unsigned_hash = &wrapper.tx_hash;
        let signed = wrapper
            .sign(&keypair, shell.chain_id.clone(), None)
            .expect("Test failed");
>>>>>>> 8acf2b04

        new_wrapper.update_header(TxType::Wrapper(Box::new(WrapperTx::new(
            Fee {
                amount: 0.into(),
                token: shell.wl_storage.storage.native_token.clone(),
            },
            &keypair_2,
            Epoch(0),
            0.into(),
            #[cfg(not(feature = "mainnet"))]
            None,
        ))));
        new_wrapper.add_section(Section::Signature(Signature::new(
            &new_wrapper.header_hash(),
            &keypair,
        )));
        new_wrapper.encrypt(&Default::default());

        // Run validation
        let request = ProcessProposal {
            txs: vec![wrapper.to_bytes(), new_wrapper.to_bytes()],
        };
        match shell.process_proposal(request) {
            Ok(_) => panic!("Test failed"),
            Err(TestError::RejectProposal(response)) => {
                assert_eq!(response[0].result.code, u32::from(ErrorCodes::Ok));
                assert_eq!(
                    response[1].result.code,
                    u32::from(ErrorCodes::ReplayTx)
                );
                assert_eq!(
                    response[1].result.info,
                    format!(
                        "Transaction replay attempt: Inner transaction hash \
                         {} already in storage",
                        inner_unsigned_hash
                    )
                );
            }
        }
    }

    /// Test that a wrapper or protocol transaction with a mismatching chain id
    /// causes the entire block to be rejected
    #[test]
    fn test_wrong_chain_id() {
        let (mut shell, _) = test_utils::setup(1);
        let keypair = crate::wallet::defaults::daewon_keypair();

        let mut wrapper = Tx::new(TxType::Wrapper(Box::new(WrapperTx::new(
            Fee {
                amount: 0.into(),
                token: shell.wl_storage.storage.native_token.clone(),
            },
            &keypair,
            Epoch(0),
            0.into(),
            #[cfg(not(feature = "mainnet"))]
            None,
        ))));
        let wrong_chain_id = ChainId("Wrong chain id".to_string());
        wrapper.header.chain_id = wrong_chain_id.clone();
        wrapper.set_code(Code::new("wasm_code".as_bytes().to_owned()));
        wrapper.set_data(Data::new("transaction data".as_bytes().to_owned()));
        let mut protocol_tx = wrapper.clone();
        wrapper.add_section(Section::Signature(Signature::new(
            &wrapper.header_hash(),
            &keypair,
        )));
        wrapper.encrypt(&Default::default());

        protocol_tx.update_header(TxType::Protocol(Box::new(ProtocolTx {
            pk: keypair.ref_to(),
            tx: ProtocolTxType::EthereumStateUpdate,
        })));
        protocol_tx.add_section(Section::Signature(Signature::new(
            &protocol_tx.header_hash(),
            &keypair,
        )));

        // Run validation
        let request = ProcessProposal {
            txs: vec![wrapper.to_bytes(), protocol_tx.to_bytes()],
        };
        match shell.process_proposal(request) {
            Ok(_) => panic!("Test failed"),
            Err(TestError::RejectProposal(response)) => {
                for res in response {
                    assert_eq!(
                        res.result.code,
                        u32::from(ErrorCodes::InvalidChainId)
                    );
                    assert_eq!(
                        res.result.info,
                        format!(
                            "Tx carries a wrong chain id: expected {}, found \
                             {}",
                            shell.chain_id, wrong_chain_id
                        )
                    );
                }
            }
        }
    }

    /// Test that a decrypted transaction with a mismatching chain id gets
    /// rejected without rejecting the entire block
    #[test]
    fn test_decrypted_wrong_chain_id() {
        let (mut shell, _) = test_utils::setup(1);
        let keypair = crate::wallet::defaults::daewon_keypair();

        let wrong_chain_id = ChainId("Wrong chain id".to_string());
        let mut wrapper = Tx::new(TxType::Wrapper(Box::new(WrapperTx::new(
            Fee {
                amount: 0.into(),
                token: shell.wl_storage.storage.native_token.clone(),
            },
            &keypair,
            Epoch(0),
            0.into(),
            #[cfg(not(feature = "mainnet"))]
            None,
        ))));
        wrapper.header.chain_id = wrong_chain_id.clone();
        wrapper.set_code(Code::new("wasm_code".as_bytes().to_owned()));
        wrapper
            .set_data(Data::new("new transaction data".as_bytes().to_owned()));
        let mut decrypted = wrapper.clone();
        wrapper.encrypt(&Default::default());

        decrypted.update_header(TxType::Decrypted(DecryptedTx::Decrypted {
            has_valid_pow: false,
        }));
        decrypted.add_section(Section::Signature(Signature::new(
            &decrypted.header_hash(),
            &keypair,
        )));
        let wrapper_in_queue = TxInQueue {
            tx: wrapper,
            has_valid_pow: false,
        };
        shell.wl_storage.storage.tx_queue.push(wrapper_in_queue);

        // Run validation
        let request = ProcessProposal {
            txs: vec![decrypted.to_bytes()],
        };

        match shell.process_proposal(request) {
            Ok(response) => {
                assert_eq!(
                    response[0].result.code,
                    u32::from(ErrorCodes::InvalidDecryptedChainId)
                );
                assert_eq!(
                    response[0].result.info,
                    format!(
                        "Decrypted tx carries a wrong chain id: expected {}, \
                         found {}",
                        shell.chain_id, wrong_chain_id
                    )
                )
            }
            Err(_) => panic!("Test failed"),
        }
    }

    /// Test that an expired wrapper transaction causes a block rejection
    #[test]
    fn test_expired_wrapper() {
        let (mut shell, _) = test_utils::setup(1);
        let keypair = crate::wallet::defaults::daewon_keypair();

        let mut wrapper = Tx::new(TxType::Wrapper(Box::new(WrapperTx::new(
            Fee {
                amount: 0.into(),
                token: shell.wl_storage.storage.native_token.clone(),
            },
            &keypair,
            Epoch(0),
            0.into(),
            #[cfg(not(feature = "mainnet"))]
            None,
        ))));
        wrapper.header.chain_id = shell.chain_id.clone();
        wrapper.header.expiration = Some(DateTimeUtc::now());
        wrapper.set_code(Code::new("wasm_code".as_bytes().to_owned()));
        wrapper.set_data(Data::new("transaction data".as_bytes().to_owned()));
        wrapper.add_section(Section::Signature(Signature::new(
            &wrapper.header_hash(),
            &keypair,
        )));
        wrapper.encrypt(&Default::default());

        // Run validation
        let request = ProcessProposal {
            txs: vec![wrapper.to_bytes()],
        };
        match shell.process_proposal(request) {
            Ok(_) => panic!("Test failed"),
            Err(TestError::RejectProposal(response)) => {
                assert_eq!(
                    response[0].result.code,
                    u32::from(ErrorCodes::ExpiredTx)
                );
            }
        }
    }

    /// Test that an expired decrypted transaction is correctly marked as so
    /// without rejecting the entire block
    #[test]
    fn test_expired_decrypted() {
        let (mut shell, _) = test_utils::setup(1);
        let keypair = crate::wallet::defaults::daewon_keypair();

        let mut wrapper = Tx::new(TxType::Wrapper(Box::new(WrapperTx::new(
            Fee {
                amount: 0.into(),
                token: shell.wl_storage.storage.native_token.clone(),
            },
            &keypair,
            Epoch(0),
            0.into(),
            #[cfg(not(feature = "mainnet"))]
            None,
        ))));
        wrapper.header.chain_id = shell.chain_id.clone();
        wrapper.header.expiration = Some(DateTimeUtc::now());
        wrapper.set_code(Code::new("wasm_code".as_bytes().to_owned()));
        wrapper
            .set_data(Data::new("new transaction data".as_bytes().to_owned()));
        let mut decrypted = wrapper.clone();
        wrapper.encrypt(&Default::default());

        decrypted.update_header(TxType::Decrypted(DecryptedTx::Decrypted {
            has_valid_pow: false,
        }));
        decrypted.add_section(Section::Signature(Signature::new(
            &decrypted.header_hash(),
            &keypair,
        )));
        let wrapper_in_queue = TxInQueue {
            tx: wrapper,
            has_valid_pow: false,
        };
        shell.wl_storage.storage.tx_queue.push(wrapper_in_queue);

        // Run validation
        let request = ProcessProposal {
            txs: vec![decrypted.to_bytes()],
        };
        match shell.process_proposal(request) {
            Ok(response) => {
                assert_eq!(
                    response[0].result.code,
                    u32::from(ErrorCodes::ExpiredDecryptedTx)
                );
            }
            Err(_) => panic!("Test failed"),
        }
    }
}<|MERGE_RESOLUTION|>--- conflicted
+++ resolved
@@ -1160,7 +1160,6 @@
             0.into(),
             #[cfg(not(feature = "mainnet"))]
             None,
-<<<<<<< HEAD
         ))));
         wrapper.header.chain_id = shell.chain_id.clone();
         wrapper.set_code(Code::new("wasm_code".as_bytes().to_owned()));
@@ -1172,13 +1171,6 @@
         wrapper.encrypt(&Default::default());
         let inner_unsigned_hash =
             wrapper.clone().update_header(TxType::Raw).header_hash();
-=======
-        );
-        let inner_unsigned_hash = &wrapper.tx_hash;
-        let signed = wrapper
-            .sign(&keypair, shell.chain_id.clone(), None)
-            .expect("Test failed");
->>>>>>> 8acf2b04
 
         // Write inner hash to storage
         let hash_key = replay_protection::get_tx_hash_key(inner_unsigned_hash);
@@ -1252,7 +1244,6 @@
             0.into(),
             #[cfg(not(feature = "mainnet"))]
             None,
-<<<<<<< HEAD
         ))));
         wrapper.header.chain_id = shell.chain_id.clone();
         wrapper.set_code(Code::new("wasm_code".as_bytes().to_owned()));
@@ -1265,13 +1256,6 @@
         wrapper.encrypt(&Default::default());
         let inner_unsigned_hash =
             wrapper.clone().update_header(TxType::Raw).header_hash();
-=======
-        );
-        let inner_unsigned_hash = &wrapper.tx_hash;
-        let signed = wrapper
-            .sign(&keypair, shell.chain_id.clone(), None)
-            .expect("Test failed");
->>>>>>> 8acf2b04
 
         new_wrapper.update_header(TxType::Wrapper(Box::new(WrapperTx::new(
             Fee {
