--- conflicted
+++ resolved
@@ -253,7 +253,6 @@
         gas_meter,
     ) {
         Ok(accept) => {
-<<<<<<< HEAD
             if sentinel.is_invalid_signature() {
                 if accept {
                     // This is unexpected, if the signature is invalid the vp
@@ -267,9 +266,6 @@
                          the vp result to reject the transaction..."
                     );
                 }
-=======
-            if !accept && sentinel.is_invalid_signature() {
->>>>>>> b9e4b7a8
                 Err(Error::InvalidTxSignature)
             } else {
                 Ok(accept)
