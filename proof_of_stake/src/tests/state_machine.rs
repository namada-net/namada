//! Test PoS transitions with a state machine

use std::cmp;
use std::collections::{BTreeMap, BTreeSet, HashSet, VecDeque};

use itertools::Itertools;
use namada_core::ledger::storage::testing::TestWlStorage;
use namada_core::ledger::storage_api::collections::lazy_map::NestedSubKey;
use namada_core::ledger::storage_api::token::read_balance;
use namada_core::ledger::storage_api::{token, StorageRead};
use namada_core::types::address::{self, Address};
use namada_core::types::dec::Dec;
use namada_core::types::key;
use namada_core::types::key::common::PublicKey;
use namada_core::types::storage::Epoch;
use namada_core::types::token::Change;
use proptest::prelude::*;
use proptest::test_runner::Config;
<<<<<<< HEAD
=======
use proptest_state_machine::{
    prop_state_machine, ReferenceStateMachine, StateMachineTest,
};
use rust_decimal::Decimal;
use rust_decimal_macros::dec;
>>>>>>> 4b431cb6
// Use `RUST_LOG=info` (or another tracing level) and `--nocapture` to see
// `tracing` logs from tests
use test_log::test;

use super::arb_genesis_validators;
use crate::parameters::testing::{arb_pos_params, arb_rate};
use crate::parameters::PosParams;
use crate::types::{
    decimal_mult_amount, decimal_mult_i128, BondId, GenesisValidator,
    ReverseOrdTokenAmount, Slash, SlashType, SlashedAmount, ValidatorState,
    WeightedValidator,
};
use crate::{
    below_capacity_validator_set_handle, consensus_validator_set_handle,
    enqueued_slashes_handle, read_pos_params, validator_deltas_handle,
    validator_slashes_handle, validator_state_handle,
};

prop_state_machine! {
    #![proptest_config(Config {
        cases: 2,
        verbose: 1,
        .. Config::default()
    })]
    #[test]
    /// A `StateMachineTest` implemented on `PosState`
    fn pos_state_machine_test(sequential 200 => ConcretePosState);
}

/// Abstract representation of a state of PoS system
#[derive(Clone, Debug)]
struct AbstractPosState {
    /// Current epoch
    epoch: Epoch,
    /// Parameters
    params: PosParams,
    /// Genesis validators
    genesis_validators: Vec<GenesisValidator>,
    /// Bonds delta values. The outer key for Epoch is pipeline offset from
    /// epoch in which the bond is applied
    bonds: BTreeMap<BondId, BTreeMap<Epoch, token::Change>>,
    /// Total bonded tokens to a validator in each epoch. This is never
    /// decremented and used for slashing computations.
    total_bonded: BTreeMap<Address, BTreeMap<Epoch, token::Change>>,
    /// Validator stakes. These are NOT deltas.
    /// Pipelined.
    validator_stakes: BTreeMap<Epoch, BTreeMap<Address, token::Change>>,
    /// Consensus validator set. Pipelined.
    consensus_set: BTreeMap<Epoch, BTreeMap<token::Amount, VecDeque<Address>>>,
    /// Below-capacity validator set. Pipelined.
    below_capacity_set:
        BTreeMap<Epoch, BTreeMap<ReverseOrdTokenAmount, VecDeque<Address>>>,
    /// Validator states. Pipelined.
    validator_states: BTreeMap<Epoch, BTreeMap<Address, ValidatorState>>,
    /// Unbonded bonds. The outer key for Epoch is pipeline + unbonding offset
    /// from epoch in which the unbond is applied.
    unbonds: BTreeMap<Epoch, BTreeMap<BondId, token::Amount>>,
    /// Validator slashes post-processing
    validator_slashes: BTreeMap<Address, Vec<Slash>>,
    /// Enqueued slashes pre-processing
    enqueued_slashes: BTreeMap<Epoch, BTreeMap<Address, Vec<Slash>>>,
    /// The last epoch in which a validator committed an infraction
    validator_last_slash_epochs: BTreeMap<Address, Epoch>,
    /// Unbond records required for slashing.
    /// Inner `Epoch` is the epoch in which the unbond became active.
    /// Outer `Epoch` is the epoch in which the underlying bond became active.
    unbond_records:
        BTreeMap<Address, BTreeMap<Epoch, BTreeMap<Epoch, token::Amount>>>,
}

/// The PoS system under test
#[derive(Debug)]
struct ConcretePosState {
    /// Storage - contains all the PoS state
    s: TestWlStorage,
}

/// State machine transitions
#[allow(clippy::large_enum_variant)]
#[derive(Clone, Debug)]
enum Transition {
    NextEpoch,
    InitValidator {
        address: Address,
        consensus_key: PublicKey,
        eth_cold_key: PublicKey,
        eth_hot_key: PublicKey,
        commission_rate: Dec,
        max_commission_rate_change: Dec,
    },
    Bond {
        id: BondId,
        amount: token::Amount,
    },
    Unbond {
        id: BondId,
        amount: token::Amount,
    },
    Withdraw {
        id: BondId,
    },
    Misbehavior {
        address: Address,
        slash_type: SlashType,
        infraction_epoch: Epoch,
        height: u64,
    },
    UnjailValidator {
        address: Address,
    },
}

impl StateMachineTest for ConcretePosState {
    type Reference = AbstractPosState;
    type SystemUnderTest = Self;

    fn init_test(
        initial_state: &<Self::Reference as ReferenceStateMachine>::State,
    ) -> Self::SystemUnderTest {
        println!();
        println!("New test case");
        println!(
            "Genesis validators: {:#?}",
            initial_state
                .genesis_validators
                .iter()
                .map(|val| &val.address)
                .collect::<Vec<_>>()
        );
        let mut s = TestWlStorage::default();
        crate::init_genesis(
            &mut s,
            &initial_state.params,
            initial_state.genesis_validators.clone().into_iter(),
            initial_state.epoch,
        )
        .unwrap();
        Self { s }
    }

    fn apply(
        mut state: Self::SystemUnderTest,
        _ref_state: &<Self::Reference as ReferenceStateMachine>::State,
        transition: <Self::Reference as ReferenceStateMachine>::Transition,
    ) -> Self::SystemUnderTest {
        let params = crate::read_pos_params(&state.s).unwrap();
        let pos_balance = read_balance(
            &state.s,
            &state.s.storage.native_token,
            &crate::ADDRESS,
        )
        .unwrap();
        println!("PoS balance: {}", pos_balance);
        match transition {
            Transition::NextEpoch => {
                println!("\nCONCRETE Next epoch");
                super::advance_epoch(&mut state.s, &params);

                // Need to apply some slashing
                let current_epoch = state.s.storage.block.epoch;
                super::process_slashes(&mut state.s, current_epoch).unwrap();

                let params = read_pos_params(&state.s).unwrap();
                state.check_next_epoch_post_conditions(&params);
            }
            Transition::InitValidator {
                address,
                consensus_key,
                eth_cold_key,
                eth_hot_key,
                commission_rate,
                max_commission_rate_change,
            } => {
                println!("\nCONCRETE Init validator");
                let current_epoch = state.current_epoch();

                super::become_validator(super::BecomeValidator {
                    storage: &mut state.s,
                    params: &params,
                    address: &address,
                    consensus_key: &consensus_key,
                    eth_cold_key: &eth_cold_key,
                    eth_hot_key: &eth_hot_key,
                    current_epoch,
                    commission_rate,
                    max_commission_rate_change,
                })
                .unwrap();

                let params = read_pos_params(&state.s).unwrap();
                state.check_init_validator_post_conditions(
                    current_epoch,
                    &params,
                    &address,
                )
            }
            Transition::Bond { id, amount } => {
                println!("\nCONCRETE Bond");
                let current_epoch = state.current_epoch();
                let pipeline = current_epoch + params.pipeline_len;
                let validator_stake_before_bond_cur =
                    crate::read_validator_stake(
                        &state.s,
                        &params,
                        &id.validator,
                        current_epoch,
                    )
                    .unwrap()
                    .unwrap_or_default();
                let validator_stake_before_bond_pipeline =
                    crate::read_validator_stake(
                        &state.s,
                        &params,
                        &id.validator,
                        pipeline,
                    )
                    .unwrap()
                    .unwrap_or_default();

                // Credit tokens to ensure we can apply the bond
                let native_token = state.s.get_native_token().unwrap();
                let pos = address::POS;
                token::credit_tokens(
                    &mut state.s,
                    &native_token,
                    &id.source,
                    amount,
                )
                .unwrap();

                let src_balance_pre =
                    token::read_balance(&state.s, &native_token, &id.source)
                        .unwrap();
                let pos_balance_pre =
                    token::read_balance(&state.s, &native_token, &pos).unwrap();

                // This must be ensured by both transitions generator and
                // pre-conditions!
                assert!(
                    crate::is_validator(&state.s, &id.validator).unwrap(),
                    "{} is not a validator",
                    id.validator
                );

                // Apply the bond
                super::bond_tokens(
                    &mut state.s,
                    Some(&id.source),
                    &id.validator,
                    amount,
                    current_epoch,
                )
                .unwrap();

                let params = read_pos_params(&state.s).unwrap();
                state.check_bond_post_conditions(
                    current_epoch,
                    &params,
                    id.clone(),
                    amount,
                    validator_stake_before_bond_cur,
                    validator_stake_before_bond_pipeline,
                );

                let src_balance_post =
                    token::read_balance(&state.s, &native_token, &id.source)
                        .unwrap();
                let pos_balance_post =
                    token::read_balance(&state.s, &native_token, &pos).unwrap();

                // Post-condition: PoS balance should increase
                assert!(pos_balance_pre < pos_balance_post);
                // Post-condition: The difference in PoS balance should be the
                // same as in the source
                assert_eq!(
                    pos_balance_post - pos_balance_pre,
                    src_balance_pre - src_balance_post
                );
            }
            Transition::Unbond { id, amount } => {
                println!("\nCONCRETE Unbond");
                let current_epoch = state.current_epoch();
                let pipeline = current_epoch + params.pipeline_len;
                let native_token = state.s.get_native_token().unwrap();
                let pos = address::POS;
                let src_balance_pre =
                    token::read_balance(&state.s, &native_token, &id.source)
                        .unwrap();
                let pos_balance_pre =
                    token::read_balance(&state.s, &native_token, &pos).unwrap();

                let validator_stake_before_unbond_cur =
                    crate::read_validator_stake(
                        &state.s,
                        &params,
                        &id.validator,
                        current_epoch,
                    )
                    .unwrap()
                    .unwrap_or_default();
                let validator_stake_before_unbond_pipeline =
                    crate::read_validator_stake(
                        &state.s,
                        &params,
                        &id.validator,
                        pipeline,
                    )
                    .unwrap()
                    .unwrap_or_default();

                // Apply the unbond
                super::unbond_tokens(
                    &mut state.s,
                    Some(&id.source),
                    &id.validator,
                    amount,
                    current_epoch,
                )
                .unwrap();

                let params = read_pos_params(&state.s).unwrap();
                state.check_unbond_post_conditions(
                    current_epoch,
                    &params,
                    id.clone(),
                    amount,
                    validator_stake_before_unbond_cur,
                    validator_stake_before_unbond_pipeline,
                );

                let src_balance_post =
                    token::read_balance(&state.s, &native_token, &id.source)
                        .unwrap();
                let pos_balance_post =
                    token::read_balance(&state.s, &native_token, &pos).unwrap();

                // Post-condition: PoS balance should not change
                assert_eq!(pos_balance_pre, pos_balance_post);
                // Post-condition: Source balance should not change
                assert_eq!(src_balance_post, src_balance_pre);
            }
            Transition::Withdraw {
                id: BondId { source, validator },
            } => {
                println!("\nCONCRETE Withdraw");
                let current_epoch = state.current_epoch();
                let native_token = state.s.get_native_token().unwrap();
                let pos = address::POS;
                let slash_pool = address::POS_SLASH_POOL;
                let src_balance_pre =
                    token::read_balance(&state.s, &native_token, &source)
                        .unwrap();
                let pos_balance_pre =
                    token::read_balance(&state.s, &native_token, &pos).unwrap();
                let slash_balance_pre =
                    token::read_balance(&state.s, &native_token, &slash_pool)
                        .unwrap();

                // Apply the withdrawal
                let withdrawn = super::withdraw_tokens(
                    &mut state.s,
                    Some(&source),
                    &validator,
                    current_epoch,
                )
                .unwrap();

                let src_balance_post =
                    token::read_balance(&state.s, &native_token, &source)
                        .unwrap();
                let pos_balance_post =
                    token::read_balance(&state.s, &native_token, &pos).unwrap();
                let slash_balance_post =
                    token::read_balance(&state.s, &native_token, &slash_pool)
                        .unwrap();

                // Post-condition: PoS balance should decrease or not change if
                // nothing was withdrawn
                assert!(pos_balance_pre >= pos_balance_post);
                // Post-condition: The difference in PoS balance should be equal
                // to the sum of the difference in the source and the difference
                // in the slash pool
                assert_eq!(
                    pos_balance_pre - pos_balance_post,
                    src_balance_post - src_balance_pre + slash_balance_post
                        - slash_balance_pre
                );
                // Post-condition: The increment in source balance should be
                // equal to the withdrawn amount
                assert_eq!(src_balance_post - src_balance_pre, withdrawn);
            }
            Transition::Misbehavior {
                address,
                slash_type,
                infraction_epoch,
                height,
            } => {
                println!("\nCONCRETE Misbehavior");
                let current_epoch = state.current_epoch();
                // Record the slash evidence
                super::slash(
                    &mut state.s,
                    &params,
                    current_epoch,
                    infraction_epoch,
                    height,
                    slash_type,
                    &address,
                )
                .unwrap();

                // Apply some post-conditions
                let params = read_pos_params(&state.s).unwrap();
                state.check_misbehavior_post_conditions(
                    &params,
                    current_epoch,
                    infraction_epoch,
                    slash_type,
                    &address,
                );

                // TODO: Any others?
            }
            Transition::UnjailValidator { address } => {
                println!("\nCONCRETE UnjailValidator");
                let current_epoch = state.current_epoch();

                // Unjail the validator
                super::unjail_validator(&mut state.s, &address, current_epoch)
                    .unwrap();

                // Post-conditions
                let params = read_pos_params(&state.s).unwrap();
                state.check_unjail_validator_post_conditions(&params, &address);
            }
        }
        state
    }

    fn check_invariants(
        state: &Self::SystemUnderTest,
        ref_state: &<Self::Reference as ReferenceStateMachine>::State,
    ) {
        let current_epoch = state.current_epoch();
        let params = read_pos_params(&state.s).unwrap();
        state.check_global_post_conditions(&params, current_epoch, ref_state);
    }
}

impl ConcretePosState {
    fn current_epoch(&self) -> Epoch {
        self.s.storage.block.epoch
    }

    fn check_next_epoch_post_conditions(&self, params: &PosParams) {
        let pipeline = self.current_epoch() + params.pipeline_len;
        let before_pipeline = pipeline.prev();

        // Post-condition: Consensus validator sets at pipeline offset
        // must be the same as at the epoch before it.
        let consensus_set_before_pipeline =
            crate::read_consensus_validator_set_addresses_with_stake(
                &self.s,
                before_pipeline,
            )
            .unwrap();
        let consensus_set_at_pipeline =
            crate::read_consensus_validator_set_addresses_with_stake(
                &self.s, pipeline,
            )
            .unwrap();
        itertools::assert_equal(
            consensus_set_before_pipeline.into_iter().sorted(),
            consensus_set_at_pipeline.into_iter().sorted(),
        );

        // Post-condition: Below-capacity validator sets at pipeline
        // offset must be the same as at the epoch before it.
        let below_cap_before_pipeline =
            crate::read_below_capacity_validator_set_addresses_with_stake(
                &self.s,
                before_pipeline,
            )
            .unwrap();
        let below_cap_at_pipeline =
            crate::read_below_capacity_validator_set_addresses_with_stake(
                &self.s, pipeline,
            )
            .unwrap();
        itertools::assert_equal(
            below_cap_before_pipeline.into_iter().sorted(),
            below_cap_at_pipeline.into_iter().sorted(),
        );

        // TODO: post-conditions for processing of slashes, just throwing things
        // here atm
        let slashed_validators = enqueued_slashes_handle()
            .at(&self.current_epoch())
            .iter(&self.s)
            .unwrap()
            .map(|a| {
                let (
                    NestedSubKey::Data {
                        key: address,
                        nested_sub_key: _,
                    },
                    _b,
                ) = a.unwrap();
                address
            })
            .collect::<HashSet<Address>>();

        for validator in &slashed_validators {
            assert!(
                !validator_slashes_handle(validator)
                    .is_empty(&self.s)
                    .unwrap()
            );
            assert_eq!(
                validator_state_handle(validator)
                    .get(&self.s, self.current_epoch(), params)
                    .unwrap(),
                Some(ValidatorState::Jailed)
            );
        }
    }

    fn check_bond_post_conditions(
        &self,
        submit_epoch: Epoch,
        params: &PosParams,
        id: BondId,
        amount: token::Amount,
        validator_stake_before_bond_cur: token::Amount,
        validator_stake_before_bond_pipeline: token::Amount,
    ) {
        let pipeline = submit_epoch + params.pipeline_len;

        let cur_stake = super::read_validator_stake(
            &self.s,
            params,
            &id.validator,
            submit_epoch,
        )
        .unwrap()
        .unwrap_or_default();

        // Post-condition: the validator stake at the current epoch should not
        // change
        assert_eq!(cur_stake, validator_stake_before_bond_cur);

        let stake_at_pipeline = super::read_validator_stake(
            &self.s,
            params,
            &id.validator,
            pipeline,
        )
        .unwrap()
        .unwrap_or_default();

        // Post-condition: the validator stake at the pipeline should be
        // incremented by the bond amount
        assert_eq!(
            stake_at_pipeline,
            validator_stake_before_bond_pipeline + amount
        );

        self.check_bond_and_unbond_post_conditions(
            submit_epoch,
            params,
            id,
            stake_at_pipeline,
        );
    }

    fn check_unbond_post_conditions(
        &self,
        submit_epoch: Epoch,
        params: &PosParams,
        id: BondId,
        amount: token::Amount,
        validator_stake_before_unbond_cur: token::Amount,
        validator_stake_before_unbond_pipeline: token::Amount,
    ) {
        let pipeline = submit_epoch + params.pipeline_len;

        let cur_stake = super::read_validator_stake(
            &self.s,
            params,
            &id.validator,
            submit_epoch,
        )
        .unwrap()
        .unwrap_or_default();

        // Post-condition: the validator stake at the current epoch should not
        // change
        assert_eq!(cur_stake, validator_stake_before_unbond_cur);

        let stake_at_pipeline = super::read_validator_stake(
            &self.s,
            params,
            &id.validator,
            pipeline,
        )
        .unwrap()
        .unwrap_or_default();

        // Post-condition: the validator stake at the pipeline should be
        // decremented at most by the bond amount (because slashing can reduce
        // the actual amount unbonded)
        //
        // TODO: is this a weak assertion here? Seems cumbersome to calculate
        // the exact amount considering the slashing applied can be complicated
        assert!(
            stake_at_pipeline
                >= validator_stake_before_unbond_pipeline
                    .checked_sub(amount)
                    .unwrap_or_default()
        );

        self.check_bond_and_unbond_post_conditions(
            submit_epoch,
            params,
            id,
            stake_at_pipeline,
        );
    }

    /// These post-conditions apply to bonding and unbonding
    fn check_bond_and_unbond_post_conditions(
        &self,
        submit_epoch: Epoch,
        params: &PosParams,
        id: BondId,
        stake_at_pipeline: token::Amount,
    ) {
        let pipeline = submit_epoch + params.pipeline_len;
        // Read the consensus sets data using iterator
        let consensus_set = crate::consensus_validator_set_handle()
            .at(&pipeline)
            .iter(&self.s)
            .unwrap()
            .map(|res| res.unwrap())
            .collect::<Vec<_>>();
        let below_cap_set = crate::below_capacity_validator_set_handle()
            .at(&pipeline)
            .iter(&self.s)
            .unwrap()
            .map(|res| res.unwrap())
            .collect::<Vec<_>>();
        let num_occurrences = consensus_set
            .iter()
            .filter(|(_keys, addr)| addr == &id.validator)
            .count()
            + below_cap_set
                .iter()
                .filter(|(_keys, addr)| addr == &id.validator)
                .count();
        let validator_is_jailed = crate::validator_state_handle(&id.validator)
            .get(&self.s, pipeline, params)
            .unwrap()
            == Some(ValidatorState::Jailed);

        // Post-condition: There must only be one instance of this validator in
        // the consensus + below-cap sets with some stake across all
        // validator sets, OR there are no instances and this validator is
        // jailed
        assert!(
            num_occurrences == 1
                || (num_occurrences == 0 && validator_is_jailed)
        );

        let consensus_set =
            crate::read_consensus_validator_set_addresses_with_stake(
                &self.s, pipeline,
            )
            .unwrap();
        let below_cap_set =
            crate::read_below_capacity_validator_set_addresses_with_stake(
                &self.s, pipeline,
            )
            .unwrap();
        let weighted = WeightedValidator {
            bonded_stake: stake_at_pipeline,
            address: id.validator,
        };
        let consensus_val = consensus_set.get(&weighted);
        let below_cap_val = below_cap_set.get(&weighted);

        // Post-condition: The validator should be updated in exactly once in
        // the validator sets
        let jailed_condition = validator_is_jailed
            && consensus_val.is_none()
            && below_cap_val.is_none();
        assert!(
            (consensus_val.is_some() ^ below_cap_val.is_some())
                || jailed_condition
        );

        // Post-condition: The stake of the validators in the consensus set is
        // greater than or equal to below-capacity validators
        for WeightedValidator {
            bonded_stake: consensus_stake,
            address: consensus_addr,
        } in consensus_set.iter()
        {
            for WeightedValidator {
                bonded_stake: below_cap_stake,
                address: below_cap_addr,
            } in below_cap_set.iter()
            {
                assert!(
                    consensus_stake >= below_cap_stake,
                    "Consensus validator {consensus_addr} with stake {} and \
                     below-capacity {below_cap_addr} with stake {} should be \
                     swapped.",
                    consensus_stake.to_string_native(),
                    below_cap_stake.to_string_native()
                );
            }
        }
    }

    fn check_init_validator_post_conditions(
        &self,
        submit_epoch: Epoch,
        params: &PosParams,
        address: &Address,
    ) {
        let pipeline = submit_epoch + params.pipeline_len;

        // Post-condition: the validator should not be in the validator set
        // until the pipeline epoch
        for epoch in submit_epoch.iter_range(params.pipeline_len) {
            assert!(
                !crate::read_consensus_validator_set_addresses(&self.s, epoch)
                    .unwrap()
                    .contains(address)
            );
            assert!(
                !crate::read_below_capacity_validator_set_addresses(
                    &self.s, epoch
                )
                .unwrap()
                .contains(address)
            );
            assert!(
                !crate::read_all_validator_addresses(&self.s, epoch)
                    .unwrap()
                    .contains(address)
            );
        }
        let weighted = WeightedValidator {
            bonded_stake: Default::default(),
            address: address.clone(),
        };
        let in_consensus =
            crate::read_consensus_validator_set_addresses_with_stake(
                &self.s, pipeline,
            )
            .unwrap()
            .contains(&weighted);
        let in_bc =
            crate::read_below_capacity_validator_set_addresses_with_stake(
                &self.s, pipeline,
            )
            .unwrap()
            .contains(&weighted);
        assert!(in_consensus ^ in_bc);
    }

    fn check_misbehavior_post_conditions(
        &self,
        params: &PosParams,
        current_epoch: Epoch,
        infraction_epoch: Epoch,
        slash_type: SlashType,
        validator: &Address,
    ) {
        println!(
            "\nChecking misbehavior post conditions for validator: \n{}",
            validator
        );

        // Validator state jailed and validator removed from the consensus set
        // starting at the next epoch
        for offset in 1..=params.pipeline_len {
            // dbg!(
            //     crate::read_consensus_validator_set_addresses_with_stake(
            //         &self.s,
            //         current_epoch + offset
            //     )
            //     .unwrap()
            // );
            assert_eq!(
                validator_state_handle(validator)
                    .get(&self.s, current_epoch + offset, params)
                    .unwrap(),
                Some(ValidatorState::Jailed)
            );
            let in_consensus = consensus_validator_set_handle()
                .at(&(current_epoch + offset))
                .iter(&self.s)
                .unwrap()
                .any(|res| {
                    let (_, val_address) = res.unwrap();
                    // dbg!(&val_address);
                    val_address == validator.clone()
                });
            assert!(!in_consensus);
        }

        // `enqueued_slashes` contains the slash element just added
        let processing_epoch = infraction_epoch
            + params.unbonding_len
            + 1_u64
            + params.cubic_slashing_window_length;
        let slash = enqueued_slashes_handle()
            .at(&processing_epoch)
            .at(validator)
            .back(&self.s)
            .unwrap();
        if let Some(slash) = slash {
            assert_eq!(slash.epoch, infraction_epoch);
            assert_eq!(slash.r#type, slash_type);
            assert_eq!(slash.rate, Decimal::ZERO);
        } else {
            panic!("Could not find the slash enqueued");
        }

        // TODO: Any others?
    }

    fn check_unjail_validator_post_conditions(
        &self,
        params: &PosParams,
        validator: &Address,
    ) {
        let current_epoch = self.s.storage.block.epoch;

        // Make sure the validator is not in either set until the pipeline epoch
        for epoch in current_epoch.iter_range(params.pipeline_len) {
            let in_consensus = consensus_validator_set_handle()
                .at(&epoch)
                .iter(&self.s)
                .unwrap()
                .any(|res| {
                    let (_, val_address) = res.unwrap();
                    val_address == validator.clone()
                });

            let in_bc = below_capacity_validator_set_handle()
                .at(&epoch)
                .iter(&self.s)
                .unwrap()
                .any(|res| {
                    let (_, val_address) = res.unwrap();
                    val_address == validator.clone()
                });
            assert!(!in_consensus && !in_bc);

            let val_state = validator_state_handle(validator)
                .get(&self.s, epoch, params)
                .unwrap();
            assert_eq!(val_state, Some(ValidatorState::Jailed));
        }
        let in_consensus = consensus_validator_set_handle()
            .at(&(current_epoch + params.pipeline_len))
            .iter(&self.s)
            .unwrap()
            .any(|res| {
                let (_, val_address) = res.unwrap();
                val_address == validator.clone()
            });

        let in_bc = below_capacity_validator_set_handle()
            .at(&(current_epoch + params.pipeline_len))
            .iter(&self.s)
            .unwrap()
            .any(|res| {
                let (_, val_address) = res.unwrap();
                val_address == validator.clone()
            });
        assert!(in_consensus ^ in_bc);

        let val_state = validator_state_handle(validator)
            .get(&self.s, current_epoch + params.pipeline_len, params)
            .unwrap();
        assert!(
            val_state == Some(ValidatorState::Consensus)
                || val_state == Some(ValidatorState::BelowCapacity)
        );
    }

    fn check_global_post_conditions(
        &self,
        params: &PosParams,
        current_epoch: Epoch,
        ref_state: &AbstractPosState,
    ) {
        // Ensure that every validator in each set has the proper state
        for epoch in Epoch::iter_bounds_inclusive(
            current_epoch,
            current_epoch + params.pipeline_len,
        ) {
            tracing::debug!("Epoch {epoch}");
            let mut vals = HashSet::<Address>::new();
            for WeightedValidator {
                bonded_stake,
                address: validator,
            } in crate::read_consensus_validator_set_addresses_with_stake(
                &self.s, epoch,
            )
            .unwrap()
            {
                let deltas_stake = validator_deltas_handle(&validator)
                    .get_sum(&self.s, epoch, params)
                    .unwrap()
                    .unwrap_or_default();
                tracing::debug!(
                    "Consensus val {}, stake: {} ({})",
                    &validator,
                    u64::from(bonded_stake),
                    deltas_stake
                );
                assert!(deltas_stake >= 0);
                assert_eq!(
                    bonded_stake,
                    token::Amount::from_change(deltas_stake)
                );
                assert_eq!(
                    bonded_stake.change(),
                    ref_state
                        .validator_stakes
                        .get(&epoch)
                        .unwrap()
                        .get(&validator)
                        .cloned()
                        .unwrap()
                );

                let state = crate::validator_state_handle(&validator)
                    .get(&self.s, epoch, params)
                    .unwrap();

                assert_eq!(state, Some(ValidatorState::Consensus));
                assert_eq!(
                    state.unwrap(),
                    ref_state
                        .validator_states
                        .get(&epoch)
                        .unwrap()
                        .get(&validator)
                        .cloned()
                        .unwrap()
                );
                assert!(!vals.contains(&validator));
                vals.insert(validator);
            }
            for WeightedValidator {
                bonded_stake,
                address: validator,
            } in
                crate::read_below_capacity_validator_set_addresses_with_stake(
                    &self.s, epoch,
                )
                .unwrap()
            {
                let deltas_stake = validator_deltas_handle(&validator)
                    .get_sum(&self.s, epoch, params)
                    .unwrap()
                    .unwrap_or_default();
                tracing::debug!(
                    "Below-cap val {}, stake: {} ({})",
                    &validator,
                    u64::from(bonded_stake),
                    deltas_stake
                );
                assert_eq!(
                    bonded_stake,
                    token::Amount::from_change(deltas_stake)
                );
                assert_eq!(
                    bonded_stake.change(),
                    ref_state
                        .validator_stakes
                        .get(&epoch)
                        .unwrap()
                        .get(&validator)
                        .cloned()
                        .unwrap()
                );

                let state = crate::validator_state_handle(&validator)
                    .get(&self.s, epoch, params)
                    .unwrap();
                if state.is_none() {
                    dbg!(
                        crate::validator_state_handle(&validator)
                            .get(&self.s, current_epoch, params)
                            .unwrap()
                    );
                    dbg!(
                        crate::validator_state_handle(&validator)
                            .get(&self.s, current_epoch.next(), params)
                            .unwrap()
                    );
                    dbg!(
                        crate::validator_state_handle(&validator)
                            .get(&self.s, current_epoch.next(), params)
                            .unwrap()
                    );
                }
                assert_eq!(state, Some(ValidatorState::BelowCapacity));
                assert_eq!(
                    state.unwrap(),
                    ref_state
                        .validator_states
                        .get(&epoch)
                        .unwrap()
                        .get(&validator)
                        .cloned()
                        .unwrap()
                );
                assert!(!vals.contains(&validator));
                vals.insert(validator);
            }
            // Jailed validators not in a set
            let all_validators =
                crate::read_all_validator_addresses(&self.s, epoch).unwrap();

            for val in all_validators {
                let state = validator_state_handle(&val)
                    .get(&self.s, epoch, params)
                    .unwrap()
                    .unwrap();

                if state == ValidatorState::Jailed {
                    assert_eq!(
                        state,
                        ref_state
                            .validator_states
                            .get(&epoch)
                            .unwrap()
                            .get(&val)
                            .cloned()
                            .unwrap()
                    );
                    let stake = validator_deltas_handle(&val)
                        .get_sum(&self.s, epoch, params)
                        .unwrap()
                        .unwrap_or_default();
                    tracing::debug!("Jailed val {}, stake {}", &val, stake);

                    assert_eq!(
                        state,
                        ref_state
                            .validator_states
                            .get(&epoch)
                            .unwrap()
                            .get(&val)
                            .cloned()
                            .unwrap()
                    );
                    assert_eq!(
                        stake,
                        ref_state
                            .validator_stakes
                            .get(&epoch)
                            .unwrap()
                            .get(&val)
                            .cloned()
                            .unwrap()
                    );
                    assert!(!vals.contains(&val));
                }
            }
        }
        // TODO: expand this to include jailed validators
    }
}

impl ReferenceStateMachine for AbstractPosState {
    type State = Self;
    type Transition = Transition;

    fn init_state() -> BoxedStrategy<Self::State> {
        println!("\nInitializing abstract state machine");
        (arb_pos_params(Some(5)), arb_genesis_validators(5..10))
            .prop_map(|(params, genesis_validators)| {
                let epoch = Epoch::default();
                let mut state = Self {
                    epoch,
                    params,
                    genesis_validators: genesis_validators
                        .into_iter()
                        // Sorted by stake to fill in the consensus set first
                        .sorted_by(|a, b| Ord::cmp(&a.tokens, &b.tokens))
                        .rev()
                        .collect(),
                    bonds: Default::default(),
                    total_bonded: Default::default(),
                    unbonds: Default::default(),
                    validator_stakes: Default::default(),
                    consensus_set: Default::default(),
                    below_capacity_set: Default::default(),
                    validator_states: Default::default(),
                    validator_slashes: Default::default(),
                    enqueued_slashes: Default::default(),
                    validator_last_slash_epochs: Default::default(),
                    unbond_records: Default::default(),
                };

                for GenesisValidator {
                    address,
                    tokens,
                    consensus_key: _,
                    eth_cold_key: _,
                    eth_hot_key: _,
                    commission_rate: _,
                    max_commission_rate_change: _,
                } in state.genesis_validators.clone()
                {
                    let bonds = state
                        .bonds
                        .entry(BondId {
                            source: address.clone(),
                            validator: address.clone(),
                        })
                        .or_default();
                    bonds.insert(epoch, token::Change::from(tokens));

                    let total_stakes =
                        state.validator_stakes.entry(epoch).or_default();
                    total_stakes
                        .insert(address.clone(), token::Change::from(tokens));

                    let consensus_set =
                        state.consensus_set.entry(epoch).or_default();
                    let consensus_vals_len = consensus_set
                        .iter()
                        .map(|(_stake, validators)| validators.len() as u64)
                        .sum();
                    let deque = if state.params.max_validator_slots
                        > consensus_vals_len
                    {
                        state
                            .validator_states
                            .entry(epoch)
                            .or_default()
                            .insert(address.clone(), ValidatorState::Consensus);
                        consensus_set.entry(tokens).or_default()
                    } else {
                        state
                            .validator_states
                            .entry(epoch)
                            .or_default()
                            .insert(
                                address.clone(),
                                ValidatorState::BelowCapacity,
                            );
                        let below_cap_set =
                            state.below_capacity_set.entry(epoch).or_default();
                        below_cap_set
                            .entry(ReverseOrdTokenAmount(tokens))
                            .or_default()
                    };
                    deque.push_back(address)
                }
                // Ensure that below-capacity set is initialized even if empty
                state.below_capacity_set.entry(epoch).or_default();

                // Copy validator sets up to pipeline epoch
                for epoch in epoch.next().iter_range(state.params.pipeline_len)
                {
                    state.copy_discrete_epoched_data(epoch)
                }
                // dbg!(&state);
                state
            })
            .boxed()
    }

    // TODO: allow bonding to jailed val
    fn transitions(state: &Self::State) -> BoxedStrategy<Self::Transition> {
        // Let preconditions filter out what unbonds are not allowed
        let unbondable = state.bond_sums().into_iter().collect::<Vec<_>>();

        let withdrawable =
            state.withdrawable_unbonds().into_iter().collect::<Vec<_>>();

        let eligible_for_unjail = state
            .validator_states
            .get(&state.pipeline())
            .unwrap()
            .iter()
            .filter_map(|(addr, &val_state)| {
                let last_slash_epoch =
                    state.validator_last_slash_epochs.get(addr);

                if let Some(last_slash_epoch) = last_slash_epoch {
                    if val_state == ValidatorState::Jailed
                        // `last_slash_epoch` must be unbonding_len + window_width or more epochs
                        // before the current
                        && state.epoch.0 - last_slash_epoch.0
                            > state.params.unbonding_len + state.params.cubic_slashing_window_length
                    {
                        return Some(addr.clone());
                    }
                }
                None
            })
            .collect::<Vec<_>>();

        // Transitions that can be applied if there are no bonds and unbonds
        let basic = prop_oneof![
            4 => Just(Transition::NextEpoch),
            6 => add_arb_bond_amount(state),
            5 => arb_delegation(state),
            3 => arb_self_bond(state),
            1 => (
                address::testing::arb_established_address(),
                key::testing::arb_common_keypair(),
                key::testing::arb_common_secp256k1_keypair(),
                key::testing::arb_common_secp256k1_keypair(),
                arb_rate(),
                arb_rate(),
            )
                .prop_map(
                    |(
                        addr,
                        consensus_key,
                        eth_hot_key,
                        eth_cold_key,
                        commission_rate,
                        max_commission_rate_change,
                    )| {
                        Transition::InitValidator {
                            address: Address::Established(addr),
                            consensus_key: consensus_key.to_public(),
                            eth_hot_key: eth_hot_key.to_public(),
                            eth_cold_key: eth_cold_key.to_public(),
                            commission_rate,
                            max_commission_rate_change,
                        }
                    },
                ),
            2 => arb_slash(state),
        ];

        // Add unjailing, if any eligible
        let transitions = if eligible_for_unjail.is_empty() {
            basic.boxed()
        } else {
            prop_oneof![
                basic,
                prop::sample::select(eligible_for_unjail).prop_map(|address| {
                    Transition::UnjailValidator { address }
                })
            ]
            .boxed()
        };

        // Add unbonds, if any
        let transitions = if unbondable.is_empty() {
            transitions
        } else {
            let arb_unbondable = prop::sample::select(unbondable);
            let arb_unbond =
                arb_unbondable.prop_flat_map(|(id, deltas_sum)| {
                    let deltas_sum = i128::try_from(deltas_sum).unwrap();
                    // Generate an amount to unbond, up to the sum
                    assert!(deltas_sum > 0);
                    (0..deltas_sum).prop_map(move |to_unbond| {
                        let id = id.clone();
                        let amount =
                            token::Amount::from_change(Change::from(to_unbond));
                        Transition::Unbond { id, amount }
                    })
                });
            prop_oneof![transitions, arb_unbond].boxed()
        };

        // Add withdrawals, if any
        if withdrawable.is_empty() {
            transitions
        } else {
            let arb_withdrawable = prop::sample::select(withdrawable);
            let arb_withdrawal = arb_withdrawable
                .prop_map(|(id, _)| Transition::Withdraw { id });

            prop_oneof![transitions, arb_withdrawal].boxed()
        }
    }

    fn apply(
        mut state: Self::State,
        transition: &Self::Transition,
    ) -> Self::State {
        match transition {
            Transition::NextEpoch => {
                println!("\nABSTRACT Next Epoch");

                state.epoch = state.epoch.next();

                // Copy the non-delta data into pipeline epoch from its pred.
                state.copy_discrete_epoched_data(state.pipeline());

                // Process slashes enqueued for the new epoch
                state.process_enqueued_slashes();

                // print-out the state
                state.debug_validators();
            }
            Transition::InitValidator {
                address,
                consensus_key: _,
                eth_cold_key: _,
                eth_hot_key: _,
                commission_rate: _,
                max_commission_rate_change: _,
            } => {
                println!(
                    "\nABSTRACT Init Validator {} in epoch {}",
                    address, state.epoch
                );
                let pipeline: Epoch = state.pipeline();

                // Initialize the stake at pipeline
                state
                    .validator_stakes
                    .entry(pipeline)
                    .or_default()
                    .insert(address.clone(), 0_i128);

                // Insert into validator set at pipeline
                let consensus_set =
                    state.consensus_set.entry(pipeline).or_default();

                let consensus_vals_len = consensus_set
                    .iter()
                    .map(|(_stake, validators)| validators.len() as u64)
                    .sum();

                let deque = if state.params.max_validator_slots
                    > consensus_vals_len
                {
                    state
                        .validator_states
                        .entry(pipeline)
                        .or_default()
                        .insert(address.clone(), ValidatorState::Consensus);
                    consensus_set.entry(token::Amount::default()).or_default()
                } else {
                    state
                        .validator_states
                        .entry(pipeline)
                        .or_default()
                        .insert(address.clone(), ValidatorState::BelowCapacity);
                    let below_cap_set =
                        state.below_capacity_set.entry(pipeline).or_default();
                    below_cap_set
                        .entry(ReverseOrdTokenAmount(token::Amount::default()))
                        .or_default()
                };
                deque.push_back(address.clone());

                state.debug_validators();
            }
            Transition::Bond { id, amount } => {
                println!("\nABSTRACT Bond {} tokens, id = {}", amount, id);

                if *amount != token::Amount::default() {
                    let change = token::Change::from(*amount);
                    let pipeline_state = state
                        .validator_states
                        .get(&state.pipeline())
                        .unwrap()
                        .get(&id.validator)
                        .unwrap();

                    // Validator sets need to be updated first!!
                    if *pipeline_state != ValidatorState::Jailed {
                        state.update_validator_sets(&id.validator, change);
                    }
                    state.update_bond(id, change);
                    state.update_validator_total_stake(&id.validator, change);
                }
                state.debug_validators();
            }
            Transition::Unbond { id, amount } => {
                println!("\nABSTRACT Unbond {} tokens, id = {}", amount, id);

                if *amount != token::Amount::default() {
                    let change = token::Change::from(*amount);
                    state.update_state_with_unbond(id, change);

                    // Validator sets need to be updated first!!
                    // state.update_validator_sets(&id.validator, change);
                    // state.update_bond(id, change);
                    // state.update_validator_total_stake(&id.validator,
                    // change);

                    // let withdrawal_epoch =
                    //     state.pipeline() + state.params.unbonding_len;
                    // // + 1_u64;
                    // let unbonds =
                    //     state.unbonds.entry(withdrawal_epoch).or_default();
                    // let unbond = unbonds.entry(id.clone()).or_default();
                    // *unbond += *amount;
                }
                state.debug_validators();
            }
            Transition::Withdraw { id } => {
                println!("\nABSTRACT Withdraw, id = {}", id);

                // Remove all withdrawable unbonds with this bond ID
                for (epoch, unbonds) in state.unbonds.iter_mut() {
                    if *epoch <= state.epoch {
                        unbonds.remove(id);
                    }
                }
                // Remove any epochs that have no unbonds left
                state.unbonds.retain(|_epoch, unbonds| !unbonds.is_empty());

                // TODO: should we do anything here for slashing?
            }
            Transition::Misbehavior {
                address,
                slash_type,
                infraction_epoch,
                height,
            } => {
                let current_epoch = state.epoch;
                println!(
                    "\nABSTRACT Misbehavior in epoch {} by validator {}, \
                     found in epoch {}",
                    infraction_epoch, address, current_epoch
                );

                let processing_epoch = *infraction_epoch
                    + state.params.unbonding_len
                    + 1_u64
                    + state.params.cubic_slashing_window_length;
                let slash = Slash {
                    epoch: *infraction_epoch,
                    block_height: *height,
                    r#type: *slash_type,
                    rate: Decimal::ZERO,
                };

                // Enqueue the slash for future processing
                state
                    .enqueued_slashes
                    .entry(processing_epoch)
                    .or_default()
                    .entry(address.clone())
                    .or_default()
                    .push(slash);

                // Remove the validator from either the consensus or
                // below-capacity set and place it into the jailed validator set

                // Remove from the validator set starting at the next epoch and
                // up thru the pipeline
                for offset in 1..=state.params.pipeline_len {
                    let real_stake = token::Amount::from_change(
                        state
                            .validator_stakes
                            .get(&(current_epoch + offset))
                            .unwrap()
                            .get(address)
                            .cloned()
                            .unwrap_or_default(),
                    );

                    if let Some((index, stake)) = state
                        .is_in_consensus_w_info(address, current_epoch + offset)
                    {
                        debug_assert_eq!(stake, real_stake);

                        let vals = state
                            .consensus_set
                            .entry(current_epoch + offset)
                            .or_default()
                            .entry(stake)
                            .or_default();
                        let removed = vals.remove(index);
                        debug_assert_eq!(removed, Some(address.clone()));
                        if vals.is_empty() {
                            state
                                .consensus_set
                                .entry(current_epoch + offset)
                                .or_default()
                                .remove(&stake);
                        }

                        // At pipeline epoch, if was consensus, replace it with
                        // a below-capacity validator
                        if offset == state.params.pipeline_len {
                            let below_cap_pipeline = state
                                .below_capacity_set
                                .entry(current_epoch + offset)
                                .or_default();

                            if let Some(mut max_below_cap) =
                                below_cap_pipeline.last_entry()
                            {
                                let max_bc_stake = *max_below_cap.key();
                                let vals = max_below_cap.get_mut();
                                let first_val = vals.pop_front().unwrap();
                                if vals.is_empty() {
                                    below_cap_pipeline.remove(&max_bc_stake);
                                }
                                state
                                    .consensus_set
                                    .entry(current_epoch + offset)
                                    .or_default()
                                    .entry(max_bc_stake.into())
                                    .or_default()
                                    .push_back(first_val.clone());
                                state
                                    .validator_states
                                    .entry(current_epoch + offset)
                                    .or_default()
                                    .insert(
                                        first_val.clone(),
                                        ValidatorState::Consensus,
                                    );
                            }
                        }
                    } else if let Some((index, stake)) = state
                        .is_in_below_capacity_w_info(
                            address,
                            current_epoch + offset,
                        )
                    {
                        debug_assert_eq!(stake, real_stake);

                        let vals = state
                            .below_capacity_set
                            .entry(current_epoch + offset)
                            .or_default()
                            .entry(stake.into())
                            .or_default();

                        let removed = vals.remove(index);
                        debug_assert_eq!(removed, Some(address.clone()));
                        if vals.is_empty() {
                            state
                                .below_capacity_set
                                .entry(current_epoch + offset)
                                .or_default()
                                .remove(&stake.into());
                        }
                    } else {
                        // Just make sure the validator is already jailed
                        debug_assert_eq!(
                            state
                                .validator_states
                                .get(&(current_epoch + offset))
                                .unwrap()
                                .get(address)
                                .cloned()
                                .unwrap(),
                            ValidatorState::Jailed
                        );
                    }

                    state
                        .validator_states
                        .entry(current_epoch + offset)
                        .or_default()
                        .insert(address.clone(), ValidatorState::Jailed);
                }

                // Update the most recent infraction epoch for the validator
                if let Some(last_epoch) =
                    state.validator_last_slash_epochs.get(address)
                {
                    if infraction_epoch > last_epoch {
                        state
                            .validator_last_slash_epochs
                            .insert(address.clone(), *infraction_epoch);
                    }
                } else {
                    state
                        .validator_last_slash_epochs
                        .insert(address.clone(), *infraction_epoch);
                }

                state.debug_validators();
            }
            Transition::UnjailValidator { address } => {
                let pipeline_epoch = state.pipeline();

                println!(
                    "\nABSTRACT Unjail validator {} starting in epoch {}",
                    address.clone(),
                    pipeline_epoch
                );

                let consensus_set_pipeline =
                    state.consensus_set.entry(pipeline_epoch).or_default();
                let pipeline_stake = state
                    .validator_stakes
                    .get(&pipeline_epoch)
                    .unwrap()
                    .get(address)
                    .cloned()
                    .unwrap_or_default();
                let validator_states_pipeline =
                    state.validator_states.entry(pipeline_epoch).or_default();

                // Insert the validator back into the appropriate validator set
                // and update its state
                let num_consensus = consensus_set_pipeline
                    .iter()
                    .fold(0, |sum, (_, validators)| {
                        sum + validators.len() as u64
                    });

                if num_consensus < state.params.max_validator_slots {
                    // Place directly into the consensus set
                    debug_assert!(
                        state
                            .below_capacity_set
                            .get(&pipeline_epoch)
                            .unwrap()
                            .is_empty()
                    );
                    consensus_set_pipeline
                        .entry(token::Amount::from_change(pipeline_stake))
                        .or_default()
                        .push_back(address.clone());
                    validator_states_pipeline
                        .insert(address.clone(), ValidatorState::Consensus);
                } else if let Some(mut min_consensus) =
                    consensus_set_pipeline.first_entry()
                {
                    let below_capacity_set_pipeline = state
                        .below_capacity_set
                        .entry(pipeline_epoch)
                        .or_default();

                    let min_consensus_stake = *min_consensus.key();
                    if pipeline_stake > min_consensus_stake.change() {
                        // Place into the consensus set and demote the last
                        // min_consensus validator
                        let min_validators = min_consensus.get_mut();
                        let last_val = min_validators.pop_back().unwrap();
                        // Remove the key if there's nothing left
                        if min_validators.is_empty() {
                            consensus_set_pipeline.remove(&min_consensus_stake);
                        }
                        // Do the swap
                        below_capacity_set_pipeline
                            .entry(min_consensus_stake.into())
                            .or_default()
                            .push_back(last_val.clone());
                        validator_states_pipeline
                            .insert(last_val, ValidatorState::BelowCapacity);

                        consensus_set_pipeline
                            .entry(token::Amount::from_change(pipeline_stake))
                            .or_default()
                            .push_back(address.clone());
                        validator_states_pipeline
                            .insert(address.clone(), ValidatorState::Consensus);
                    } else {
                        // Just place into the below-capacity set
                        below_capacity_set_pipeline
                            .entry(
                                token::Amount::from_change(pipeline_stake)
                                    .into(),
                            )
                            .or_default()
                            .push_back(address.clone());
                        validator_states_pipeline.insert(
                            address.clone(),
                            ValidatorState::BelowCapacity,
                        );
                    }
                } else {
                    panic!("Should not reach here I don't think")
                }
                state.debug_validators();
            }
        }
        state
    }

    fn preconditions(
        state: &Self::State,
        transition: &Self::Transition,
    ) -> bool {
        match transition {
            // TODO: should there be any slashing preconditions for `NextEpoch`?
            Transition::NextEpoch => true,
            Transition::InitValidator {
                address,
                consensus_key: _,
                eth_cold_key: _,
                eth_hot_key: _,
                commission_rate: _,
                max_commission_rate_change: _,
            } => {
                let pipeline = state.pipeline();
                // The address must not belong to an existing validator
                !state.is_validator(address, pipeline) &&
                   // There must be no delegations from this address
                   !state.bond_sums().into_iter().any(|(id, _sum)|
                        &id.source == address)
            }
            Transition::Bond { id, amount: _ } => {
                let pipeline = state.pipeline();
                // The validator must be known
                if !state.is_validator(&id.validator, pipeline) {
                    return false;
                }

                id.validator == id.source
                        // If it's not a self-bond, the source must not be a validator
                        || !state.is_validator(&id.source, pipeline)
            }
            Transition::Unbond { id, amount } => {
                let pipeline = state.pipeline();

                let is_unbondable = state
                    .bond_sums()
                    .get(id)
                    .map(|sum| *sum >= token::Change::from(*amount))
                    .unwrap_or_default();

                // The validator must not be frozen currently
                let is_frozen = if let Some(last_epoch) =
                    state.validator_last_slash_epochs.get(&id.validator)
                {
                    *last_epoch
                        + state.params.unbonding_len
                        + 1u64
                        + state.params.cubic_slashing_window_length
                        > state.epoch
                } else {
                    false
                };

                // if is_frozen {
                //     println!(
                //         "\nVALIDATOR {} IS FROZEN - CANNOT UNBOND\n",
                //         &id.validator
                //     );
                // }

                // The validator must be known
                state.is_validator(&id.validator, pipeline)
                    // The amount must be available to unbond and the validator not jailed
                    && is_unbondable && !is_frozen
            }
            Transition::Withdraw { id } => {
                let pipeline = state.pipeline();

                let is_withdrawable = state
                    .withdrawable_unbonds()
                    .get(id)
                    .map(|amount| *amount >= token::Amount::default())
                    .unwrap_or_default();

                // The validator must not be jailed currently
                let is_jailed = state
                    .validator_states
                    .get(&state.epoch)
                    .unwrap()
                    .get(&id.validator)
                    .cloned()
                    == Some(ValidatorState::Jailed);

                // The validator must be known
                state.is_validator(&id.validator, pipeline)
                    // The amount must be available to unbond
                    && is_withdrawable && !is_jailed
            }
            Transition::Misbehavior {
                address,
                slash_type: _,
                infraction_epoch,
                height: _,
            } => {
                let is_validator =
                    state.is_validator(address, *infraction_epoch);

                // The infraction epoch cannot be in the future or more than
                // unbonding_len epochs in the past
                let current_epoch = state.epoch;
                let valid_epoch = *infraction_epoch <= current_epoch
                    && current_epoch.0 - infraction_epoch.0
                        <= state.params.unbonding_len;

                // Only misbehave when there is more than 3 validators that's
                // not jailed, so there's always at least one honest left
                let enough_honest_validators = || {
                    state
                        .validator_states
                        .get(&state.pipeline())
                        .unwrap()
                        .iter()
                        .filter(|(_addr, val_state)| match val_state {
                            ValidatorState::Consensus
                            | ValidatorState::BelowCapacity => true,
                            ValidatorState::Inactive
                            | ValidatorState::Jailed => false,
                        })
                        .count()
                        > 3
                };

                // Ensure that the validator is in consensus when it misbehaves
                // TODO: possibly also test allowing below-capacity validators
                // println!("\nVal to possibly misbehave: {}", &address);
                let state_at_infraction = state
                    .validator_states
                    .get(infraction_epoch)
                    .unwrap()
                    .get(address);
                if state_at_infraction.is_none() {
                    // Figure out why this happening
                    tracing::debug!(
                        "State is None at Infraction epoch {}",
                        infraction_epoch
                    );
                    for epoch in Epoch::iter_bounds_inclusive(
                        infraction_epoch.next(),
                        state.epoch,
                    ) {
                        let state_ep = state
                            .validator_states
                            .get(infraction_epoch)
                            .unwrap()
                            .get(address)
                            .cloned();
                        tracing::debug!(
                            "State at epoch {} is {:?}",
                            epoch,
                            state_ep
                        );
                    }
                }

                let can_misbehave = state_at_infraction.cloned()
                    == Some(ValidatorState::Consensus);

                is_validator
                    && valid_epoch
                    && enough_honest_validators()
                    && can_misbehave

                // TODO: any others conditions?
            }
            Transition::UnjailValidator { address } => {
                // Validator address must be jailed thru the pipeline epoch
                for epoch in
                    Epoch::iter_bounds_inclusive(state.epoch, state.pipeline())
                {
                    if state
                        .validator_states
                        .get(&epoch)
                        .unwrap()
                        .get(address)
                        .cloned()
                        .unwrap()
                        != ValidatorState::Jailed
                    {
                        return false;
                    }
                }
                // Most recent misbehavior is >= unbonding_len epochs away from
                // current epoch
                if let Some(last_slash_epoch) =
                    state.validator_last_slash_epochs.get(address)
                {
                    if state.epoch.0 - last_slash_epoch.0
                        < state.params.unbonding_len
                    {
                        return false;
                    }
                }

                true
                // TODO: any others?
            }
        }
    }
}

impl AbstractPosState {
    /// Copy validator sets and validator states at the given epoch from its
    /// predecessor
    fn copy_discrete_epoched_data(&mut self, epoch: Epoch) {
        let prev_epoch = epoch.prev();
        // Copy the non-delta data from the last epoch into the new one
        self.consensus_set.insert(
            epoch,
            self.consensus_set.get(&prev_epoch).unwrap().clone(),
        );
        self.below_capacity_set.insert(
            epoch,
            self.below_capacity_set.get(&prev_epoch).unwrap().clone(),
        );
        self.validator_states.insert(
            epoch,
            self.validator_states.get(&prev_epoch).unwrap().clone(),
        );
        self.validator_stakes.insert(
            epoch,
            self.validator_stakes.get(&prev_epoch).unwrap().clone(),
        );
    }

    /// Update a bond with bonded or unbonded change at the pipeline epoch
    fn update_bond(&mut self, id: &BondId, change: token::Change) {
        let pipeline_epoch = self.pipeline();
        let bonds = self.bonds.entry(id.clone()).or_default();
        let bond = bonds.entry(pipeline_epoch).or_default();
        *bond += change;
        // Remove fully unbonded entries
<<<<<<< HEAD
        if bond.is_zero() {
            bonds.remove(id);
=======
        if *bond == 0 {
            bonds.remove(&pipeline_epoch);
>>>>>>> 4b431cb6
        }
        // Update total_bonded
        let total_bonded = self
            .total_bonded
            .entry(id.validator.clone())
            .or_default()
            .entry(pipeline_epoch)
            .or_default();
        *total_bonded += change;
    }

    fn update_state_with_unbond(&mut self, id: &BondId, change: token::Change) {
        let pipeline_epoch = self.pipeline();
        let withdraw_epoch = pipeline_epoch
            + self.params.unbonding_len
            + self.params.cubic_slashing_window_length;
        let bonds = self.bonds.entry(id.clone()).or_default();
        let unbond_records = self
            .unbond_records
            .entry(id.validator.clone())
            .or_default()
            .entry(pipeline_epoch)
            .or_default();
        let unbonds = self
            .unbonds
            .entry(withdraw_epoch)
            .or_default()
            .entry(id.clone())
            .or_default();
        let validator_slashes = self
            .validator_slashes
            .get(&id.validator)
            .cloned()
            .unwrap_or_default();

        let mut remaining = change;
        let mut amount_after_slashing = token::Change::default();

        tracing::debug!("Bonds before decrementing");
        for (start, amnt) in bonds.iter() {
            tracing::debug!("Bond epoch {} - amnt {}", start, amnt);
        }

        for (bond_epoch, bond_amnt) in bonds.iter_mut().rev() {
            tracing::debug!("remaining {}", remaining);
            tracing::debug!("Bond epoch {} - amnt {}", bond_epoch, bond_amnt);
            let to_unbond = cmp::min(*bond_amnt, remaining);
            tracing::debug!("to_unbond (init) = {}", to_unbond);
            *bond_amnt -= to_unbond;
            *unbonds += token::Amount::from_change(to_unbond);

            let slashes_for_this_bond: BTreeMap<Epoch, Decimal> =
                validator_slashes
                    .iter()
                    .cloned()
                    .filter(|s| *bond_epoch <= s.epoch)
                    .fold(BTreeMap::new(), |mut acc, s| {
                        let cur = acc.entry(s.epoch).or_default();
                        *cur += s.rate;
                        acc
                    });
            tracing::debug!(
                "Slashes for this bond{:?}",
                slashes_for_this_bond.clone()
            );
            amount_after_slashing += compute_amount_after_slashing(
                &slashes_for_this_bond,
                token::Amount::from_change(to_unbond),
                self.params.unbonding_len,
                self.params.cubic_slashing_window_length,
            )
            .change();
            tracing::debug!(
                "Cur amnt after slashing = {}",
                &amount_after_slashing
            );

            let amt = unbond_records.entry(*bond_epoch).or_default();
            *amt += token::Amount::from_change(to_unbond);

            remaining -= to_unbond;
            if remaining == 0 {
                break;
            }
        }

        tracing::debug!("Bonds after decrementing");
        for (start, amnt) in bonds.iter() {
            tracing::debug!("Bond epoch {} - amnt {}", start, amnt);
        }

        let pipeline_state = self
            .validator_states
            .get(&self.pipeline())
            .unwrap()
            .get(&id.validator)
            .unwrap();
        // let pipeline_stake = self
        //     .validator_stakes
        //     .get(&self.pipeline())
        //     .unwrap()
        //     .get(&id.validator)
        //     .unwrap();
        // let token_change = cmp::min(*pipeline_stake, amount_after_slashing);

        if *pipeline_state != ValidatorState::Jailed {
            self.update_validator_sets(&id.validator, -amount_after_slashing);
        }
        self.update_validator_total_stake(
            &id.validator,
            -amount_after_slashing,
        );
    }

    /// Update validator's total stake with bonded or unbonded change at the
    /// pipeline epoch
    fn update_validator_total_stake(
        &mut self,
        validator: &Address,
        change: token::Change,
    ) {
        let total_stakes = self
            .validator_stakes
            .entry(self.pipeline())
            .or_default()
            .entry(validator.clone())
            .or_default();
        *total_stakes += change;
    }

    /// Update validator in sets with bonded or unbonded change
    fn update_validator_sets(
        &mut self,
        validator: &Address,
        change: token::Change,
    ) {
        let pipeline = self.pipeline();
        let consensus_set = self.consensus_set.entry(pipeline).or_default();
        let below_cap_set =
            self.below_capacity_set.entry(pipeline).or_default();
        let validator_stakes = self.validator_stakes.get(&pipeline).unwrap();
        let validator_states =
            self.validator_states.get_mut(&pipeline).unwrap();

        let state = validator_states.get(validator).unwrap();

        let this_val_stake_pre = *validator_stakes.get(validator).unwrap();
        let this_val_stake_post =
            token::Amount::from_change(this_val_stake_pre + change);
        let this_val_stake_pre = token::Amount::from_change(
            *validator_stakes.get(validator).unwrap(),
        );

        match state {
            ValidatorState::Consensus => {
                // println!("Validator initially in consensus");
                // Remove from the prior stake
                let vals = consensus_set.entry(this_val_stake_pre).or_default();
                // dbg!(&vals);
                vals.retain(|addr| addr != validator);
                // dbg!(&vals);

                if vals.is_empty() {
                    consensus_set.remove(&this_val_stake_pre);
                }

                // If unbonding, check the max below-cap validator's state if we
                // need to do a swap
                if change < token::Change::default() {
                    if let Some(mut max_below_cap) = below_cap_set.last_entry()
                    {
                        let max_below_cap_stake = *max_below_cap.key();
                        if max_below_cap_stake.0 > this_val_stake_post {
                            // Swap this validator with the max below-cap
                            let vals = max_below_cap.get_mut();
                            let first_val = vals.pop_front().unwrap();
                            // Remove the key if there's nothing left
                            if vals.is_empty() {
                                below_cap_set.remove(&max_below_cap_stake);
                            }
                            // Do the swap in the validator sets
                            consensus_set
                                .entry(max_below_cap_stake.0)
                                .or_default()
                                .push_back(first_val.clone());
                            below_cap_set
                                .entry(this_val_stake_post.into())
                                .or_default()
                                .push_back(validator.clone());

                            // Change the validator states
                            validator_states
                                .insert(first_val, ValidatorState::Consensus);
                            validator_states.insert(
                                validator.clone(),
                                ValidatorState::BelowCapacity,
                            );

                            // And we're done here
                            return;
                        }
                    }
                }

                // Insert with the posterior stake
                consensus_set
                    .entry(this_val_stake_post)
                    .or_default()
                    .push_back(validator.clone());
            }
            ValidatorState::BelowCapacity => {
                // println!("Validator initially in below-cap");

                // Remove from the prior stake
                let vals =
                    below_cap_set.entry(this_val_stake_pre.into()).or_default();
                vals.retain(|addr| addr != validator);
                if vals.is_empty() {
                    below_cap_set.remove(&this_val_stake_pre.into());
                }

                // If bonding, check the min consensus validator's state if we
                // need to do a swap
                if change >= token::Change::default() {
                    // dbg!(&consensus_set);
                    if let Some(mut min_consensus) = consensus_set.first_entry()
                    {
                        // dbg!(&min_consensus);
                        let min_consensus_stake = *min_consensus.key();
                        if this_val_stake_post > min_consensus_stake {
                            // Swap this validator with the max consensus
                            let vals = min_consensus.get_mut();
                            let last_val = vals.pop_back().unwrap();
                            // Remove the key if there's nothing left
                            if vals.is_empty() {
                                consensus_set.remove(&min_consensus_stake);
                            }
                            // Do the swap in the validator sets
                            below_cap_set
                                .entry(min_consensus_stake.into())
                                .or_default()
                                .push_back(last_val.clone());
                            consensus_set
                                .entry(this_val_stake_post)
                                .or_default()
                                .push_back(validator.clone());

                            // Change the validator states
                            validator_states.insert(
                                validator.clone(),
                                ValidatorState::Consensus,
                            );
                            validator_states.insert(
                                last_val,
                                ValidatorState::BelowCapacity,
                            );

                            // And we're done here
                            return;
                        }
                    }
                }

                // Insert with the posterior stake
                below_cap_set
                    .entry(this_val_stake_post.into())
                    .or_default()
                    .push_back(validator.clone());
            }
            ValidatorState::Inactive => {
                panic!("unexpected state")
            }
            ValidatorState::Jailed => {
                panic!("unexpected state (jailed)")
            }
        }
    }

    fn process_enqueued_slashes(&mut self) {
        let slashes_this_epoch = self
            .enqueued_slashes
            .get(&self.epoch)
            .cloned()
            .unwrap_or_default();
        if !slashes_this_epoch.is_empty() {
            let infraction_epoch = self.epoch
                - self.params.unbonding_len
                - self.params.cubic_slashing_window_length
                - 1;
            // Now need to basically do the end_of_epoch() procedure
            // from the Informal Systems model
            let cubic_rate = self.cubic_slash_rate();
            for (validator, slashes) in slashes_this_epoch {
                let stake_at_infraction = self
                    .validator_stakes
                    .get(&infraction_epoch)
                    .unwrap()
                    .get(&validator)
                    .cloned()
                    .unwrap_or_default();
                tracing::debug!(
                    "Val {} stake at infraction {}",
                    validator,
                    stake_at_infraction
                );

                let mut total_rate = Decimal::ZERO;

                for slash in slashes {
                    debug_assert_eq!(slash.epoch, infraction_epoch);
                    let rate = cmp::max(
                        slash.r#type.get_slash_rate(&self.params),
                        cubic_rate,
                    );
                    let processed_slash = Slash {
                        epoch: slash.epoch,
                        block_height: slash.block_height,
                        r#type: slash.r#type,
                        rate,
                    };
                    let cur_slashes = self
                        .validator_slashes
                        .entry(validator.clone())
                        .or_default();
                    cur_slashes.push(processed_slash.clone());

                    total_rate += rate;
                }
                total_rate = cmp::min(total_rate, Decimal::ONE);
                tracing::debug!("Total rate: {}", total_rate);

                let mut total_unbonded = token::Amount::default();
                let mut sum_post_bonds = token::Change::default();

                for epoch in (infraction_epoch.0 + 1)..self.epoch.0 {
                    tracing::debug!("\nEpoch {}", epoch);
                    let mut recent_unbonds = token::Change::default();
                    let unbond_records = self
                        .unbond_records
                        .entry(validator.clone())
                        .or_default()
                        .get(&Epoch(epoch))
                        .cloned()
                        .unwrap_or_default();
                    for (start, unbond_amount) in unbond_records {
                        tracing::debug!(
                            "UnbondRecord: amount = {}, start_epoch {}",
                            &unbond_amount,
                            &start
                        );
                        if start <= infraction_epoch {
                            let slashes_for_this_unbond = self
                                .validator_slashes
                                .get(&validator)
                                .cloned()
                                .unwrap_or_default()
                                .iter()
                                .filter(|&s| {
                                    start <= s.epoch
                                        && s.epoch
                                            + self.params.unbonding_len
                                            + self
                                                .params
                                                .cubic_slashing_window_length
                                            < infraction_epoch
                                })
                                .cloned()
                                .fold(
                                    BTreeMap::<Epoch, Decimal>::new(),
                                    |mut acc, s| {
                                        let cur =
                                            acc.entry(s.epoch).or_default();
                                        *cur += s.rate;
                                        acc
                                    },
                                );
                            tracing::debug!(
                                "Slashes for this unbond: {:?}",
                                slashes_for_this_unbond
                            );
                            total_unbonded += compute_amount_after_slashing(
                                &slashes_for_this_unbond,
                                unbond_amount,
                                self.params.unbonding_len,
                                self.params.cubic_slashing_window_length,
                            );
                        } else {
                            recent_unbonds += unbond_amount.change();
                        }

                        tracing::debug!(
                            "Total unbonded (epoch {}) w slashing = {}",
                            epoch,
                            total_unbonded
                        );
                    }
                    sum_post_bonds += self
                        .total_bonded
                        .get(&validator)
                        .and_then(|bonded| bonded.get(&Epoch(epoch)))
                        .cloned()
                        .unwrap_or_default()
                        - recent_unbonds;
                }
                tracing::debug!("Computing adjusted amounts now");

                let mut last_slash = token::Change::default();
                for offset in 0..self.params.pipeline_len {
                    tracing::debug!(
                        "Epoch {}\nLast slash = {}",
                        self.epoch + offset,
                        last_slash
                    );
                    let mut recent_unbonds = token::Change::default();
                    let unbond_records = self
                        .unbond_records
                        .get(&validator)
                        .unwrap()
                        .get(&(self.epoch + offset))
                        .cloned()
                        .unwrap_or_default();
                    for (start, unbond_amount) in unbond_records {
                        tracing::debug!(
                            "UnbondRecord: amount = {}, start_epoch {}",
                            &unbond_amount,
                            &start
                        );
                        if start <= infraction_epoch {
                            let slashes_for_this_unbond = self
                                .validator_slashes
                                .get(&validator)
                                .cloned()
                                .unwrap_or_default()
                                .iter()
                                .filter(|&s| {
                                    start <= s.epoch
                                        && s.epoch
                                            + self.params.unbonding_len
                                            + self
                                                .params
                                                .cubic_slashing_window_length
                                            < infraction_epoch
                                })
                                .cloned()
                                .fold(
                                    BTreeMap::<Epoch, Decimal>::new(),
                                    |mut acc, s| {
                                        let cur =
                                            acc.entry(s.epoch).or_default();
                                        *cur += s.rate;
                                        acc
                                    },
                                );
                            tracing::debug!(
                                "Slashes for this unbond: {:?}",
                                slashes_for_this_unbond
                            );

                            total_unbonded += compute_amount_after_slashing(
                                &slashes_for_this_unbond,
                                unbond_amount,
                                self.params.unbonding_len,
                                self.params.cubic_slashing_window_length,
                            );
                        } else {
                            recent_unbonds += unbond_amount.change();
                        }

                        tracing::debug!(
                            "Total unbonded (offset {}) w slashing = {}",
                            offset,
                            total_unbonded
                        );
                    }
                    tracing::debug!(
                        "stake at infraction {}",
                        stake_at_infraction
                    );
                    tracing::debug!("total unbonded {}", total_unbonded);
                    let this_slash = decimal_mult_i128(
                        total_rate,
                        stake_at_infraction - total_unbonded.change(),
                    );
                    let diff_slashed_amount = last_slash - this_slash;
                    tracing::debug!(
                        "Offset {} diff_slashed_amount {}",
                        offset,
                        diff_slashed_amount
                    );
                    last_slash = this_slash;
                    // total_unbonded = token::Amount::default();

                    // Update the voting powers (consider that the stake is
                    // discrete) let validator_stake = self
                    //     .validator_stakes
                    //     .entry(self.epoch + offset)
                    //     .or_default()
                    //     .entry(validator.clone())
                    //     .or_default();
                    // *validator_stake -= diff_slashed_amount;

                    tracing::debug!("Updating ABSTRACT voting powers");
                    sum_post_bonds += self
                        .total_bonded
                        .get(&validator)
                        .and_then(|bonded| bonded.get(&(self.epoch + offset)))
                        .cloned()
                        .unwrap_or_default()
                        - recent_unbonds;

                    tracing::debug!("\nUnslashable bonds = {}", sum_post_bonds);
                    let validator_stake_at_offset = self
                        .validator_stakes
                        .entry(self.epoch + offset)
                        .or_default()
                        .entry(validator.clone())
                        .or_default();

                    let slashable_stake_at_offset =
                        *validator_stake_at_offset - sum_post_bonds;
                    tracing::debug!(
                        "Val stake pre (epoch {}) = {}",
                        self.epoch + offset,
                        validator_stake_at_offset
                    );
                    tracing::debug!(
                        "Slashable stake at offset = {}",
                        slashable_stake_at_offset
                    );
                    let change = cmp::max(
                        -slashable_stake_at_offset,
                        diff_slashed_amount,
                    );

                    tracing::debug!("Change = {}", change);
                    *validator_stake_at_offset += change;

                    for os in (offset + 1)..=self.params.pipeline_len {
                        tracing::debug!("Adjust epoch {}", self.epoch + os);
                        let offset_stake = self
                            .validator_stakes
                            .entry(self.epoch + os)
                            .or_default()
                            .entry(validator.clone())
                            .or_default();
                        *offset_stake += change;
                        // let mut new_stake =
                        //     *validator_stake - diff_slashed_amount;
                        // if new_stake < 0_i128 {
                        //     new_stake = 0_i128;
                        // }

                        // *validator_stake = new_stake;
                        tracing::debug!(
                            "New stake at epoch {} = {}",
                            self.epoch + os,
                            offset_stake
                        );
                    }
                }
            }
        }
    }

    /// Get the pipeline epoch
    fn pipeline(&self) -> Epoch {
        self.epoch + self.params.pipeline_len
    }

    /// Check if the given address is of a known validator
    fn is_validator(&self, validator: &Address, epoch: Epoch) -> bool {
        // let is_in_consensus = self
        //     .consensus_set
        //     .get(&epoch)
        //     .unwrap()
        //     .iter()
        //     .any(|(_stake, vals)| vals.iter().any(|val| val == validator));
        // if is_in_consensus {
        //     return true;
        // }
        // self.below_capacity_set
        //     .get(&epoch)
        //     .unwrap()
        //     .iter()
        //     .any(|(_stake, vals)| vals.iter().any(|val| val == validator))

        self.validator_states
            .get(&epoch)
            .unwrap()
            .keys()
            .any(|val| val == validator)
    }

    fn is_in_consensus_w_info(
        &self,
        validator: &Address,
        epoch: Epoch,
    ) -> Option<(usize, token::Amount)> {
        for (stake, vals) in self.consensus_set.get(&epoch).unwrap() {
            if let Some(index) = vals.iter().position(|val| val == validator) {
                return Some((index, *stake));
            }
        }
        None
    }

    fn is_in_below_capacity_w_info(
        &self,
        validator: &Address,
        epoch: Epoch,
    ) -> Option<(usize, token::Amount)> {
        for (stake, vals) in self.below_capacity_set.get(&epoch).unwrap() {
            if let Some(index) = vals.iter().position(|val| val == validator) {
                return Some((index, (*stake).into()));
            }
        }
        None
    }

    /// Find the sums of the bonds across all epochs
    fn bond_sums(&self) -> BTreeMap<BondId, token::Change> {
        self.bonds.iter().fold(
            BTreeMap::<BondId, token::Change>::new(),
            |mut acc, (id, bonds)| {
                for delta in bonds.values() {
                    let entry = acc.entry(id.clone()).or_default();
                    *entry += *delta;
<<<<<<< HEAD
                    // Remove entries that are fully unbonded
                    if entry.is_zero() {
                        acc.remove(id);
                    }
=======
>>>>>>> 4b431cb6
                }
                acc
            },
        )
    }

    /// Find the sums of withdrawable unbonds
    fn withdrawable_unbonds(&self) -> BTreeMap<BondId, token::Amount> {
        self.unbonds.iter().fold(
            BTreeMap::<BondId, token::Amount>::new(),
            |mut acc, (epoch, unbonds)| {
                if *epoch <= self.epoch {
                    for (id, amount) in unbonds {
                        if *amount > token::Amount::default() {
                            *acc.entry(id.clone()).or_default() += *amount;
                        }
                    }
                }
                acc
            },
        )
    }

    /// Compute the cubic slashing rate for the current epoch
    fn cubic_slash_rate(&self) -> Decimal {
        let infraction_epoch = self.epoch
            - self.params.unbonding_len
            - 1_u64
            - self.params.cubic_slashing_window_length;
        tracing::debug!("Infraction epoch: {}", infraction_epoch);
        let window_width = self.params.cubic_slashing_window_length;
        let epoch_start = Epoch::from(
            infraction_epoch
                .0
                .checked_sub(window_width)
                .unwrap_or_default(),
        );
        let epoch_end = infraction_epoch + window_width;

        // Calculate cubic slashing rate with the abstract state
        let mut vp_frac_sum = Decimal::default();
        for epoch in Epoch::iter_bounds_inclusive(epoch_start, epoch_end) {
            let consensus_stake =
                self.consensus_set.get(&epoch).unwrap().iter().fold(
                    token::Amount::default(),
                    |sum, (val_stake, validators)| {
                        sum + *val_stake * validators.len() as u64
                    },
                );
            tracing::debug!(
                "Consensus stake in epoch {}: {}",
                epoch,
                consensus_stake
            );

            let processing_epoch = epoch
                + self.params.unbonding_len
                + 1_u64
                + self.params.cubic_slashing_window_length;
            let enqueued_slashes = self.enqueued_slashes.get(&processing_epoch);
            if let Some(enqueued_slashes) = enqueued_slashes {
                for (validator, slashes) in enqueued_slashes.iter() {
                    let val_stake = token::Amount::from_change(
                        self.validator_stakes
                            .get(&epoch)
                            .unwrap()
                            .get(validator)
                            .cloned()
                            .unwrap_or_default(),
                    );
                    tracing::debug!(
                        "Val {} stake epoch {}: {}",
                        &validator,
                        epoch,
                        val_stake
                    );
                    vp_frac_sum += Decimal::from(slashes.len())
                        * Decimal::from(val_stake)
                        / Decimal::from(consensus_stake);
                }
            }
        }
        let vp_frac_sum = cmp::min(Decimal::ONE, vp_frac_sum);
        tracing::debug!("vp_frac_sum: {}", vp_frac_sum);

        cmp::min(dec!(9) * vp_frac_sum * vp_frac_sum, Decimal::ONE)
    }

    fn debug_validators(&self) {
        tracing::debug!("DEBUG ABSTRACT VALIDATOR");
        let current_epoch = self.epoch;
        for epoch in
            Epoch::iter_bounds_inclusive(current_epoch, self.pipeline())
        {
            tracing::debug!("Epoch {}", epoch);
            let mut min_consensus = token::Amount::from(u64::MAX);
            let consensus = self.consensus_set.get(&epoch).unwrap();
            for (amount, vals) in consensus {
                if *amount < min_consensus {
                    min_consensus = *amount;
                }
                for val in vals {
                    let deltas_stake = self
                        .validator_stakes
                        .get(&epoch)
                        .unwrap()
                        .get(val)
                        .unwrap();
                    let val_state = self
                        .validator_states
                        .get(&epoch)
                        .unwrap()
                        .get(val)
                        .unwrap();
                    tracing::debug!(
                        "Consensus val {}, stake {} ({}) - ({:?})",
                        val,
                        u64::from(*amount),
                        deltas_stake,
                        val_state
                    );
                    debug_assert_eq!(
                        *amount,
                        token::Amount::from_change(*deltas_stake)
                    );
                    debug_assert_eq!(*val_state, ValidatorState::Consensus);
                }
            }
            let mut max_bc = token::Amount::default();
            let bc = self.below_capacity_set.get(&epoch).unwrap();
            for (amount, vals) in bc {
                if token::Amount::from(*amount) > max_bc {
                    max_bc = token::Amount::from(*amount);
                }
                for val in vals {
                    let deltas_stake = self
                        .validator_stakes
                        .get(&epoch)
                        .unwrap()
                        .get(val)
                        .cloned()
                        .unwrap_or_default();
                    let val_state = self
                        .validator_states
                        .get(&epoch)
                        .unwrap()
                        .get(val)
                        .unwrap();
                    tracing::debug!(
                        "Below-cap val {}, stake {} ({}) - ({:?})",
                        val,
                        u64::from(token::Amount::from(*amount)),
                        deltas_stake,
                        val_state
                    );
                    debug_assert_eq!(
                        token::Amount::from(*amount),
                        token::Amount::from_change(deltas_stake)
                    );
                    debug_assert_eq!(*val_state, ValidatorState::BelowCapacity);
                }
            }
            assert!(min_consensus >= max_bc);

            for addr in self
                .validator_states
                .get(&epoch)
                .unwrap()
                .keys()
                .cloned()
                .collect::<Vec<_>>()
            {
                if let (None, None) = (
                    self.is_in_consensus_w_info(&addr, epoch),
                    self.is_in_below_capacity_w_info(&addr, epoch),
                ) {
                    assert_eq!(
                        self.validator_states
                            .get(&epoch)
                            .unwrap()
                            .get(&addr)
                            .cloned(),
                        Some(ValidatorState::Jailed)
                    );
                    let stake = self
                        .validator_stakes
                        .get(&epoch)
                        .unwrap()
                        .get(&addr)
                        .cloned()
                        .unwrap_or_default();
                    tracing::debug!("Jailed val {}, stake {}", &addr, &stake);
                }
            }
        }
    }
}

/// Arbitrary bond transition that adds tokens to an existing bond
fn add_arb_bond_amount(
    state: &AbstractPosState,
) -> impl Strategy<Value = Transition> {
    let bond_ids = state
        .bonds
        .keys()
        .cloned()
        .collect::<BTreeSet<_>>()
        .into_iter()
        .collect::<Vec<_>>();
    let arb_bond_id = prop::sample::select(bond_ids);
    (arb_bond_id, arb_bond_amount())
        .prop_map(|(id, amount)| Transition::Bond { id, amount })
}

/// Arbitrary delegation to one of the validators
fn arb_delegation(
    state: &AbstractPosState,
) -> impl Strategy<Value = Transition> {
    // Bond is allowed to any validator in any set - including jailed validators
    let validators = state
        .validator_states
        .get(&state.pipeline())
        .unwrap()
        .keys()
        .cloned()
        .collect::<BTreeSet<_>>();
    let validator_vec = validators.clone().into_iter().collect::<Vec<_>>();
    let arb_source = address::testing::arb_non_internal_address()
        .prop_filter("Must be a non-validator address", move |addr| {
            !validators.contains(addr)
        });
    let arb_validator = prop::sample::select(validator_vec);
    (arb_source, arb_validator, arb_bond_amount()).prop_map(
        |(source, validator, amount)| Transition::Bond {
            id: BondId { source, validator },
            amount,
        },
    )
}

/// Arbitrary validator self-bond
fn arb_self_bond(
    state: &AbstractPosState,
) -> impl Strategy<Value = Transition> {
    // Bond is allowed to any validator in any set - including jailed validators
    let validator_vec = state
        .validator_states
        .get(&state.pipeline())
        .unwrap()
        .keys()
        .cloned()
        .collect::<Vec<_>>();
    let arb_validator = prop::sample::select(validator_vec);
    (arb_validator, arb_bond_amount()).prop_map(|(validator, amount)| {
        Transition::Bond {
            id: BondId {
                source: validator.clone(),
                validator,
            },
            amount,
        }
    })
}

// Bond up to 10 tokens (10M micro units) to avoid overflows
pub fn arb_bond_amount() -> impl Strategy<Value = token::Amount> {
<<<<<<< HEAD
    (1_u64..10).prop_map(|val| token::Amount::from_uint(val, 0).unwrap())
=======
    (1_u64..10_000_000).prop_map(token::Amount::from)
}

/// Arbitrary validator misbehavior
fn arb_slash(state: &AbstractPosState) -> impl Strategy<Value = Transition> {
    let validators = state.consensus_set.iter().fold(
        Vec::new(),
        |mut acc, (_epoch, vals)| {
            for vals in vals.values() {
                for validator in vals {
                    acc.push(validator.clone());
                }
            }
            acc
        },
    );
    let current_epoch = state.epoch.0;

    let arb_validator = prop::sample::select(validators);
    let slash_types =
        vec![SlashType::LightClientAttack, SlashType::DuplicateVote];
    let arb_type = prop::sample::select(slash_types);
    let arb_epoch = (current_epoch
        .checked_sub(state.params.unbonding_len)
        .unwrap_or_default()..=current_epoch)
        .prop_map(Epoch::from);
    (arb_validator, arb_type, arb_epoch).prop_map(
        |(validator, slash_type, infraction_epoch)| Transition::Misbehavior {
            address: validator,
            slash_type,
            infraction_epoch,
            height: 0,
        },
    )
}

fn compute_amount_after_slashing(
    slashes: &BTreeMap<Epoch, Decimal>,
    amount: token::Amount,
    unbonding_len: u64,
    cubic_slash_window_len: u64,
) -> token::Amount {
    let mut computed_amounts = Vec::<SlashedAmount>::new();
    let mut updated_amount = amount;

    for (infraction_epoch, slash_rate) in slashes {
        let mut indices_to_remove = BTreeSet::<usize>::new();

        for (idx, slashed_amount) in computed_amounts.iter().enumerate() {
            if slashed_amount.epoch + unbonding_len + cubic_slash_window_len
                < *infraction_epoch
            {
                updated_amount = updated_amount
                    .checked_sub(slashed_amount.amount)
                    .unwrap_or_default();
                indices_to_remove.insert(idx);
            }
        }
        for idx in indices_to_remove.into_iter().rev() {
            computed_amounts.remove(idx);
        }
        computed_amounts.push(SlashedAmount {
            amount: decimal_mult_amount(*slash_rate, updated_amount),
            epoch: *infraction_epoch,
        });
    }
    updated_amount
        .checked_sub(
            computed_amounts
                .iter()
                .fold(token::Amount::default(), |sum, computed| {
                    sum + computed.amount
                }),
        )
        .unwrap_or_default()
>>>>>>> 4b431cb6
}<|MERGE_RESOLUTION|>--- conflicted
+++ resolved
@@ -16,14 +16,9 @@
 use namada_core::types::token::Change;
 use proptest::prelude::*;
 use proptest::test_runner::Config;
-<<<<<<< HEAD
-=======
 use proptest_state_machine::{
     prop_state_machine, ReferenceStateMachine, StateMachineTest,
 };
-use rust_decimal::Decimal;
-use rust_decimal_macros::dec;
->>>>>>> 4b431cb6
 // Use `RUST_LOG=info` (or another tracing level) and `--nocapture` to see
 // `tracing` logs from tests
 use test_log::test;
@@ -1950,13 +1945,8 @@
         let bond = bonds.entry(pipeline_epoch).or_default();
         *bond += change;
         // Remove fully unbonded entries
-<<<<<<< HEAD
         if bond.is_zero() {
-            bonds.remove(id);
-=======
-        if *bond == 0 {
             bonds.remove(&pipeline_epoch);
->>>>>>> 4b431cb6
         }
         // Update total_bonded
         let total_bonded = self
@@ -2584,13 +2574,6 @@
                 for delta in bonds.values() {
                     let entry = acc.entry(id.clone()).or_default();
                     *entry += *delta;
-<<<<<<< HEAD
-                    // Remove entries that are fully unbonded
-                    if entry.is_zero() {
-                        acc.remove(id);
-                    }
-=======
->>>>>>> 4b431cb6
                 }
                 acc
             },
@@ -2857,10 +2840,7 @@
 
 // Bond up to 10 tokens (10M micro units) to avoid overflows
 pub fn arb_bond_amount() -> impl Strategy<Value = token::Amount> {
-<<<<<<< HEAD
     (1_u64..10).prop_map(|val| token::Amount::from_uint(val, 0).unwrap())
-=======
-    (1_u64..10_000_000).prop_map(token::Amount::from)
 }
 
 /// Arbitrary validator misbehavior
@@ -2935,5 +2915,4 @@
                 }),
         )
         .unwrap_or_default()
->>>>>>> 4b431cb6
 }