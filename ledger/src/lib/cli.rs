--- conflicted
+++ resolved
@@ -44,13 +44,9 @@
 // client args
 pub const DATA_TX_ARG: &str = "data";
 pub const PATH_TX_ARG: &str = "path";
-<<<<<<< HEAD
 pub const DATA_INTENT_ARG: &str = "data";
 pub const NODE_INTENT_ARG: &str = "node";
-=======
-pub const ORDERBOOK_INTENT_ARG: &str = "orderbook";
 pub const DRY_RUN_TX_ARG: &str = "dry-run";
->>>>>>> d518ca6c
 pub const TOKEN_SELL_ARG: &str = "token-sell";
 pub const TOKEN_BUY_ARG: &str = "token-buy";
 pub const AMOUNT_SELL_ARG: &str = "amount-sell";
