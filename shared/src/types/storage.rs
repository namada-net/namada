//! Storage types
use std::convert::{TryFrom, TryInto};
use std::fmt::Display;
use std::num::ParseIntError;
use std::ops::{Add, Deref, Div, Mul, Rem, Sub};
use std::str::FromStr;

use arse_merkle_tree::InternalKey;
use bit_vec::BitVec;
use borsh::maybestd::io::Write;
use borsh::{BorshDeserialize, BorshSchema, BorshSerialize};
use data_encoding::BASE32HEX_NOPAD;
use ics23::CommitmentProof;
use serde::{Deserialize, Deserializer, Serialize, Serializer};
use thiserror::Error;

#[cfg(feature = "ferveo-tpke")]
use super::transaction::WrapperTx;
use crate::bytes::ByteBuf;
use crate::ledger::eth_bridge::storage::bridge_pool::BridgePoolProof;
use crate::ledger::storage::IBC_KEY_LIMIT;
use crate::types::address::{self, Address};
use crate::types::hash::Hash;
use crate::types::keccak::{KeccakHash, TryFromError};
use crate::types::time::DateTimeUtc;

#[allow(missing_docs)]
#[derive(Error, Debug)]
pub enum Error {
    #[error("Error parsing address: {0}")]
    ParseAddress(address::DecodeError),
    #[error("Error parsing address from a storage key")]
    ParseAddressFromKey,
    #[error("Reserved prefix or string is specified: {0}")]
    InvalidKeySeg(String),
    #[error("Error parsing key segment: {0}")]
    ParseKeySeg(String),
    #[error("Error parsing block hash: {0}")]
    ParseBlockHash(String),
    #[error("The key is empty")]
    EmptyKey,
    #[error("They key is missing sub-key segments: {0}")]
    MissingSegments(String),
}

/// Result for functions that may fail
pub type Result<T> = std::result::Result<T, Error>;

/// The length of the block's hash string
pub const BLOCK_HASH_LENGTH: usize = 32;

/// The separator of storage key segments
pub const KEY_SEGMENT_SEPARATOR: char = '/';
/// The reserved storage key prefix for addresses
pub const RESERVED_ADDRESS_PREFIX: char = '#';
/// The reserved storage key prefix for validity predicates
pub const VP_KEY_PREFIX: char = '?';
/// The reserved storage key for validity predicates
pub const RESERVED_VP_KEY: &str = "?";

/// Transaction index within block.
#[derive(
    Default,
    Clone,
    Copy,
    BorshSerialize,
    BorshDeserialize,
    PartialEq,
    Eq,
    PartialOrd,
    Ord,
    Hash,
    Debug,
    Serialize,
    Deserialize,
)]
pub struct TxIndex(pub u32);

impl Display for TxIndex {
    fn fmt(&self, f: &mut std::fmt::Formatter<'_>) -> std::fmt::Result {
        write!(f, "{}", self.0)
    }
}

impl Add<u32> for TxIndex {
    type Output = TxIndex;

    fn add(self, rhs: u32) -> Self::Output {
        Self(self.0 + rhs)
    }
}

impl From<TxIndex> for u32 {
    fn from(index: TxIndex) -> Self {
        index.0
    }
}

fn serialize_bitvec<S>(x: &BitVec, s: S) -> std::result::Result<S::Ok, S::Error>
where
    S: Serializer,
{
    Serialize::serialize(&x.to_bytes(), s)
}

fn deserialize_bitvec<'de, D>(
    deserializer: D,
) -> std::result::Result<BitVec, D::Error>
where
    D: Deserializer<'de>,
{
    let s: Vec<u8> = Deserialize::deserialize(deserializer)?;
    Ok(BitVec::from_bytes(&s))
}

/// Represents the accepted transactions in a block
#[derive(
    Clone,
    PartialEq,
    Eq,
    PartialOrd,
    Ord,
    Hash,
    Debug,
    Serialize,
    Deserialize,
    Default,
)]
pub struct BlockResults(
    #[serde(serialize_with = "serialize_bitvec")]
    #[serde(deserialize_with = "deserialize_bitvec")]
    BitVec,
);

impl BlockResults {
    /// Create `len` rejection results
    pub fn with_len(len: usize) -> Self {
        BlockResults(BitVec::from_elem(len, true))
    }

    /// Accept the tx at the given position
    pub fn accept(&mut self, idx: usize) {
        self.0.set(idx, false)
    }

    /// Reject the tx at the given position
    pub fn reject(&mut self, idx: usize) {
        self.0.set(idx, true)
    }

    /// Check if the tx at the given position is accepted
    pub fn is_accepted(&self, idx: usize) -> bool {
        !self.0[idx]
    }
}

impl BorshSerialize for BlockResults {
    fn serialize<W: Write>(&self, writer: &mut W) -> std::io::Result<()> {
        BorshSerialize::serialize(&self.0.to_bytes(), writer)
    }
}

impl BorshDeserialize for BlockResults {
    fn deserialize(buf: &mut &[u8]) -> std::io::Result<Self> {
        let vec: Vec<_> = BorshDeserialize::deserialize(buf)?;
        Ok(Self(BitVec::from_bytes(&vec)))
    }
}

/// Height of a block, i.e. the level.
#[derive(
    Default,
    Clone,
    Copy,
    BorshSerialize,
    BorshDeserialize,
    BorshSchema,
    PartialEq,
    Eq,
    PartialOrd,
    Ord,
    Hash,
    Debug,
    Serialize,
    Deserialize,
)]
pub struct BlockHeight(pub u64);

impl Display for BlockHeight {
    fn fmt(&self, f: &mut std::fmt::Formatter<'_>) -> std::fmt::Result {
        write!(f, "{}", self.0)
    }
}

impl Add<u64> for BlockHeight {
    type Output = BlockHeight;

    fn add(self, rhs: u64) -> Self::Output {
        Self(self.0 + rhs)
    }
}

impl From<BlockHeight> for u64 {
    fn from(height: BlockHeight) -> Self {
        height.0
    }
}

/// Hash of a block as fixed-size byte array
#[derive(
    Clone,
    Default,
    BorshSerialize,
    BorshDeserialize,
    PartialEq,
    Eq,
    PartialOrd,
    Ord,
    Hash,
    Serialize,
    Deserialize,
)]
pub struct BlockHash(pub [u8; BLOCK_HASH_LENGTH]);

impl From<Hash> for BlockHash {
    fn from(hash: Hash) -> Self {
        BlockHash(hash.0)
    }
}

impl From<u64> for BlockHeight {
    fn from(height: u64) -> Self {
        BlockHeight(height)
    }
}

impl TryFrom<i64> for BlockHeight {
    type Error = String;

    fn try_from(value: i64) -> std::result::Result<Self, Self::Error> {
        value
            .try_into()
            .map(BlockHeight)
            .map_err(|e| format!("Unexpected height value {}, {}", value, e))
    }
}
impl BlockHeight {
    /// Get the height of the next block
    pub fn next_height(&self) -> BlockHeight {
        BlockHeight(self.0 + 1)
    }
}

impl TryFrom<&[u8]> for BlockHash {
    type Error = self::Error;

    fn try_from(value: &[u8]) -> Result<Self> {
        if value.len() != BLOCK_HASH_LENGTH {
            return Err(Error::ParseBlockHash(format!(
                "Unexpected block hash length {}, expected {}",
                value.len(),
                BLOCK_HASH_LENGTH
            )));
        }
        let mut hash = [0; 32];
        hash.copy_from_slice(value);
        Ok(BlockHash(hash))
    }
}

impl TryFrom<Vec<u8>> for BlockHash {
    type Error = self::Error;

    fn try_from(value: Vec<u8>) -> Result<Self> {
        value.as_slice().try_into()
    }
}

impl core::fmt::Debug for BlockHash {
    fn fmt(&self, f: &mut std::fmt::Formatter<'_>) -> std::fmt::Result {
        let hash = format!("{}", ByteBuf(&self.0));
        f.debug_tuple("BlockHash").field(&hash).finish()
    }
}

/// The data from Tendermint header
/// relevant for Anoma storage
#[derive(Clone, Debug, BorshSerialize, BorshDeserialize)]
pub struct Header {
    /// Merkle root hash of block
    pub hash: Hash,
    /// Timestamp associated to block
    pub time: DateTimeUtc,
    /// Hash of the addresses of the next validator set
    pub next_validators_hash: Hash,
}

impl Header {
    /// The number of bytes when this header is encoded
    pub fn encoded_len(&self) -> usize {
        self.try_to_vec().unwrap().len()
    }
}

/// A storage key is made of storage key segments [`DbKeySeg`], separated by
/// [`KEY_SEGMENT_SEPARATOR`].
#[derive(
    Clone,
    BorshSerialize,
    BorshDeserialize,
    BorshSchema,
    Debug,
    Default,
    Eq,
    PartialEq,
    Ord,
    PartialOrd,
    Hash,
    Serialize,
    Deserialize,
)]
pub struct Key {
    /// The segments of the key in the original (left-to-right) order.
    pub segments: Vec<DbKeySeg>,
}

/// A [`Key`] made of borrowed key segments [`DbKeySeg`].
#[derive(Clone, Debug, Eq, PartialEq, Ord, PartialOrd, Hash)]
pub struct KeyRef<'a> {
    /// Reference of key segments
    pub segments: &'a [DbKeySeg],
}

impl From<DbKeySeg> for Key {
    fn from(seg: DbKeySeg) -> Self {
        Self {
            segments: vec![seg],
        }
    }
}

impl FromStr for Key {
    type Err = Error;

    fn from_str(s: &str) -> Result<Self> {
        Key::parse(s)
    }
}

<<<<<<< HEAD
/// An enum representing the different types of values
/// that can be passed into Anoma's storage.
///
/// This is a multi-store organized as
/// several Merkle trees, each of which is
/// responsible for understanding how to parse
/// this value.
#[derive(Debug, Clone)]
pub enum MerkleValue {
    /// raw bytes
    Bytes(Vec<u8>),
    /// A transfer to be put in the Ethereum bridge pool.
    BridgePoolTransfer(PendingTransfer),
}

impl MerkleValue {
    /// Byte length of the value
    pub fn len(&self) -> usize {
        match self {
            MerkleValue::Bytes(bytes) => bytes.len(),
            MerkleValue::BridgePoolTransfer(transfer) => transfer
                .try_to_vec()
                .expect("Serializing a PendingTransfer should not fail.")
                .len(),
        }
    }

    /// Byte representation of a value in the Merkle tree
    pub fn to_bytes(self) -> Vec<u8> {
        match self {
            MerkleValue::Bytes(bytes) => bytes,
            MerkleValue::BridgePoolTransfer(transfer) => transfer
                .try_to_vec()
                .expect("Serializing a PendingTransfer should not fail."),
        }
    }
}

=======
>>>>>>> 4131cc72
/// Storage keys that are utf8 encoded strings
#[derive(Eq, PartialEq, Copy, Clone, Hash)]
pub struct StringKey {
    /// The original key string, in bytes
    pub original: [u8; IBC_KEY_LIMIT],
    /// The utf8 bytes representation of the key to be
    /// used internally in the merkle tree
    pub tree_key: InternalKey<IBC_KEY_LIMIT>,
    /// The length of the input (without the padding)
    pub length: usize,
}

impl Deref for StringKey {
    type Target = InternalKey<IBC_KEY_LIMIT>;

    fn deref(&self) -> &Self::Target {
        &self.tree_key
    }
}

impl BorshSerialize for StringKey {
    fn serialize<W: Write>(&self, writer: &mut W) -> std::io::Result<()> {
        let to_serialize = (self.original.to_vec(), self.tree_key, self.length);
        BorshSerialize::serialize(&to_serialize, writer)
    }
}

impl BorshDeserialize for StringKey {
    fn deserialize(buf: &mut &[u8]) -> std::io::Result<Self> {
        use std::io::ErrorKind;
        let (original, tree_key, length): (
            Vec<u8>,
            InternalKey<IBC_KEY_LIMIT>,
            usize,
        ) = BorshDeserialize::deserialize(buf)?;
        let original: [u8; IBC_KEY_LIMIT] =
            original.try_into().map_err(|_| {
                std::io::Error::new(
                    ErrorKind::InvalidData,
                    "Input byte vector is too large",
                )
            })?;
        Ok(Self {
            original,
            tree_key,
            length,
        })
    }
}

/// A wrapper around raw bytes to be stored as values
/// in a merkle tree
#[derive(Clone, Debug, PartialEq, Eq, BorshSerialize, BorshDeserialize)]
pub struct TreeBytes(pub Vec<u8>);

impl TreeBytes {
    /// The value indicating that a leaf should be deleted
    pub fn zero() -> Self {
        Self(vec![])
    }

    /// Check if an instance is the zero value
    pub fn is_zero(&self) -> bool {
        self.0.is_empty()
    }
}

impl From<Vec<u8>> for TreeBytes {
    fn from(bytes: Vec<u8>) -> Self {
        Self(bytes)
    }
}

impl From<TreeBytes> for Vec<u8> {
    fn from(bytes: TreeBytes) -> Self {
        bytes.0
    }
}

/// Type of membership proof from a merkle tree
pub enum MembershipProof {
    /// ICS23 compliant membership proof
    ICS23(CommitmentProof),
    /// Bespoke membership proof for the Ethereum bridge pool
    BridgePool(BridgePoolProof),
}

impl From<CommitmentProof> for MembershipProof {
    fn from(proof: CommitmentProof) -> Self {
        Self::ICS23(proof)
    }
}

impl From<BridgePoolProof> for MembershipProof {
    fn from(proof: BridgePoolProof) -> Self {
        Self::BridgePool(proof)
    }
}

impl Key {
    /// Parses string and returns a key
    pub fn parse(string: impl AsRef<str>) -> Result<Self> {
        let mut segments = Vec::new();
        for s in string.as_ref().split(KEY_SEGMENT_SEPARATOR) {
            segments.push(DbKeySeg::parse(s.to_owned())?);
        }
        Ok(Key { segments })
    }

    /// Returns a new key with segments of `Self` and the given segment
    pub fn push<T: KeySeg>(&self, other: &T) -> Result<Self> {
        let mut segments = self.segments.clone();
        segments.push(DbKeySeg::parse(other.raw())?);
        Ok(Key { segments })
    }

    /// Returns a new key with segments of `Self` and the given key
    pub fn join(&self, other: &Key) -> Self {
        let mut segments = self.segments.clone();
        let mut added = other.segments.clone();
        segments.append(&mut added);
        Key { segments }
    }

    /// Returns the addresses from the key segments
    pub fn find_addresses(&self) -> Vec<Address> {
        let mut addresses = Vec::new();
        for s in &self.segments {
            match s {
                DbKeySeg::AddressSeg(addr) => addresses.push(addr.clone()),
                _ => continue,
            }
        }
        addresses
    }

    /// Return the segment at the index parameter
    pub fn get_at(&self, index: usize) -> Option<&DbKeySeg> {
        self.segments.get(index)
    }

    /// Returns the length
    pub fn len(&self) -> usize {
        self.to_string().len()
    }

    /// Returns `true` if the key is empty
    pub fn is_empty(&self) -> bool {
        self.len() == 0
    }

    /// Returns the first segment of the key, or `None` if it is empty.
    pub fn first(&self) -> Option<&DbKeySeg> {
        self.segments.first()
    }

    /// Returns the last segment of the key, or `None` if it is empty.
    pub fn last(&self) -> Option<&DbKeySeg> {
        self.segments.last()
    }

    /// Returns the prefix before the last segment and last segment of the key,
    /// or `None` if it is empty.
    pub fn split_last(&self) -> Option<(KeyRef<'_>, &DbKeySeg)> {
        let (last, prefix) = self.segments.split_last()?;
        Some((KeyRef { segments: prefix }, last))
    }

    /// Returns a key of the validity predicate of the given address
    /// Only this function can push "?" segment for validity predicate
    pub fn validity_predicate(addr: &Address) -> Self {
        let mut segments = Self::from(addr.to_db_key()).segments;
        segments.push(DbKeySeg::StringSeg(RESERVED_VP_KEY.to_owned()));
        Key { segments }
    }

    /// Check if the given key is a key to a validity predicate. If it is,
    /// returns the address of the account.
    pub fn is_validity_predicate(&self) -> Option<&Address> {
        match &self.segments[..] {
            [DbKeySeg::AddressSeg(address), DbKeySeg::StringSeg(sub_key)]
                if sub_key == RESERVED_VP_KEY =>
            {
                Some(address)
            }
            _ => None,
        }
    }

    /// Returns a key from the given DB key path that has the height and
    /// the space type
    pub fn parse_db_key(db_key: &str) -> Result<Self> {
        let mut segments: Vec<&str> =
            db_key.split(KEY_SEGMENT_SEPARATOR).collect();
        let key = match segments.get(3) {
            Some(seg) if *seg == RESERVED_VP_KEY => {
                // the path of a validity predicate should be
                // height/subspace/{address}/?
                let mut addr_str =
                    (*segments.get(2).expect("the address not found"))
                        .to_owned();
                let _ = addr_str.remove(0);
                let addr = Address::decode(&addr_str)
                    .expect("cannot decode the address");
                Self::validity_predicate(&addr)
            }
            _ => Self::parse(
                segments
                    .split_off(2)
                    .join(&KEY_SEGMENT_SEPARATOR.to_string()),
            )
            .map_err(|e| {
                Error::ParseKeySeg(format!(
                    "Cannot parse key segments {}: {}",
                    db_key, e
                ))
            })?,
        };
        Ok(key)
    }

    /// Returns a sub key without the first segment
    pub fn sub_key(&self) -> Result<Self> {
        match self.segments.split_first() {
            Some((_, rest)) => {
                if rest.is_empty() {
                    Err(Error::MissingSegments(format!("{self}")))
                } else {
                    Ok(Self {
                        segments: rest.to_vec(),
                    })
                }
            }
            None => Err(Error::EmptyKey),
        }
    }

    /// Check if the key begins with the given prefix and returns:
    ///   - `Some(Some(suffix))` the suffix after the match with, if any, or
    ///   - `Some(None)` if the prefix is matched, but it has no suffix, or
    ///   - `None` if it doesn't match
    pub fn split_prefix(&self, prefix: &Self) -> Option<Option<Self>> {
        if self.segments.len() < prefix.segments.len() {
            return None;
        } else if self == prefix {
            return Some(None);
        }
        // This is safe, because we check that the length of segments in self >=
        // in prefix above
        let (self_prefix, rest) = self.segments.split_at(prefix.segments.len());
        if self_prefix == prefix.segments {
            Some(Some(Key {
                segments: rest.to_vec(),
            }))
        } else {
            None
        }
    }
}

impl Display for Key {
    fn fmt(&self, f: &mut std::fmt::Formatter<'_>) -> std::fmt::Result {
        let key = self
            .segments
            .iter()
            .map(DbKeySeg::raw)
            .collect::<Vec<String>>()
            .join(&KEY_SEGMENT_SEPARATOR.to_string());
        f.write_str(&key)
    }
}

impl KeyRef<'_> {
    /// Check if [`KeyRef`] is equal to a [`Key`].
    pub fn eq_owned(&self, other: &Key) -> bool {
        self.segments == other.segments
    }

    /// Returns the prefix before the last segment and last segment of the key,
    /// or `None` if it is empty.
    pub fn split_last(&self) -> Option<(KeyRef<'_>, &DbKeySeg)> {
        let (last, prefix) = self.segments.split_last()?;
        Some((KeyRef { segments: prefix }, last))
    }
}

// TODO use std::convert::{TryFrom, Into}?
/// Represents a segment in a path that may be used as a database key
pub trait KeySeg {
    /// Reverse of `into_string`. Convert key segment to `Self`.
    fn parse(string: String) -> Result<Self>
    where
        Self: Sized;

    /// Convert `Self` to a string.
    fn raw(&self) -> String;

    /// Convert `Self` to a key segment. This mapping should preserve the
    /// ordering of `Self`
    fn to_db_key(&self) -> DbKeySeg;
}

/// A storage key segment
#[derive(
    Clone,
    BorshSerialize,
    BorshDeserialize,
    BorshSchema,
    Debug,
    Eq,
    PartialEq,
    Ord,
    PartialOrd,
    Hash,
    Serialize,
    Deserialize,
)]
pub enum DbKeySeg {
    /// A segment made of an address
    AddressSeg(Address),
    /// Any other key segment
    StringSeg(String),
}

impl KeySeg for DbKeySeg {
    fn parse(mut string: String) -> Result<Self> {
        // a separator should not be included
        if string.contains(KEY_SEGMENT_SEPARATOR) {
            return Err(Error::InvalidKeySeg(string));
        }
        match string.chars().next() {
            // address hashes are prefixed with `'#'`
            Some(c) if c == RESERVED_ADDRESS_PREFIX => {
                let _ = string.remove(0);
                Address::decode(&string)
                    .map_err(Error::ParseAddress)
                    .map(DbKeySeg::AddressSeg)
            }
            _ => Ok(DbKeySeg::StringSeg(string)),
        }
    }

    fn raw(&self) -> String {
        match self {
            DbKeySeg::AddressSeg(addr) => {
                format!("{}{}", RESERVED_ADDRESS_PREFIX, addr.encode())
            }
            DbKeySeg::StringSeg(seg) => seg.to_owned(),
        }
    }

    fn to_db_key(&self) -> DbKeySeg {
        self.clone()
    }
}

impl KeySeg for String {
    fn parse(string: String) -> Result<Self> {
        Ok(string)
    }

    fn raw(&self) -> String {
        self.to_owned()
    }

    fn to_db_key(&self) -> DbKeySeg {
        DbKeySeg::StringSeg(self.clone())
    }
}

impl KeySeg for BlockHeight {
    fn parse(string: String) -> Result<Self> {
        let h = string.parse::<u64>().map_err(|e| {
            Error::ParseKeySeg(format!(
                "Unexpected height value {}, {}",
                string, e
            ))
        })?;
        Ok(BlockHeight(h))
    }

    fn raw(&self) -> String {
        self.0.raw()
    }

    fn to_db_key(&self) -> DbKeySeg {
        DbKeySeg::StringSeg(self.raw())
    }
}

impl KeySeg for Epoch {
    fn parse(string: String) -> Result<Self> {
        string
            .split_once('=')
            .and_then(|(prefix, epoch)| (prefix == "E").then(|| epoch))
            .ok_or_else(|| {
                Error::ParseKeySeg(format!(
                    "Invalid epoch prefix on key: {string}"
                ))
            })
            .and_then(|epoch| {
                epoch.parse::<u64>().map_err(|e| {
                    Error::ParseKeySeg(format!(
                        "Unexpected epoch value {epoch}, {e}"
                    ))
                })
            })
            .map(Epoch)
    }

    fn raw(&self) -> String {
        let &Epoch(epoch) = self;
        format!("E={epoch}")
    }

    fn to_db_key(&self) -> DbKeySeg {
        DbKeySeg::StringSeg(self.raw())
    }
}

impl KeySeg for Address {
    fn parse(mut seg: String) -> Result<Self> {
        match seg.chars().next() {
            Some(c) if c == RESERVED_ADDRESS_PREFIX => {
                let _ = seg.remove(0);
                Address::decode(seg).map_err(Error::ParseAddress)
            }
            _ => Err(Error::ParseAddressFromKey),
        }
    }

    fn raw(&self) -> String {
        format!("{}{}", RESERVED_ADDRESS_PREFIX, self.encode())
    }

    fn to_db_key(&self) -> DbKeySeg {
        DbKeySeg::AddressSeg(self.clone())
    }
}

impl KeySeg for Hash {
    fn parse(seg: String) -> Result<Self> {
        seg.try_into().map_err(|e: crate::types::hash::Error| {
            Error::ParseKeySeg(e.to_string())
        })
    }

    fn raw(&self) -> String {
        self.to_string()
    }

    fn to_db_key(&self) -> DbKeySeg {
        DbKeySeg::StringSeg(self.raw())
    }
}

impl KeySeg for KeccakHash {
    fn parse(seg: String) -> Result<Self> {
        seg.try_into()
            .map_err(|e: TryFromError| Error::ParseKeySeg(e.to_string()))
    }

    fn raw(&self) -> String {
        self.to_string()
    }

    fn to_db_key(&self) -> DbKeySeg {
        DbKeySeg::StringSeg(self.raw())
    }
}

/// Implement [`KeySeg`] for a type via base32hex of its BE bytes (using
/// `to_le_bytes()` and `from_le_bytes` methods) that maintains sort order of
/// the original data.
// TODO this could be a bit more efficient without the string conversion (atm
// with base32hex), if we can use bytes for storage key directly (which we can
// with rockDB, but atm, we're calling `to_string()` using the custom `Display`
// impl from here)
macro_rules! impl_int_key_seg {
    ($unsigned:ty, $signed:ty, $len:literal) => {
        impl KeySeg for $unsigned {
            fn parse(string: String) -> Result<Self> {
                let bytes =
                    BASE32HEX_NOPAD.decode(string.as_ref()).map_err(|err| {
                        Error::ParseKeySeg(format!(
                            "Failed parsing {} with {}",
                            string, err
                        ))
                    })?;
                let mut fixed_bytes = [0; $len];
                fixed_bytes.copy_from_slice(&bytes);
                Ok(<$unsigned>::from_be_bytes(fixed_bytes))
            }

            fn raw(&self) -> String {
                BASE32HEX_NOPAD.encode(&self.to_be_bytes())
            }

            fn to_db_key(&self) -> DbKeySeg {
                DbKeySeg::StringSeg(self.raw())
            }
        }

        impl KeySeg for $signed {
            fn parse(string: String) -> Result<Self> {
                // get signed int from a unsigned int complemented with a min
                // value
                let complemented = <$unsigned>::parse(string)?;
                let signed = (complemented as $signed) ^ <$signed>::MIN;
                Ok(signed)
            }

            fn raw(&self) -> String {
                // signed int is converted to unsigned int that preserves the
                // order by complementing it with a min value
                let complemented = (*self ^ <$signed>::MIN) as $unsigned;
                complemented.raw()
            }

            fn to_db_key(&self) -> DbKeySeg {
                DbKeySeg::StringSeg(self.raw())
            }
        }
    };
}

impl_int_key_seg!(u8, i8, 1);
impl_int_key_seg!(u16, i16, 2);
impl_int_key_seg!(u32, i32, 4);
impl_int_key_seg!(u64, i64, 8);
impl_int_key_seg!(u128, i128, 16);

/// Epoch identifier. Epochs are identified by consecutive numbers.
#[derive(
    Clone,
    Copy,
    Default,
    Debug,
    PartialEq,
    Eq,
    PartialOrd,
    Ord,
    Hash,
    BorshSerialize,
    BorshDeserialize,
    BorshSchema,
    Serialize,
    Deserialize,
)]
pub struct Epoch(pub u64);

impl Display for Epoch {
    fn fmt(&self, f: &mut std::fmt::Formatter<'_>) -> std::fmt::Result {
        write!(f, "{}", self.0)
    }
}

impl FromStr for Epoch {
    type Err = ParseIntError;

    fn from_str(s: &str) -> std::result::Result<Self, Self::Err> {
        let raw: u64 = u64::from_str(s)?;
        Ok(Self(raw))
    }
}

impl Epoch {
    /// Change to the next epoch
    pub fn next(&self) -> Self {
        Self(self.0 + 1)
    }

    /// Change to the previous epoch. This will underflow if the given epoch is
    /// `0`.
    pub fn prev(&self) -> Self {
        Self(self.0 - 1)
    }
}

impl Add<u64> for Epoch {
    type Output = Epoch;

    fn add(self, rhs: u64) -> Self::Output {
        Self(self.0 + rhs)
    }
}

impl Sub<u64> for Epoch {
    type Output = Epoch;

    fn sub(self, rhs: u64) -> Self::Output {
        Self(self.0 - rhs)
    }
}

impl Mul<u64> for Epoch {
    type Output = Epoch;

    fn mul(self, rhs: u64) -> Self::Output {
        Self(self.0 * rhs)
    }
}

impl Div<u64> for Epoch {
    type Output = Epoch;

    fn div(self, rhs: u64) -> Self::Output {
        Self(self.0 / rhs)
    }
}

impl Rem<u64> for Epoch {
    type Output = u64;

    fn rem(self, rhs: u64) -> Self::Output {
        Self(self.0 % rhs).0
    }
}

impl Sub for Epoch {
    type Output = Epoch;

    fn sub(self, rhs: Self) -> Self::Output {
        Self(self.0 - rhs.0)
    }
}

impl Add for Epoch {
    type Output = Epoch;

    fn add(self, rhs: Self) -> Self::Output {
        Self(self.0 + rhs.0)
    }
}

impl Mul for Epoch {
    type Output = Epoch;

    fn mul(self, rhs: Self) -> Self::Output {
        Self(self.0 * rhs.0)
    }
}

impl From<Epoch> for u64 {
    fn from(epoch: Epoch) -> Self {
        epoch.0
    }
}

impl From<u64> for Epoch {
    fn from(value: u64) -> Self {
        Self(value)
    }
}

/// Predecessor block epochs
#[derive(
    Clone,
    Debug,
    PartialEq,
    Eq,
    PartialOrd,
    Ord,
    Hash,
    BorshSerialize,
    BorshDeserialize,
)]
pub struct Epochs {
    /// The oldest epoch we can look-up.
    first_known_epoch: Epoch,
    /// The block heights of the first block of each known epoch.
    /// Invariant: the values must be sorted in ascending order.
    first_block_heights: Vec<BlockHeight>,
}

impl Default for Epochs {
    /// Initialize predecessor epochs, assuming starting on the epoch 0 and
    /// block height 0.
    fn default() -> Self {
        Self {
            first_known_epoch: Epoch::default(),
            first_block_heights: vec![BlockHeight::default()],
        }
    }
}

impl Epochs {
    /// Record start of a new epoch at the given block height and trim any
    /// epochs that ended more than `max_age_num_blocks` ago.
    pub fn new_epoch(
        &mut self,
        block_height: BlockHeight,
        max_age_num_blocks: u64,
    ) {
        let min_block_height_to_keep = (block_height.0 + 1)
            .checked_sub(max_age_num_blocks)
            .unwrap_or_default();
        // trim off any epochs whose last block is before the limit
        while let Some((_first_known_epoch_height, rest)) =
            self.first_block_heights.split_first()
        {
            if let Some(second_known_epoch_height) = rest.first() {
                if second_known_epoch_height.0 < min_block_height_to_keep {
                    self.first_known_epoch = self.first_known_epoch.next();
                    self.first_block_heights = rest.to_vec();
                    continue;
                }
            }
            break;
        }
        self.first_block_heights.push(block_height);
    }

    /// Look-up the epoch of a given block height.
    pub fn get_epoch(&self, block_height: BlockHeight) -> Option<Epoch> {
        if let Some((first_known_epoch_height, rest)) =
            self.first_block_heights.split_first()
        {
            if block_height < *first_known_epoch_height {
                return None;
            }
            let mut epoch = self.first_known_epoch;
            for next_block_height in rest {
                if block_height < *next_block_height {
                    return Some(epoch);
                } else {
                    epoch = epoch.next();
                }
            }
            return Some(epoch);
        }
        None
    }

    /// Return all starting block heights for each successive Epoch.
    ///
    /// __INVARIANT:__ The returned values are sorted in ascending order.
    pub fn first_block_heights(&self) -> &[BlockHeight] {
        &self.first_block_heights
    }
}

#[cfg(feature = "ferveo-tpke")]
#[derive(Default, Debug, Clone, BorshDeserialize, BorshSerialize)]
/// Wrapper txs to be decrypted in the next block proposal
pub struct TxQueue(std::collections::VecDeque<WrapperTx>);

#[cfg(feature = "ferveo-tpke")]
impl TxQueue {
    /// Add a new wrapper at the back of the queue
    pub fn push(&mut self, wrapper: WrapperTx) {
        self.0.push_back(wrapper);
    }

    /// Remove the wrapper at the head of the queue
    pub fn pop(&mut self) -> Option<WrapperTx> {
        self.0.pop_front()
    }

    /// Get an iterator over the queue
    pub fn iter(&self) -> impl std::iter::Iterator<Item = &WrapperTx> {
        self.0.iter()
    }

    /// Check if there are any txs in the queue
    #[allow(dead_code)]
    pub fn is_empty(&self) -> bool {
        self.0.is_empty()
    }
}

/// A value of a storage prefix iterator.
#[derive(Debug, Clone, BorshSerialize, BorshDeserialize, BorshSchema)]
pub struct PrefixValue {
    /// Storage key
    pub key: Key,
    /// Raw value bytes
    pub value: Vec<u8>,
}

#[cfg(test)]
mod tests {
    use proptest::prelude::*;

    use super::*;

    proptest! {
        /// Tests that any key that doesn't contain reserved prefixes is valid.
        /// This test excludes key segments starting with `#` or `?`
        /// because they are reserved for `Address` or a validity predicate.
        #[test]
        fn test_key_parse(s in "[^#?/][^/]*/[^#?/][^/]*/[^#?/][^/]*") {
            let key = Key::parse(s.clone()).expect("cannnot parse the string");
            assert_eq!(key.to_string(), s);
        }

        /// Tests that any key that doesn't contain reserved prefixes and
        /// separators is valid. This test excludes key segments including `/`
        /// or starting with `#` or `?` because they are reserved for separator,
        /// `Address` or validity predicate.
        #[test]
        fn test_key_push(s in "[^#?/][^/]*") {
            let addr = address::testing::established_address_1();
            let key = Key::from(addr.to_db_key()).push(&s).expect("cannnot push the segment");
            assert_eq!(key.segments[1].raw(), s);
        }

        /// Test roundtrip parsing of key segments derived from [`Epoch`]
        /// values.
        #[test]
        fn test_parse_epoch_key_segment(e in 0..=u64::MAX) {
            let original_epoch = Epoch(e);
            let key_seg = match original_epoch.to_db_key() {
                DbKeySeg::StringSeg(s) => s,
                _ => panic!("Test failed"),
            };
            let parsed_epoch: Epoch = KeySeg::parse(key_seg).expect("Test failed");
            assert_eq!(original_epoch, parsed_epoch);
        }
    }

    #[test]
    fn test_key_parse_valid() {
        let addr = address::testing::established_address_1();
        let target = format!("{}/test", KeySeg::raw(&addr));
        let key = Key::parse(target.clone()).expect("cannot parse the string");
        assert_eq!(key.to_string(), target);

        let target = "?test/test@".to_owned();
        let key = Key::parse(target.clone()).expect("cannot parse the string");
        assert_eq!(key.to_string(), target);

        let target = "?/test".to_owned();
        let key = Key::parse(target.clone()).expect("cannot parse the string");
        assert_eq!(key.to_string(), target);
    }

    #[test]
    fn test_key_push_valid() {
        let addr = address::testing::established_address_1();
        let other = address::testing::established_address_2();
        let target = KeySeg::raw(&other);
        let key = Key::from(addr.to_db_key())
            .push(&target)
            .expect("cannnot push the segment");
        assert_eq!(key.segments[1].raw(), target);

        let target = "?test".to_owned();
        let key = Key::from(addr.to_db_key())
            .push(&target)
            .expect("cannnot push the segment");
        assert_eq!(key.segments[1].raw(), target);

        let target = "?".to_owned();
        let key = Key::from(addr.to_db_key())
            .push(&target)
            .expect("cannnot push the segment");
        assert_eq!(key.segments[1].raw(), target);
    }

    #[test]
    fn test_key_push_invalid() {
        let addr = address::testing::established_address_1();
        let target = "/".to_owned();
        match Key::from(addr.to_db_key())
            .push(&target)
            .expect_err("unexpectedly succeeded")
        {
            Error::InvalidKeySeg(s) => assert_eq!(s, "/"),
            _ => panic!("unexpected error happens"),
        }
    }

    #[test]
    fn test_predecessor_epochs() {
        let mut epochs = Epochs::default();
        assert_eq!(epochs.get_epoch(BlockHeight(0)), Some(Epoch(0)));
        let mut max_age_num_blocks = 100;

        // epoch 1
        epochs.new_epoch(BlockHeight(10), max_age_num_blocks);
        println!("epochs {:#?}", epochs);
        assert_eq!(epochs.get_epoch(BlockHeight(0)), Some(Epoch(0)));
        assert_eq!(epochs.get_epoch(BlockHeight(9)), Some(Epoch(0)));
        assert_eq!(epochs.get_epoch(BlockHeight(10)), Some(Epoch(1)));
        assert_eq!(epochs.get_epoch(BlockHeight(11)), Some(Epoch(1)));
        assert_eq!(epochs.get_epoch(BlockHeight(100)), Some(Epoch(1)));

        // epoch 2
        epochs.new_epoch(BlockHeight(20), max_age_num_blocks);
        println!("epochs {:#?}", epochs);
        assert_eq!(epochs.get_epoch(BlockHeight(0)), Some(Epoch(0)));
        assert_eq!(epochs.get_epoch(BlockHeight(9)), Some(Epoch(0)));
        assert_eq!(epochs.get_epoch(BlockHeight(10)), Some(Epoch(1)));
        assert_eq!(epochs.get_epoch(BlockHeight(11)), Some(Epoch(1)));
        assert_eq!(epochs.get_epoch(BlockHeight(20)), Some(Epoch(2)));
        assert_eq!(epochs.get_epoch(BlockHeight(100)), Some(Epoch(2)));

        // epoch 3, epoch 0 and 1 should be trimmed
        epochs.new_epoch(BlockHeight(200), max_age_num_blocks);
        println!("epochs {:#?}", epochs);
        assert_eq!(epochs.get_epoch(BlockHeight(0)), None);
        assert_eq!(epochs.get_epoch(BlockHeight(9)), None);
        assert_eq!(epochs.get_epoch(BlockHeight(10)), None);
        assert_eq!(epochs.get_epoch(BlockHeight(11)), None);
        assert_eq!(epochs.get_epoch(BlockHeight(20)), Some(Epoch(2)));
        assert_eq!(epochs.get_epoch(BlockHeight(100)), Some(Epoch(2)));
        assert_eq!(epochs.get_epoch(BlockHeight(200)), Some(Epoch(3)));

        // increase the limit
        max_age_num_blocks = 200;

        // epoch 4
        epochs.new_epoch(BlockHeight(300), max_age_num_blocks);
        println!("epochs {:#?}", epochs);
        assert_eq!(epochs.get_epoch(BlockHeight(20)), Some(Epoch(2)));
        assert_eq!(epochs.get_epoch(BlockHeight(100)), Some(Epoch(2)));
        assert_eq!(epochs.get_epoch(BlockHeight(200)), Some(Epoch(3)));
        assert_eq!(epochs.get_epoch(BlockHeight(300)), Some(Epoch(4)));

        // epoch 5, epoch 2 should be trimmed
        epochs.new_epoch(BlockHeight(499), max_age_num_blocks);
        println!("epochs {:#?}", epochs);
        assert_eq!(epochs.get_epoch(BlockHeight(20)), None);
        assert_eq!(epochs.get_epoch(BlockHeight(100)), None);
        assert_eq!(epochs.get_epoch(BlockHeight(200)), Some(Epoch(3)));
        assert_eq!(epochs.get_epoch(BlockHeight(300)), Some(Epoch(4)));
        assert_eq!(epochs.get_epoch(BlockHeight(499)), Some(Epoch(5)));

        // epoch 6, epoch 3 should be trimmed
        epochs.new_epoch(BlockHeight(500), max_age_num_blocks);
        println!("epochs {:#?}", epochs);
        assert_eq!(epochs.get_epoch(BlockHeight(200)), None);
        assert_eq!(epochs.get_epoch(BlockHeight(300)), Some(Epoch(4)));
        assert_eq!(epochs.get_epoch(BlockHeight(499)), Some(Epoch(5)));
        assert_eq!(epochs.get_epoch(BlockHeight(500)), Some(Epoch(6)));

        // decrease the limit
        max_age_num_blocks = 50;

        // epoch 7, epoch 4 and 5 should be trimmed
        epochs.new_epoch(BlockHeight(550), max_age_num_blocks);
        println!("epochs {:#?}", epochs);
        assert_eq!(epochs.get_epoch(BlockHeight(300)), None);
        assert_eq!(epochs.get_epoch(BlockHeight(499)), None);
        assert_eq!(epochs.get_epoch(BlockHeight(500)), Some(Epoch(6)));
        assert_eq!(epochs.get_epoch(BlockHeight(550)), Some(Epoch(7)));

        // epoch 8, epoch 6 should be trimmed
        epochs.new_epoch(BlockHeight(600), max_age_num_blocks);
        println!("epochs {:#?}", epochs);
        assert_eq!(epochs.get_epoch(BlockHeight(500)), None);
        assert_eq!(epochs.get_epoch(BlockHeight(550)), Some(Epoch(7)));
        assert_eq!(epochs.get_epoch(BlockHeight(600)), Some(Epoch(8)));
    }
}

/// Helpers for testing with storage types.
#[cfg(any(test, feature = "testing"))]
pub mod testing {
    use proptest::collection;
    use proptest::prelude::*;

    use super::*;
    use crate::types::address::testing::{
        arb_address, arb_non_internal_address,
    };

    /// Generate an arbitrary [`Key`].
    pub fn arb_key() -> impl Strategy<Value = Key> {
        prop_oneof![
            // a key for a validity predicate
            arb_non_internal_address()
                .prop_map(|addr| Key::validity_predicate(&addr)),
            // a key from key segments
            arb_key_no_vp(),
        ]
    }

    /// Generate an arbitrary [`Key`] other than a validity predicate key.
    pub fn arb_key_no_vp() -> impl Strategy<Value = Key> {
        // a key from key segments
        collection::vec(arb_key_seg(), 1..5)
            .prop_map(|segments| Key { segments })
    }

    /// Generate an arbitrary [`Key`] for a given address storage sub-space.
    pub fn arb_account_storage_key(
        address: Address,
    ) -> impl Strategy<Value = Key> {
        prop_oneof![
            // a key for a validity predicate
            Just(Key::validity_predicate(&address)),
            // a key from key segments
            arb_account_storage_key_no_vp(address),
        ]
    }

    /// Generate an arbitrary [`Key`] other than a validity predicate key for a
    /// given address storage sub-space.
    pub fn arb_account_storage_key_no_vp(
        address: Address,
    ) -> impl Strategy<Value = Key> {
        collection::vec(arb_key_seg(), 1..5).prop_map(move |arb_segments| {
            let mut segments = vec![address.to_db_key()];
            segments.extend(arb_segments);
            Key { segments }
        })
    }

    /// Generate an arbitrary [`DbKeySeg`].
    pub fn arb_key_seg() -> impl Strategy<Value = DbKeySeg> {
        prop_oneof![
            // the string segment is 5 time more likely to be generated
            5 => "[a-zA-Z0-9_]{1,100}".prop_map(DbKeySeg::StringSeg),
            1 => arb_address().prop_map(DbKeySeg::AddressSeg),
        ]
    }
}<|MERGE_RESOLUTION|>--- conflicted
+++ resolved
@@ -347,47 +347,6 @@
     }
 }
 
-<<<<<<< HEAD
-/// An enum representing the different types of values
-/// that can be passed into Anoma's storage.
-///
-/// This is a multi-store organized as
-/// several Merkle trees, each of which is
-/// responsible for understanding how to parse
-/// this value.
-#[derive(Debug, Clone)]
-pub enum MerkleValue {
-    /// raw bytes
-    Bytes(Vec<u8>),
-    /// A transfer to be put in the Ethereum bridge pool.
-    BridgePoolTransfer(PendingTransfer),
-}
-
-impl MerkleValue {
-    /// Byte length of the value
-    pub fn len(&self) -> usize {
-        match self {
-            MerkleValue::Bytes(bytes) => bytes.len(),
-            MerkleValue::BridgePoolTransfer(transfer) => transfer
-                .try_to_vec()
-                .expect("Serializing a PendingTransfer should not fail.")
-                .len(),
-        }
-    }
-
-    /// Byte representation of a value in the Merkle tree
-    pub fn to_bytes(self) -> Vec<u8> {
-        match self {
-            MerkleValue::Bytes(bytes) => bytes,
-            MerkleValue::BridgePoolTransfer(transfer) => transfer
-                .try_to_vec()
-                .expect("Serializing a PendingTransfer should not fail."),
-        }
-    }
-}
-
-=======
->>>>>>> 4131cc72
 /// Storage keys that are utf8 encoded strings
 #[derive(Eq, PartialEq, Copy, Clone, Hash)]
 pub struct StringKey {
