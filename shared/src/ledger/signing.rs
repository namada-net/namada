--- conflicted
+++ resolved
@@ -1,19 +1,8 @@
 //! Functions to sign transactions
-<<<<<<< HEAD
 use std::borrow::Cow;
 use std::collections::{BTreeMap, HashMap};
-#[cfg(feature = "std")]
-use std::env;
-#[cfg(feature = "std")]
-use std::fs::File;
 use std::io::ErrorKind;
-#[cfg(feature = "std")]
-use std::io::Write;
 use std::path::PathBuf;
-=======
-use std::collections::HashMap;
-use std::io::ErrorKind;
->>>>>>> 0c4c7871
 
 use borsh::{BorshDeserialize, BorshSerialize};
 use data_encoding::HEXLOWER;
@@ -35,7 +24,7 @@
 use sha2::Digest;
 use zeroize::Zeroizing;
 
-use super::masp::{ShieldedContext, ShieldedUtils};
+use super::masp::{ShieldedContext, ShieldedTransfer, ShieldedUtils};
 use super::rpc::validate_amount;
 use crate::ibc::applications::transfer::msgs::transfer::{
     MsgTransfer, TYPE_URL as MSG_TRANSFER_TYPE_URL,
@@ -83,7 +72,7 @@
     /// The public keys to index map associated to an account
     pub account_public_keys_map: Option<AccountPublicKeysMap>,
     /// The public keys of the fee payer
-    pub gas_payer: common::PublicKey,
+    pub fee_payer: common::PublicKey,
 }
 
 /// Find the public key for the given address and try to load the keypair
@@ -159,50 +148,13 @@
 /// signer. Return the given signing key or public key of the given signer if
 /// possible. If no explicit signer given, use the `default`. If no `default`
 /// is given, an `Error` is returned.
-<<<<<<< HEAD
-///
-/// Also return the optional signer of the wrapper tx if differs from the
-/// inner's one.
-pub async fn tx_signer<
-=======
 pub async fn tx_signers<
->>>>>>> 0c4c7871
     C: crate::ledger::queries::Client + Sync,
     U: WalletUtils,
 >(
     client: &C,
     wallet: &mut Wallet<U>,
     args: &args::Tx,
-<<<<<<< HEAD
-    default: TxSigningKey,
-) -> Result<
-    (
-        Option<Address>,
-        common::PublicKey,
-        Option<common::PublicKey>,
-    ),
-    Error,
-> {
-    let wrapper_signer = if let Some(signing_key) = &args.wrapper_fee_payer {
-        Some(signing_key.ref_to())
-    } else if args.disposable_signing_key {
-        Some(generate_disposable_signing_key(wallet).ref_to())
-    } else {
-        None
-    };
-
-    let signer = if args.dry_run {
-        // We cannot override the signer if we're doing a dry run
-        default
-    } else if let Some(signing_key) = &args.signing_key {
-        // Otherwise use the signing key override provided by user
-        return Ok((None, signing_key.ref_to(), wrapper_signer));
-    } else if let Some(verification_key) = &args.verification_key {
-        return Ok((None, verification_key.clone(), wrapper_signer));
-    } else if let Some(signer) = &args.signer {
-        // Otherwise use the signer address provided by user
-        TxSigningKey::WalletAddress(signer.clone())
-=======
     default: Option<Address>,
 ) -> Result<Vec<common::PublicKey>, Error> {
     let signer = if !&args.signing_keys.is_empty() {
@@ -211,7 +163,6 @@
         return Ok(public_keys);
     } else if let Some(verification_key) = &args.verification_key {
         return Ok(vec![verification_key.clone()]);
->>>>>>> 0c4c7871
     } else {
         // Otherwise use the signer determined by the caller
         default
@@ -219,33 +170,13 @@
 
     // Now actually fetch the signing key and apply it
     match signer {
-<<<<<<< HEAD
-        TxSigningKey::WalletAddress(signer) if signer == masp() => {
-            if wrapper_signer.is_none() {
-                other_err(
-                    "Wrapper transaction cannot be signed by masp; please \
-                     specify the key from which to look up the signing key."
-                        .to_string(),
-                )
-            } else {
-                Ok((None, masp_tx_key().ref_to(), wrapper_signer))
-            }
-        }
-        TxSigningKey::WalletAddress(signer) => Ok((
-            Some(signer.clone()),
-            find_pk::<C, U>(client, wallet, &signer, args.password.clone())
-                .await?,
-            wrapper_signer,
-        )),
-        TxSigningKey::None => other_err(
-=======
         Some(signer) if signer == masp() => Ok(vec![masp_tx_key().ref_to()]),
+
         Some(signer) => Ok(vec![
             find_pk::<C, U>(client, wallet, &signer, args.password.clone())
                 .await?,
         ]),
         None => other_err(
->>>>>>> 0c4c7871
             "All transactions must be signed; please either specify the key \
              or the address from which to look up the signing key."
                 .to_string(),
@@ -294,7 +225,7 @@
     }
 
     let fee_payer_keypair =
-        find_key_by_pk(wallet, args, &signing_data.gas_payer).expect("");
+        find_key_by_pk(wallet, args, &signing_data.fee_payer).expect("");
     tx.sign_wrapper(fee_payer_keypair);
 }
 
@@ -307,32 +238,10 @@
     client: &C,
     wallet: &mut Wallet<U>,
     args: &args::Tx,
-<<<<<<< HEAD
-    keypair: &common::PublicKey,
-    keypair_wrapper: Option<&common::PublicKey>,
-) -> Result<(), Error> {
-    let mut keypair = find_key_by_pk(wallet, args, keypair)?;
-    // Sign over the transacttion data
-    tx.add_section(Section::Signature(Signature::new(
-        vec![*tx.data_sechash(), *tx.code_sechash()],
-        &keypair,
-    )));
-    // Remove all the sensitive sections
-    tx.protocol_filter();
-    // Then sign over the bound wrapper
-    if let Some(keypair_wrapper) = keypair_wrapper {
-        keypair = find_key_by_pk(wallet, args, keypair_wrapper)?;
-    }
-    tx.add_section(Section::Signature(Signature::new(
-        tx.sechashes(),
-        &keypair,
-    )));
-    Ok(())
-=======
     owner: &Option<Address>,
     default_signer: Option<Address>,
 ) -> Result<SigningTxData, Error> {
-    let public_keys = if owner.is_some() || args.gas_payer.is_none() {
+    let public_keys = if owner.is_some() || args.wrapper_fee_payer.is_none() {
         tx_signers::<C, U>(client, wallet, args, default_signer.clone()).await?
     } else {
         vec![]
@@ -357,18 +266,21 @@
         None => (None, 0u8),
     };
 
-    let gas_payer = match &args.gas_payer {
-        Some(keypair) => keypair.ref_to(),
-        None => public_keys.get(0).ok_or(Error::InvalidFeePayer)?.clone(),
+    let fee_payer = if args.disposable_signing_key {
+        generate_disposable_signing_key(wallet).to_public()
+    } else {
+        match &args.wrapper_fee_payer {
+            Some(keypair) => keypair.to_public(),
+            None => public_keys.get(0).ok_or(Error::InvalidFeePayer)?.clone(),
+        }
     };
 
     Ok(SigningTxData {
         public_keys,
         threshold,
         account_public_keys_map,
-        gas_payer,
+        fee_payer,
     })
->>>>>>> 0c4c7871
 }
 
 #[cfg(not(feature = "mainnet"))]
@@ -378,53 +290,23 @@
     client: &C,
     args: &args::Tx,
     requires_pow: bool,
-<<<<<<< HEAD
     total_fee: Amount,
     balance: Amount,
     source: Address,
 ) -> Option<crate::core::ledger::testnet_pow::Solution> {
     let is_bal_sufficient = total_fee <= balance;
-=======
-) -> (Option<crate::core::ledger::testnet_pow::Solution>, Fee) {
-    let wrapper_tx_fees_key = parameter_storage::get_wrapper_tx_fees_key();
-    let gas_amount = rpc::query_storage_value::<C, token::Amount>(
-        client,
-        &wrapper_tx_fees_key,
-    )
-    .await
-    .unwrap_or_default();
-    let gas_token = &args.gas_token;
-    let source = Address::from(keypair);
-    let balance_key = token::balance_key(gas_token, &source);
-    let balance =
-        rpc::query_storage_value::<C, token::Amount>(client, &balance_key)
-            .await
-            .unwrap_or_default();
-    let is_bal_sufficient = gas_amount <= balance;
->>>>>>> 0c4c7871
     if !is_bal_sufficient {
-        let token_addr = args.gas_token.clone();
+        let token_addr = args.fee_token.clone();
         let err_msg = format!(
             "The wrapper transaction source doesn't have enough balance to \
              pay fee {}, got {}.",
-<<<<<<< HEAD
             format_denominated_amount(client, &token_addr, total_fee).await,
-=======
-            format_denominated_amount(client, &token_addr, gas_amount).await,
->>>>>>> 0c4c7871
             format_denominated_amount(client, &token_addr, balance).await,
         );
         if !args.force && cfg!(feature = "mainnet") {
             panic!("{}", err_msg);
         }
     }
-<<<<<<< HEAD
-=======
-    let fee = Fee {
-        amount: gas_amount,
-        token: gas_token.clone(),
-    };
->>>>>>> 0c4c7871
     // A PoW solution can be used to allow zero-fee testnet transactions
     // If the address derived from the keypair doesn't have enough balance
     // to pay for the fee, allow to find a PoW solution instead.
@@ -513,32 +395,36 @@
     }
 }
 
+/// Informations about the post-tx balance of the tx's source. Used to correctly
+/// handle fee validation in the wrapper tx
+pub struct TxSourcePostBalance<'s> {
+    /// The balance of the tx source after the tx has been applied
+    pub post_balance: Amount,
+    /// The source address of the tx
+    pub source: Cow<'s, Address>,
+    /// The token of the tx
+    pub token: Cow<'s, Address>,
+}
+
 /// Create a wrapper tx from a normal tx. Get the hash of the
 /// wrapper and its payload which is needed for monitoring its
 /// progress on chain.
-<<<<<<< HEAD
 #[allow(clippy::too_many_arguments)]
 pub async fn wrap_tx<
+    's,
     C: crate::ledger::queries::Client + Sync,
-    U: WalletUtils,
     V: ShieldedUtils,
 >(
     client: &C,
-    #[allow(unused_variables)] wallet: &mut Wallet<U>,
     shielded: &mut ShieldedContext<V>,
-    mut tx: Tx,
-=======
-pub async fn wrap_tx<C: crate::ledger::queries::Client + Sync>(
-    client: &C,
     tx: &mut Tx,
->>>>>>> 0c4c7871
     args: &args::Tx,
-    updated_balance: Option<Amount>,
+    tx_source_balance: Option<TxSourcePostBalance<'s>>,
     epoch: Epoch,
-<<<<<<< HEAD
-    keypair: &common::PublicKey,
+    fee_payer: common::PublicKey,
     #[cfg(not(feature = "mainnet"))] requires_pow: bool,
-) -> (Tx, Option<Epoch>) {
+) -> Option<Epoch> {
+    let fee_payer_address = Address::from(&fee_payer);
     // Validate fee amount and token
     let gas_cost_key = parameter_storage::get_gas_cost_key();
     let minimum_fee = match rpc::query_storage_value::<
@@ -578,11 +464,19 @@
         None => minimum_fee,
     };
 
-    let source = Address::from(keypair);
-    let mut updated_balance = match updated_balance {
-        Some(balance) => balance,
-        None => {
-            let balance_key = token::balance_key(&args.fee_token, &source);
+    let mut updated_balance = match tx_source_balance {
+        Some(TxSourcePostBalance {
+            post_balance: balance,
+            source,
+            token,
+        }) if token.as_ref() == &args.fee_token
+            && source.as_ref() == &fee_payer_address =>
+        {
+            balance
+        }
+        _ => {
+            let balance_key =
+                token::balance_key(&args.fee_token, &fee_payer_address);
 
             rpc::query_storage_value::<C, token::Amount>(client, &balance_key)
                 .await
@@ -607,7 +501,7 @@
                     tx: tx_args,
                     source: spending_key,
                     target: namada_core::types::masp::TransferTarget::Address(
-                        source.clone(),
+                        fee_payer_address.clone(),
                     ),
                     token: args.fee_token.clone(),
                     amount: args::InputAmount::Validated(DenominatedAmount {
@@ -624,7 +518,12 @@
                     .gen_shielded_transfer(client, transfer_args)
                     .await
                 {
-                    Ok(Some((_, transaction, _data, unshielding_epoch))) => {
+                    Ok(Some(ShieldedTransfer {
+                        builder: _,
+                        masp_tx: transaction,
+                        metadata: _data,
+                        epoch: unshielding_epoch,
+                    })) => {
                         let spends = transaction
                             .sapling_bundle()
                             .unwrap()
@@ -752,176 +651,25 @@
         requires_pow,
         total_fee,
         updated_balance,
-        source,
+        fee_payer_address,
     )
     .await;
-    // This object governs how the payload will be processed
-    tx.update_header(TxType::Wrapper(Box::new(WrapperTx::new(
+
+    tx.add_wrapper(
         Fee {
             amount_per_gas_unit: fee_amount,
             token: args.fee_token.clone(),
         },
-        keypair.clone(),
+        fee_payer,
         epoch,
         // TODO: partially validate the gas limit in client
         args.gas_limit,
         #[cfg(not(feature = "mainnet"))]
         pow_solution,
         unshield_section_hash,
-    ))));
-    tx.header.chain_id = args.chain_id.clone().unwrap();
-    tx.header.expiration = args.expiration;
-
-    #[cfg(feature = "std")]
-    // Attempt to decode the construction
-    if let Ok(path) = env::var(ENV_VAR_LEDGER_LOG_PATH) {
-        let mut tx = tx.clone();
-        // Contract the large data blobs in the transaction
-        tx.wallet_filter();
-        // Convert the transaction to Ledger format
-        let decoding = to_ledger_vector(client, wallet, &tx)
-            .await
-            .expect("unable to decode transaction");
-        let output = serde_json::to_string(&decoding)
-            .expect("failed to serialize decoding");
-        // Record the transaction at the identified path
-        let mut f = File::options()
-            .append(true)
-            .create(true)
-            .open(path)
-            .expect("failed to open test vector file");
-        writeln!(f, "{},", output)
-            .expect("unable to write test vector to file");
-    }
-    #[cfg(feature = "std")]
-    // Attempt to decode the construction
-    if let Ok(path) = env::var(ENV_VAR_TX_LOG_PATH) {
-        let mut tx = tx.clone();
-        // Contract the large data blobs in the transaction
-        tx.wallet_filter();
-        // Record the transaction at the identified path
-        let mut f = File::options()
-            .append(true)
-            .create(true)
-            .open(path)
-            .expect("failed to open test vector file");
-        writeln!(f, "{:x?},", tx).expect("unable to write test vector to file");
-    }
-
-    (tx, unshielding_epoch)
-}
-
-/// Create a wrapper tx from a normal tx. Get the hash of the
-/// wrapper and its payload which is needed for monitoring its
-/// progress on chain.
-#[allow(clippy::too_many_arguments)]
-pub async fn sign_wrapper<
-    'key,
-    C: crate::ledger::queries::Client + Sync,
-    U: WalletUtils,
-    V: ShieldedUtils,
->(
-    client: &C,
-    wallet: &mut Wallet<U>,
-    shielded: &mut ShieldedContext<V>,
-    args: &args::Tx,
-    epoch: Epoch,
-    tx: Tx,
-    mut keypair: Cow<'key, common::SecretKey>,
-    mut updated_balance: Option<Amount>,
-    #[cfg(not(feature = "mainnet"))] requires_pow: bool,
-) -> (TxBroadcastData, Option<Epoch>) {
-    if args.disposable_signing_key {
-        keypair = Cow::Owned(generate_disposable_signing_key(wallet));
-        updated_balance = Some(Amount::default());
-    }
-
-    let (mut tx, unshielding_epoch) = wrap_tx(
-        client,
-        wallet,
-        shielded,
-        tx,
-        args,
-        updated_balance,
-=======
-    gas_payer: common::PublicKey,
-    #[cfg(not(feature = "mainnet"))] requires_pow: bool,
-) {
-    #[cfg(not(feature = "mainnet"))]
-    let (pow_solution, fee) =
-        solve_pow_challenge(client, args, &gas_payer, requires_pow).await;
-
-    tx.add_wrapper(
-        fee,
-        gas_payer,
->>>>>>> 0c4c7871
-        epoch,
-        &keypair.as_ref().ref_to(),
-        #[cfg(not(feature = "mainnet"))]
-<<<<<<< HEAD
-        requires_pow,
-    )
-    .await;
-
-    #[cfg(feature = "std")]
-    // Attempt to decode the construction
-    if let Ok(path) = env::var(ENV_VAR_LEDGER_LOG_PATH) {
-        let mut tx = tx.clone();
-        // Contract the large data blobs in the transaction
-        tx.wallet_filter();
-        // Convert the transaction to Ledger format
-        let decoding = to_ledger_vector(client, wallet, &tx)
-            .await
-            .expect("unable to decode transaction");
-        let output = serde_json::to_string(&decoding)
-            .expect("failed to serialize decoding");
-        // Record the transaction at the identified path
-        let mut f = File::options()
-            .append(true)
-            .create(true)
-            .open(path)
-            .expect("failed to open test vector file");
-        writeln!(f, "{},", output)
-            .expect("unable to write test vector to file");
-    }
-    #[cfg(feature = "std")]
-    // Attempt to decode the construction
-    if let Ok(path) = env::var(ENV_VAR_TX_LOG_PATH) {
-        let mut tx = tx.clone();
-        // Contract the large data blobs in the transaction
-        tx.wallet_filter();
-        // Record the transaction at the identified path
-        let mut f = File::options()
-            .append(true)
-            .create(true)
-            .open(path)
-            .expect("failed to open test vector file");
-        writeln!(f, "{:x?},", tx).expect("unable to write test vector to file");
-    }
-
-    // Remove all the sensitive sections
-    tx.protocol_filter();
-    // Then sign over the bound wrapper committing to all other sections
-    tx.add_section(Section::Signature(Signature::new(
-        tx.sechashes(),
-        &keypair,
-    )));
-    // We use this to determine when the wrapper tx makes it on-chain
-    let wrapper_hash = tx.header_hash().to_string();
-    // We use this to determine when the decrypted inner tx makes it
-    // on-chain
-    let decrypted_hash = tx
-        .clone()
-        .update_header(TxType::Raw)
-        .header_hash()
-        .to_string();
-    let to_broadcast = TxBroadcastData::Live {
-        tx,
-        wrapper_hash,
-        decrypted_hash,
-    };
-
-    (to_broadcast, unshielding_epoch)
+    );
+
+    unshielding_epoch
 }
 
 fn generate_disposable_signing_key<U>(
@@ -940,7 +688,7 @@
         alias = format!("{alias_prefix}_{ctr}");
     }
     // Generate a disposable keypair to sign the wrapper if requested
-    // TODO: once the wrapper transaction has been accepted this key can be
+    // TODO: once the wrapper transaction has been accepted, this key can be
     // deleted from wallet
     let (alias, disposable_keypair) = wallet
         .gen_key(SchemeType::Ed25519, Some(alias), false, None, None)
@@ -949,10 +697,6 @@
 
     tracing::info!("Created disposable keypair with alias {alias}");
     disposable_keypair
-=======
-        pow_solution,
-    );
->>>>>>> 0c4c7871
 }
 
 #[allow(clippy::result_large_err)]
