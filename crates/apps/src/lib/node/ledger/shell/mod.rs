//! The ledger shell connects the ABCI++ interface with the Namada ledger app.
//!
//! Any changes applied before [`Shell::finalize_block`] might have to be
//! reverted, so any changes applied in the methods [`Shell::prepare_proposal`]
//! and [`Shell::process_proposal`] must be also reverted
//! (unless we can simply overwrite them in the next block).
//! More info in <https://github.com/anoma/namada/issues/362>.
pub mod block_alloc;
mod finalize_block;
mod governance;
mod init_chain;
pub use init_chain::InitChainValidation;
use namada_sdk::state::StateRead;
use namada_sdk::tx::data::GasLimit;
pub mod prepare_proposal;
use namada::state::State;
pub mod process_proposal;
pub(super) mod queries;
mod stats;
#[cfg(any(test, feature = "testing"))]
#[allow(dead_code)]
pub mod testing;
pub mod utils;
mod vote_extensions;

<<<<<<< HEAD
use std::collections::BTreeSet;
=======
use std::cell::RefCell;
use std::collections::{BTreeSet, HashSet};
>>>>>>> 22933524
use std::convert::{TryFrom, TryInto};
use std::path::{Path, PathBuf};
#[allow(unused_imports)]
use std::rc::Rc;

use borsh::BorshDeserialize;
use borsh_ext::BorshSerializeExt;
use masp_primitives::transaction::Transaction;
use namada::core::address::Address;
use namada::core::chain::ChainId;
use namada::core::ethereum_events::EthereumEvent;
use namada::core::key::*;
use namada::core::storage::{BlockHeight, Key, TxIndex};
use namada::core::time::DateTimeUtc;
use namada::core::{address, hints};
use namada::ethereum_bridge::protocol::validation::bridge_pool_roots::validate_bp_roots_vext;
use namada::ethereum_bridge::protocol::validation::ethereum_events::validate_eth_events_vext;
use namada::ethereum_bridge::protocol::validation::validator_set_update::validate_valset_upd_vext;
use namada::ledger::events::log::EventLog;
use namada::ledger::events::Event;
use namada::ledger::gas::{Gas, TxGasMeter};
use namada::ledger::pos::namada_proof_of_stake::types::{
    ConsensusValidator, ValidatorSetUpdate,
};
use namada::ledger::protocol::{
    apply_wasm_tx, get_fee_unshielding_transaction,
    get_transfer_hash_from_storage, ShellParams,
};
use namada::ledger::{parameters, protocol};
use namada::parameters::validate_tx_bytes;
use namada::proof_of_stake::storage::read_pos_params;
use namada::state::tx_queue::{ExpiredTx, TxInQueue};
use namada::state::{
    DBIter, FullAccessState, Sha256Hasher, StorageHasher, StorageRead,
    TempWlState, WlState, DB, EPOCH_SWITCH_BLOCKS_DELAY,
};
use namada::token;
pub use namada::tx::data::ResultCode;
use namada::tx::data::{DecryptedTx, TxType, WrapperTx, WrapperTxErr};
use namada::tx::{Section, Tx};
use namada::vm::wasm::{TxCache, VpCache};
use namada::vm::{WasmCacheAccess, WasmCacheRwAccess};
use namada::vote_ext::EthereumTxData;
use namada_sdk::eth_bridge::{EthBridgeQueries, EthereumOracleConfig};
use namada_sdk::tendermint::AppHash;
use thiserror::Error;
use tokio::sync::mpsc::{Receiver, UnboundedSender};

use super::ethereum_oracle::{self as oracle, last_processed_block};
use crate::config::{self, genesis, TendermintMode, ValidatorLocalConfig};
use crate::facade::tendermint::v0_37::abci::{request, response};
use crate::facade::tendermint::{self, validator};
use crate::facade::tendermint_proto::v0_37::crypto::public_key;
use crate::node::ledger::shims::abcipp_shim_types::shim;
use crate::node::ledger::shims::abcipp_shim_types::shim::response::TxResult;
use crate::node::ledger::{storage, tendermint_node};
use crate::wallet::{ValidatorData, ValidatorKeys};

fn key_to_tendermint(
    pk: &common::PublicKey,
) -> std::result::Result<public_key::Sum, ParsePublicKeyError> {
    match pk {
        common::PublicKey::Ed25519(_) => ed25519::PublicKey::try_from_pk(pk)
            .map(|pk| public_key::Sum::Ed25519(pk.serialize_to_vec())),
        common::PublicKey::Secp256k1(_) => {
            secp256k1::PublicKey::try_from_pk(pk)
                .map(|pk| public_key::Sum::Secp256k1(pk.serialize_to_vec()))
        }
    }
}

#[derive(Error, Debug)]
pub enum Error {
    #[error("Error removing the DB data: {0}")]
    RemoveDB(std::io::Error),
    #[error("chain ID mismatch: {0}")]
    ChainId(String),
    #[error("Error decoding a transaction from bytes: {0}")]
    TxDecoding(namada::tx::DecodeError),
    #[error("Error trying to apply a transaction: {0}")]
    TxApply(protocol::Error),
    #[error("{0}")]
    Tendermint(tendermint_node::Error),
    #[error("{0}")]
    Ethereum(super::ethereum_oracle::Error),
    #[error("Server error: {0}")]
    TowerServer(String),
    #[error("{0}")]
    Broadcaster(tokio::sync::mpsc::error::TryRecvError),
    #[error("Error executing proposal {0}: {1}")]
    BadProposal(u64, String),
    #[error("Error reading wasm: {0:?}")]
    ReadingWasm(#[from] eyre::Error),
    #[error("Error loading wasm: {0}")]
    LoadingWasm(String),
    #[error("Error reading from or writing to storage: {0}")]
    Storage(#[from] namada::state::StorageError),
    #[error("Transaction replay attempt: {0}")]
    ReplayAttempt(String),
}

impl From<Error> for TxResult {
    fn from(err: Error) -> Self {
        TxResult {
            code: 1,
            info: err.to_string(),
        }
    }
}

pub type Result<T> = std::result::Result<T, Error>;

pub fn reset(config: config::Ledger) -> Result<()> {
    // simply nuke the DB files
    let db_path = &config.db_dir();
    match std::fs::remove_dir_all(db_path) {
        Err(e) if e.kind() == std::io::ErrorKind::NotFound => (),
        res => res.map_err(Error::RemoveDB)?,
    };
    // reset Tendermint state
    tendermint_node::reset(config.cometbft_dir()).map_err(Error::Tendermint)?;
    Ok(())
}

pub fn rollback(config: config::Ledger) -> Result<()> {
    // Rollback Tendermint state
    tracing::info!("Rollback Tendermint state");
    let tendermint_block_height =
        tendermint_node::rollback(config.cometbft_dir())
            .map_err(Error::Tendermint)?;

    // Rollback Namada state
    let db_path = config.shell.db_dir(&config.chain_id);
    let mut db = storage::PersistentDB::open(db_path, None);
    tracing::info!("Rollback Namada state");

    db.rollback(tendermint_block_height)
        .map_err(|e| Error::Storage(namada::state::StorageError::new(e)))
}

#[derive(Debug)]
#[allow(dead_code, clippy::large_enum_variant)]
pub(super) enum ShellMode {
    Validator {
        data: ValidatorData,
        broadcast_sender: UnboundedSender<Vec<u8>>,
        eth_oracle: Option<EthereumOracleChannels>,
        local_config: Option<ValidatorLocalConfig>,
    },
    Full,
    Seed,
}

/// A channel for pulling events from the Ethereum oracle
/// and queueing them up for inclusion in vote extensions
#[derive(Debug)]
pub(super) struct EthereumReceiver {
    channel: Receiver<EthereumEvent>,
    queue: BTreeSet<EthereumEvent>,
}

impl EthereumReceiver {
    /// Create a new [`EthereumReceiver`] from a channel connected
    /// to an Ethereum oracle
    pub fn new(channel: Receiver<EthereumEvent>) -> Self {
        Self {
            channel,
            queue: BTreeSet::new(),
        }
    }

    /// Pull Ethereum events from the oracle and queue them to
    /// be voted on.
    ///
    /// Since vote extensions require ordering of Ethereum
    /// events, we do that here. We also de-duplicate events.
    /// Events may be filtered out of the queue with a provided
    /// predicate.
    pub fn fill_queue<F>(&mut self, mut keep_event: F)
    where
        F: FnMut(&EthereumEvent) -> bool,
    {
        let mut new_events = 0;
        let mut filtered_events = 0;
        while let Ok(eth_event) = self.channel.try_recv() {
            if keep_event(&eth_event) && self.queue.insert(eth_event) {
                new_events += 1;
            } else {
                filtered_events += 1;
            }
        }
        if new_events + filtered_events > 0 {
            tracing::info!(
                new_events,
                filtered_events,
                "received Ethereum events"
            );
        }
    }

    /// Get a copy of the queue
    pub fn get_events(&self) -> Vec<EthereumEvent> {
        self.queue.iter().cloned().collect()
    }

    /// Remove the given [`EthereumEvent`] from the queue, if present.
    ///
    /// **INVARIANT:** This method preserves the sorting and de-duplication
    /// of events in the queue.
    pub fn remove_event(&mut self, event: &EthereumEvent) {
        self.queue.remove(event);
    }
}

impl ShellMode {
    /// Get the validator address if ledger is in validator mode
    pub fn get_validator_address(&self) -> Option<&Address> {
        match &self {
            ShellMode::Validator { data, .. } => Some(&data.address),
            _ => None,
        }
    }

    /// Remove an Ethereum event from the internal queue
    pub fn dequeue_eth_event(&mut self, event: &EthereumEvent) {
        if let ShellMode::Validator {
            eth_oracle:
                Some(EthereumOracleChannels {
                    ethereum_receiver, ..
                }),
            ..
        } = self
        {
            ethereum_receiver.remove_event(event);
        }
    }

    /// Get the protocol keypair for this validator.
    pub fn get_protocol_key(&self) -> Option<&common::SecretKey> {
        match self {
            ShellMode::Validator {
                data:
                    ValidatorData {
                        keys:
                            ValidatorKeys {
                                protocol_keypair, ..
                            },
                        ..
                    },
                ..
            } => Some(protocol_keypair),
            _ => None,
        }
    }

    /// Get the Ethereum bridge keypair for this validator.
    #[cfg_attr(not(test), allow(dead_code))]
    pub fn get_eth_bridge_keypair(&self) -> Option<&common::SecretKey> {
        match self {
            ShellMode::Validator {
                data:
                    ValidatorData {
                        keys:
                            ValidatorKeys {
                                eth_bridge_keypair, ..
                            },
                        ..
                    },
                ..
            } => Some(eth_bridge_keypair),
            _ => None,
        }
    }

    /// If this node is a validator, broadcast a tx
    /// to the mempool using the broadcaster subprocess
    pub fn broadcast(&self, data: Vec<u8>) {
        if let Self::Validator {
            broadcast_sender, ..
        } = self
        {
            broadcast_sender
                .send(data)
                .expect("The broadcaster should be running for a validator");
        }
    }
}

#[derive(Clone, Debug, Default)]
pub enum MempoolTxType {
    /// A transaction that has not been validated by this node before
    #[default]
    NewTransaction,
    /// A transaction that has been validated at some previous level that may
    /// need to be validated again
    RecheckTransaction,
}

#[derive(Debug)]
pub struct Shell<D = storage::PersistentDB, H = Sha256Hasher>
where
    D: DB + for<'iter> DBIter<'iter> + Sync + 'static,
    H: StorageHasher + Sync + 'static,
{
    /// The id of the current chain
    pub chain_id: ChainId,
    /// The persistent storage with write log
    pub state: FullAccessState<D, H>,
    /// Path to the base directory with DB data and configs
    #[allow(dead_code)]
    pub(crate) base_dir: PathBuf,
    /// Path to the WASM directory for files used in the genesis block.
    pub(super) wasm_dir: PathBuf,
    /// Information about the running shell instance
    #[allow(dead_code)]
    mode: ShellMode,
    /// VP WASM compilation cache
    pub vp_wasm_cache: VpCache<WasmCacheRwAccess>,
    /// Tx WASM compilation cache
    pub tx_wasm_cache: TxCache<WasmCacheRwAccess>,
    /// Taken from config `storage_read_past_height_limit`. When set, will
    /// limit the how many block heights in the past can the storage be
    /// queried for reading values.
    storage_read_past_height_limit: Option<u64>,
    /// Proposal execution tracking
    pub proposal_data: BTreeSet<u64>,
    /// Log of events emitted by `FinalizeBlock` ABCI calls.
    event_log: EventLog,
}

/// Merkle tree storage key filter. Return `false` for keys that shouldn't be
/// merklized.
pub fn is_merklized_storage_key(key: &namada_sdk::storage::Key) -> bool {
    !token::storage_key::is_masp_key(key)
        && !namada::ibc::storage::is_ibc_counter_key(key)
}

/// Channels for communicating with an Ethereum oracle.
#[derive(Debug)]
pub struct EthereumOracleChannels {
    ethereum_receiver: EthereumReceiver,
    control_sender: oracle::control::Sender,
    last_processed_block_receiver: last_processed_block::Receiver,
}

impl EthereumOracleChannels {
    pub fn new(
        events_receiver: Receiver<EthereumEvent>,
        control_sender: oracle::control::Sender,
        last_processed_block_receiver: last_processed_block::Receiver,
    ) -> Self {
        Self {
            ethereum_receiver: EthereumReceiver::new(events_receiver),
            control_sender,
            last_processed_block_receiver,
        }
    }
}

impl<D, H> Shell<D, H>
where
    D: DB + for<'iter> DBIter<'iter> + Sync + 'static,
    H: StorageHasher + Sync + 'static,
{
    /// Create a new shell from a path to a database and a chain id. Looks
    /// up the database with this data and tries to load the last state.
    #[allow(clippy::too_many_arguments)]
    pub fn new(
        config: config::Ledger,
        wasm_dir: PathBuf,
        broadcast_sender: UnboundedSender<Vec<u8>>,
        eth_oracle: Option<EthereumOracleChannels>,
        db_cache: Option<&D::Cache>,
        vp_wasm_compilation_cache: u64,
        tx_wasm_compilation_cache: u64,
    ) -> Self {
        let chain_id = config.chain_id;
        let db_path = config.shell.db_dir(&chain_id);
        let base_dir = config.shell.base_dir;
        let mode = config.shell.tendermint_mode;
        let storage_read_past_height_limit =
            config.shell.storage_read_past_height_limit;
        if !Path::new(&base_dir).is_dir() {
            std::fs::create_dir(&base_dir)
                .expect("Creating directory for Namada should not fail");
        }

        // For all tests except integration use hard-coded native token addr ...
        #[cfg(all(
            any(test, feature = "testing", feature = "benches"),
            not(feature = "integration"),
        ))]
        let native_token = address::testing::nam();
        // ... Otherwise, look it up from the genesis file
        #[cfg(not(all(
            any(test, feature = "testing", feature = "benches"),
            not(feature = "integration"),
        )))]
        let native_token = {
            let chain_dir = base_dir.join(chain_id.as_str());
            let genesis =
                genesis::chain::Finalized::read_toml_files(&chain_dir)
                    .expect("Missing genesis files");
            genesis.get_native_token().clone()
        };

        // load last state from storage
        let state = FullAccessState::open(
            db_path,
            db_cache,
            chain_id.clone(),
            native_token,
            config.shell.storage_read_past_height_limit,
            is_merklized_storage_key,
        );
        let vp_wasm_cache_dir =
            base_dir.join(chain_id.as_str()).join("vp_wasm_cache");
        let tx_wasm_cache_dir =
            base_dir.join(chain_id.as_str()).join("tx_wasm_cache");
        // load in keys and address from wallet if mode is set to `Validator`
        let mode = match mode {
            TendermintMode::Validator => {
                #[cfg(not(test))]
                {
                    let wallet_path = &base_dir.join(chain_id.as_str());
                    tracing::debug!(
                        "Loading wallet from {}",
                        wallet_path.to_string_lossy()
                    );
                    let mut wallet = crate::wallet::load(wallet_path)
                        .expect("Validator node must have a wallet");
                    let validator_local_config_path =
                        wallet_path.join("validator_local_config.toml");

                    let validator_local_config: Option<ValidatorLocalConfig> =
                        if Path::is_file(&validator_local_config_path) {
                            Some(
                                toml::from_slice(
                                    &std::fs::read(validator_local_config_path)
                                        .unwrap(),
                                )
                                .unwrap(),
                            )
                        } else {
                            None
                        };

                    wallet
                        .take_validator_data()
                        .map(|data| ShellMode::Validator {
                            data,
                            broadcast_sender,
                            eth_oracle,
                            local_config: validator_local_config,
                        })
                        .expect(
                            "Validator data should have been stored in the \
                             wallet",
                        )
                }
                #[cfg(test)]
                {
                    let (protocol_keypair, eth_bridge_keypair) =
                        crate::wallet::defaults::validator_keys();
                    ShellMode::Validator {
                        data: ValidatorData {
                            address: crate::wallet::defaults::validator_address(
                            ),
                            keys: ValidatorKeys {
                                protocol_keypair,
                                eth_bridge_keypair,
                            },
                        },
                        broadcast_sender,
                        eth_oracle,
                        local_config: None,
                    }
                }
            }
            TendermintMode::Full => ShellMode::Full,
            TendermintMode::Seed => ShellMode::Seed,
        };

        let mut shell = Self {
            chain_id,
            state,
            base_dir,
            wasm_dir,
            mode,
            vp_wasm_cache: VpCache::new(
                vp_wasm_cache_dir,
                vp_wasm_compilation_cache as usize,
            ),
            tx_wasm_cache: TxCache::new(
                tx_wasm_cache_dir,
                tx_wasm_compilation_cache as usize,
            ),
            storage_read_past_height_limit,
            proposal_data: BTreeSet::new(),
            // TODO: config event log params
            event_log: EventLog::default(),
        };
        shell.update_eth_oracle(&Default::default());
        shell
    }

    /// Return a reference to the [`EventLog`].
    #[inline]
    pub fn event_log(&self) -> &EventLog {
        &self.event_log
    }

    /// Return a mutable reference to the [`EventLog`].
    #[inline]
    pub fn event_log_mut(&mut self) -> &mut EventLog {
        &mut self.event_log
    }

    /// Iterate over the wrapper txs in order
    #[allow(dead_code)]
    fn iter_tx_queue(&mut self) -> impl Iterator<Item = &TxInQueue> {
        self.state.in_mem().tx_queue.iter()
    }

    /// Load the Merkle root hash and the height of the last committed block, if
    /// any. This is returned when ABCI sends an `info` request.
    pub fn last_state(&mut self) -> response::Info {
        let mut response = response::Info {
            last_block_height: tendermint::block::Height::from(0_u32),
            ..Default::default()
        };
        let result = self.state.in_mem().get_state();

        match result {
            Some((root, height)) => {
                tracing::info!(
                    "Last state root hash: {}, height: {}",
                    root,
                    height
                );
                response.last_block_app_hash =
                    AppHash::try_from(root.0.to_vec())
                        .expect("expected a valid app hash");
                response.last_block_height =
                    height.try_into().expect("Invalid block height");
            }
            None => {
                tracing::info!(
                    "No state could be found, chain is not initialized"
                );
            }
        };

        response
    }

    /// Read the value for a storage key dropping any error
    pub fn read_storage_key<T>(&self, key: &Key) -> Option<T>
    where
        T: Clone + BorshDeserialize,
    {
        let result = self.state.db_read(key);

        match result {
            Ok((bytes, _gas)) => match bytes {
                Some(bytes) => match T::try_from_slice(&bytes) {
                    Ok(value) => Some(value),
                    Err(_) => None,
                },
                None => None,
            },
            Err(_) => None,
        }
    }

    /// Read the bytes for a storage key dropping any error
    pub fn read_storage_key_bytes(&self, key: &Key) -> Option<Vec<u8>> {
        let result = self.state.db_read(key);

        match result {
            Ok((bytes, _gas)) => bytes,
            Err(_) => None,
        }
    }

    /// Get the next epoch for which we can request validator set changed
    pub fn get_validator_set_update_epoch(
        &self,
        current_epoch: namada_sdk::storage::Epoch,
    ) -> namada_sdk::storage::Epoch {
        if let Some(delay) = self.state.in_mem().update_epoch_blocks_delay {
            if delay == EPOCH_SWITCH_BLOCKS_DELAY {
                // If we're about to update validator sets for the
                // upcoming epoch, we can still remove the validator
                current_epoch.next()
            } else {
                // If we're waiting to switch to a new epoch, it's too
                // late to update validator sets
                // on the next epoch, so we need to
                // wait for the one after.
                current_epoch.next().next()
            }
        } else {
            current_epoch.next()
        }
    }

    /// Commit a block. Persist the application state and return the Merkle root
    /// hash.
    pub fn commit(&mut self) -> response::Commit {
<<<<<<< HEAD
        self.bump_last_processed_eth_block();

        self.wl_storage
            .commit_block()
            .expect("Encountered a storage error while committing a block");

        let merkle_root = self.wl_storage.storage.merkle_root();
        let committed_height = self.wl_storage.storage.get_last_block_height();
        tracing::info!(
            "Committed block hash: {merkle_root}, height: {committed_height}",
=======
        let mut response = response::Commit {
            retain_height: tendermint::block::Height::from(0_u32),
            ..Default::default()
        };
        // commit block's data from write log and store the in DB
        self.state.commit_block().unwrap_or_else(|e| {
            tracing::error!(
                "Encountered a storage error while committing a block {:?}",
                e
            )
        });

        let root = self.state.in_mem().merkle_root();
        tracing::info!(
            "Committed block hash: {}, height: {}",
            root,
            self.state.in_mem().get_last_block_height(),
>>>>>>> 22933524
        );

        self.broadcast_queued_txs();

        response::Commit {
            // NB: by passing 0, we forbid CometBFT from deleting
            // data pertaining to past blocks
            retain_height: tendermint::block::Height::from(0_u32),
            // NB: current application hash
            data: merkle_root.0.to_vec().into(),
        }
    }

    /// Updates the Ethereum oracle's last processed block.
    #[inline]
    fn bump_last_processed_eth_block(&mut self) {
        if let ShellMode::Validator {
            eth_oracle: Some(eth_oracle),
            ..
        } = &self.mode
        {
            // update the oracle's last processed eth block
            let last_processed_block = eth_oracle
                .last_processed_block_receiver
                .borrow()
                .as_ref()
                .cloned();
            match last_processed_block {
                Some(eth_height) => {
                    tracing::info!(
                        "Ethereum oracle's most recently processed Ethereum \
                         block is {}",
                        eth_height
                    );
                    self.state.in_mem_mut().ethereum_height = Some(eth_height);
                }
                None => tracing::info!(
                    "Ethereum oracle has not yet fully processed any Ethereum \
                     blocks"
                ),
            }
        }
    }

    /// Empties all the ledger's queues of transactions to be broadcasted
    /// via CometBFT's P2P network.
    #[inline]
    fn broadcast_queued_txs(&mut self) {
        if let ShellMode::Validator { .. } = &self.mode {
            self.broadcast_protocol_txs();
            self.broadcast_expired_txs();
        }
    }

    /// Broadcast any pending protocol transactions.
    fn broadcast_protocol_txs(&mut self) {
        use crate::node::ledger::shell::vote_extensions::iter_protocol_txs;

        let ext = self.craft_extension();

        let protocol_key = self
            .mode
            .get_protocol_key()
            .expect("Validators should have protocol keys");

        let protocol_txs = iter_protocol_txs(ext).map(|protocol_tx| {
            protocol_tx
                .sign(protocol_key, self.chain_id.clone())
                .to_bytes()
        });

        for tx in protocol_txs {
            self.mode.broadcast(tx);
        }
    }

    /// Broadcast any expired transactions.
    fn broadcast_expired_txs(&mut self) {
        let eth_events = {
            let mut events: Vec<_> = self
                .state
                .in_mem_mut()
                .expired_txs_queue
                .drain()
                .map(|expired_tx| match expired_tx {
                    ExpiredTx::EthereumEvent(event) => event,
                })
                .collect();
            events.sort();
            events
        };
        if hints::likely(eth_events.is_empty()) {
            // more often than not, there won't by any expired
            // Ethereum events to retransmit
            return;
        }
        if let Some(vote_extension) = self.sign_ethereum_events(eth_events) {
            let protocol_key = self
                .mode
                .get_protocol_key()
                .expect("Validators should have protocol keys");

            let signed_tx = EthereumTxData::EthEventsVext(
                namada::vote_ext::ethereum_events::SignedVext(vote_extension),
            )
            .sign(protocol_key, self.chain_id.clone())
            .to_bytes();

            self.mode.broadcast(signed_tx);
        }
    }

    /// If a handle to an Ethereum oracle was provided to the [`Shell`], attempt
    /// to send it an updated configuration, using a configuration
    /// based on Ethereum bridge parameters in blockchain storage.
    ///
    /// This method must be safe to call even before ABCI `InitChain` has been
    /// called (i.e. when storage is empty), as we may want to do this check
    /// every time the shell starts up (including the first time ever at which
    /// time storage will be empty).
    ///
    /// This method is also called during `FinalizeBlock` to update the oracle
    /// if relevant storage changes have occurred. This includes deactivating
    /// and reactivating the bridge.
    fn update_eth_oracle(&mut self, changed_keys: &BTreeSet<Key>) {
        if let ShellMode::Validator {
            eth_oracle: Some(EthereumOracleChannels { control_sender, .. }),
            ..
        } = &mut self.mode
        {
            // We *always* expect a value describing the status of the Ethereum
            // bridge to be present under [`eth_bridge::storage::active_key`],
            // once a chain has been initialized. We need to explicitly check if
            // this key is present here because we may be starting up the shell
            // for the first time ever, in which case the chain hasn't been
            // initialized yet.
            let has_key = self
                .state
                .has_key(&namada::eth_bridge::storage::active_key())
                .expect(
                    "We should always be able to check whether a key exists \
                     in storage or not",
                );
            if !has_key {
                tracing::info!(
                    "Not starting oracle yet as storage has not been \
                     initialized"
                );
                return;
            }
            let Some(config) = EthereumOracleConfig::read(&self.state) else {
                tracing::info!("Not starting oracle as the Ethereum bridge config couldn't be found in storage");
                return;
            };
            let active = if !self.state.ethbridge_queries().is_bridge_active() {
                if !changed_keys
                    .contains(&namada::eth_bridge::storage::active_key())
                {
                    tracing::info!(
                        "Not starting oracle as the Ethereum bridge is \
                         disabled"
                    );
                    return;
                } else {
                    tracing::info!(
                        "Disabling oracle as the bridge has been disabled"
                    );
                    false
                }
            } else {
                true
            };

            let start_block = self
                .state
                .in_mem()
                .ethereum_height
                .clone()
                .unwrap_or(config.eth_start_height);
            tracing::info!(
                ?start_block,
                "Found Ethereum height from which the Ethereum oracle should \
                 start"
            );
            let config = namada::eth_bridge::oracle::config::Config {
                min_confirmations: config.min_confirmations.into(),
                bridge_contract: config.contracts.bridge.address,
                start_block,
                active,
            };
            tracing::info!(
                ?config,
                "Starting the Ethereum oracle using values from block storage"
            );
            if let Err(error) = control_sender
                .try_send(oracle::control::Command::UpdateConfig(config))
            {
                match error {
                    tokio::sync::mpsc::error::TrySendError::Full(_) => {
                        panic!(
                            "The Ethereum oracle communication channel is \
                             full!"
                        )
                    }
                    tokio::sync::mpsc::error::TrySendError::Closed(_) => {
                        panic!(
                            "The Ethereum oracle can no longer be \
                             communicated with"
                        )
                    }
                }
            }
        }
    }

    /// Validate a transaction request. On success, the transaction will
    /// included in the mempool and propagated to peers, otherwise it will be
    /// rejected.
    pub fn mempool_validate(
        &self,
        tx_bytes: &[u8],
        r#_type: MempoolTxType,
    ) -> response::CheckTx {
        use namada::tx::data::protocol::ProtocolTxType;
        use namada::vote_ext::ethereum_tx_data_variants;

        let mut response = response::CheckTx::default();

        const VALID_MSG: &str = "Mempool validation passed";
        const INVALID_MSG: &str = "Mempool validation failed";

        // check tx bytes
        //
        // NB: always keep this as the first tx check,
        // as it is a pretty cheap one
        if !validate_tx_bytes(&self.state, tx_bytes.len())
            .expect("Failed to get max tx bytes param from storage")
        {
            response.code = ResultCode::TooLarge.into();
            response.log = format!("{INVALID_MSG}: Tx too large");
            return response;
        }

        // Tx format check
        let tx = match Tx::try_from(tx_bytes).map_err(Error::TxDecoding) {
            Ok(t) => t,
            Err(msg) => {
                response.code = ResultCode::InvalidTx.into();
                response.log = format!("{INVALID_MSG}: {msg}");
                return response;
            }
        };

        // Tx chain id
        if tx.header.chain_id != self.chain_id {
            response.code = ResultCode::InvalidChainId.into();
            response.log = format!(
                "{INVALID_MSG}: Tx carries a wrong chain id: expected {}, \
                 found {}",
                self.chain_id, tx.header.chain_id
            );
            return response;
        }

        // Tx expiration
        if let Some(exp) = tx.header.expiration {
            let last_block_timestamp = self
                .state
                .get_last_block_timestamp()
                .expect("Failed to retrieve last block timestamp");

            if last_block_timestamp > exp {
                response.code = ResultCode::ExpiredTx.into();
                response.log = format!(
                    "{INVALID_MSG}: Tx expired at {exp:#?}, last committed \
                     block time: {last_block_timestamp:#?}",
                );
                return response;
            }
        }

        // Tx signature check
        let tx_type = match tx.validate_tx() {
            Ok(_) => tx.header(),
            Err(msg) => {
                response.code = ResultCode::InvalidSig.into();
                response.log = format!("{INVALID_MSG}: {msg}");
                return response;
            }
        };

        // try to parse a vote extension protocol tx from
        // the provided tx data
        macro_rules! try_vote_extension {
            ($kind:expr, $rsp:expr, $result:expr $(,)?) => {
                match $result {
                    Ok(ext) => ext,
                    Err(err) => {
                        $rsp.code = ResultCode::InvalidVoteExtension.into();
                        $rsp.log = format!(
                            "{INVALID_MSG}: Invalid {} vote extension: {err}",
                            $kind,
                        );
                        return $rsp;
                    }
                }
            };
        }

        match tx_type.tx_type {
            TxType::Protocol(protocol_tx) => match protocol_tx.tx {
                ProtocolTxType::EthEventsVext => {
                    let ext = try_vote_extension!(
                        "Ethereum events",
                        response,
                        ethereum_tx_data_variants::EthEventsVext::try_from(&tx),
                    );
                    if let Err(err) = validate_eth_events_vext(
                        &self.state,
                        &ext.0,
                        self.state.in_mem().get_last_block_height(),
                    ) {
                        response.code = ResultCode::InvalidVoteExtension.into();
                        response.log = format!(
                            "{INVALID_MSG}: Invalid Ethereum events vote \
                             extension: {err}",
                        );
                    } else {
                        response.log = String::from(VALID_MSG);
                    }
                }
                ProtocolTxType::BridgePoolVext => {
                    let ext = try_vote_extension!(
                        "Bridge pool roots",
                        response,
                        ethereum_tx_data_variants::BridgePoolVext::try_from(
                            &tx
                        ),
                    );
                    if let Err(err) = validate_bp_roots_vext(
                        &self.state,
                        &ext.0,
                        self.state.in_mem().get_last_block_height(),
                    ) {
                        response.code = ResultCode::InvalidVoteExtension.into();
                        response.log = format!(
                            "{INVALID_MSG}: Invalid Bridge pool roots vote \
                             extension: {err}",
                        );
                    } else {
                        response.log = String::from(VALID_MSG);
                    }
                }
                ProtocolTxType::ValSetUpdateVext => {
                    let ext = try_vote_extension!(
                        "validator set update",
                        response,
                        ethereum_tx_data_variants::ValSetUpdateVext::try_from(
                            &tx
                        ),
                    );
                    if let Err(err) = validate_valset_upd_vext(
                        &self.state,
                        &ext,
                        // n.b. only accept validator set updates
                        // issued at the last committed epoch
                        // (signing off on the validators of the
                        // next epoch). at the second height
                        // within an epoch, the new epoch is
                        // committed to storage, so `last_epoch`
                        // reflects the current value of the
                        // epoch.
                        self.state.in_mem().last_epoch,
                    ) {
                        response.code = ResultCode::InvalidVoteExtension.into();
                        response.log = format!(
                            "{INVALID_MSG}: Invalid validator set update vote \
                             extension: {err}",
                        );
                    } else {
                        response.log = String::from(VALID_MSG);
                        // validator set update votes should be decided
                        // as soon as possible
                        response.priority = i64::MAX;
                    }
                }
                _ => {
                    response.code = ResultCode::InvalidTx.into();
                    response.log = format!(
                        "{INVALID_MSG}: The given protocol tx cannot be added \
                         to the mempool"
                    );
                }
            },
            TxType::Wrapper(wrapper) => {
                // Tx gas limit
                let mut gas_meter = TxGasMeter::new(wrapper.gas_limit);
                if gas_meter.add_wrapper_gas(tx_bytes).is_err() {
                    response.code = ResultCode::TxGasLimit.into();
                    response.log = "{INVALID_MSG}: Wrapper transactions \
                                    exceeds its gas limit"
                        .to_string();
                    return response;
                }

                // Max block gas
                let block_gas_limit: Gas = Gas::from_whole_units(
                    namada::parameters::get_max_block_gas(&self.state).unwrap(),
                );
                if gas_meter.tx_gas_limit > block_gas_limit {
                    response.code = ResultCode::AllocationError.into();
                    response.log = "{INVALID_MSG}: Wrapper transaction \
                                    exceeds the maximum block gas limit"
                        .to_string();
                    return response;
                }

                // Replay protection check
                let inner_tx_hash = tx.raw_header_hash();
                if self
                    .state
                    .has_replay_protection_entry(&tx.raw_header_hash())
                    .expect("Error while checking inner tx hash key in storage")
                {
                    response.code = ResultCode::ReplayTx.into();
                    response.log = format!(
                        "{INVALID_MSG}: Inner transaction hash {} already in \
                         storage, replay attempt",
                        inner_tx_hash
                    );
                    return response;
                }

                let tx = Tx::try_from(tx_bytes)
                    .expect("Deserialization shouldn't fail");
                let wrapper_hash = &tx.header_hash();
                if self.state.has_replay_protection_entry(wrapper_hash).expect(
                    "Error while checking wrapper tx hash key in storage",
                ) {
                    response.code = ResultCode::ReplayTx.into();
                    response.log = format!(
                        "{INVALID_MSG}: Wrapper transaction hash {} already \
                         in storage, replay attempt",
                        wrapper_hash
                    );
                    return response;
                }

                // Validate wrapper fees
                if let Err(e) = mempool_fee_check(
                    &wrapper,
                    get_fee_unshielding_transaction(&tx, &wrapper),
                    &mut self.state.with_temp_write_log(),
                    &mut self.vp_wasm_cache.clone(),
                    &mut self.tx_wasm_cache.clone(),
                ) {
                    response.code = ResultCode::FeeError.into();
                    response.log = format!("{INVALID_MSG}: {e}");
                    return response;
                }
            }
            TxType::Raw => {
                response.code = ResultCode::InvalidTx.into();
                response.log = format!(
                    "{INVALID_MSG}: Raw transactions cannot be accepted into \
                     the mempool"
                );
            }
            TxType::Decrypted(_) => {
                response.code = ResultCode::InvalidTx.into();
                response.log = format!(
                    "{INVALID_MSG}: Decrypted txs cannot be sent by clients"
                );
            }
        }

        if response.code == ResultCode::Ok.into() {
            response.log = VALID_MSG.into();
        }
        response
    }

    fn get_abci_validator_updates<F, V>(
        &self,
        is_genesis: bool,
        // Generic over the validator conversion from our type to tendermint's,
        // because we're using domain types in InitChain, but FinalizeBlock is
        // shimmed with a different old type. The joy...
        mut validator_conv: F,
    ) -> namada::state::StorageResult<Vec<V>>
    where
        F: FnMut(common::PublicKey, i64) -> V,
    {
        use namada::ledger::pos::namada_proof_of_stake;

        let (current_epoch, _gas) = self.state.in_mem().get_current_epoch();
        let pos_params =
            namada_proof_of_stake::storage::read_pos_params(&self.state)
                .expect("Could not find the PoS parameters");

        let validator_set_update_fn = if is_genesis {
            namada_proof_of_stake::genesis_validator_set_tendermint
        } else {
            namada_proof_of_stake::validator_set_update::validator_set_update_comet
        };

        validator_set_update_fn(
            &self.state,
            &pos_params,
            current_epoch,
            |update| {
                let (consensus_key, power) = match update {
                    ValidatorSetUpdate::Consensus(ConsensusValidator {
                        consensus_key,
                        bonded_stake: power,
                    }) => (consensus_key, power),
                    ValidatorSetUpdate::Deactivated(consensus_key) => {
                        // Any validators that have been dropped from the
                        // consensus set must have voting power set to 0 to
                        // remove them from the consensus set
                        let power = 0_i64;
                        (consensus_key, power)
                    }
                };
                validator_conv(consensus_key, power)
            },
        )
    }

    /// Retrieves the [`BlockHeight`] that is currently being decided.
    #[inline]
    pub fn get_current_decision_height(&self) -> BlockHeight {
        self.state.get_current_decision_height()
    }

    /// Check if we are at a given [`BlockHeight`] offset, `height_offset`,
    /// within the current epoch.
    pub fn is_deciding_offset_within_epoch(&self, height_offset: u64) -> bool {
        self.state.is_deciding_offset_within_epoch(height_offset)
    }
}

/// Checks that neither the wrapper nor the inner transaction have already
/// been applied. Requires a [`TempWlState`] to perform the check during
/// block construction and validation
pub fn replay_protection_checks<D, H>(
    wrapper: &Tx,
    temp_state: &mut TempWlState<D, H>,
) -> Result<()>
where
    D: DB + for<'iter> DBIter<'iter> + Sync + 'static,
    H: StorageHasher + Sync + 'static,
{
    let inner_tx_hash = wrapper.raw_header_hash();
    // Check the inner tx hash only against the storage, skip the write
    // log
    if temp_state
        .has_committed_replay_protection_entry(&inner_tx_hash)
        .expect("Error while checking inner tx hash key in storage")
    {
        return Err(Error::ReplayAttempt(format!(
            "Inner transaction hash {} already in storage",
            &inner_tx_hash,
        )));
    }

    let wrapper_hash = wrapper.header_hash();
    if temp_state
        .has_replay_protection_entry(&wrapper_hash)
        .expect("Error while checking wrapper tx hash key in storage")
    {
        return Err(Error::ReplayAttempt(format!(
            "Wrapper transaction hash {} already in storage",
            wrapper_hash
        )));
    }

    // Write wrapper hash to WAL
    temp_state
        .write_tx_hash(wrapper_hash)
        .map_err(|e| Error::ReplayAttempt(e.to_string()))
}

// Perform the fee check in mempool
fn mempool_fee_check<D, H, CA>(
    wrapper: &WrapperTx,
    masp_transaction: Option<Transaction>,
    temp_state: &mut TempWlState<D, H>,
    vp_wasm_cache: &mut VpCache<CA>,
    tx_wasm_cache: &mut TxCache<CA>,
) -> Result<()>
where
    D: DB + for<'iter> DBIter<'iter> + Sync + 'static,
    H: StorageHasher + Sync + 'static,
    CA: 'static + WasmCacheAccess + Sync,
{
    let minimum_gas_price = namada::ledger::parameters::read_gas_cost(
        temp_state,
        &wrapper.fee.token,
    )
    .expect("Must be able to read gas cost parameter")
    .ok_or(Error::TxApply(protocol::Error::FeeError(format!(
        "The provided {} token is not allowed for fee payment",
        wrapper.fee.token
    ))))?;

    wrapper_fee_check(
        wrapper,
        masp_transaction,
        minimum_gas_price,
        temp_state,
        vp_wasm_cache,
        tx_wasm_cache,
    )?;
    protocol::check_fees(temp_state, wrapper).map_err(Error::TxApply)
}

/// Check the validity of the fee payment, including the minimum amounts
/// required and the optional unshield
pub fn wrapper_fee_check<D, H, CA>(
    wrapper: &WrapperTx,
    masp_transaction: Option<Transaction>,
    minimum_gas_price: token::Amount,
    temp_state: &mut TempWlState<D, H>,
    vp_wasm_cache: &mut VpCache<CA>,
    tx_wasm_cache: &mut TxCache<CA>,
) -> Result<()>
where
    D: DB + for<'iter> DBIter<'iter> + Sync + 'static,
    H: StorageHasher + Sync + 'static,
    CA: 'static + WasmCacheAccess + Sync,
{
    match token::denom_to_amount(
        wrapper.fee.amount_per_gas_unit,
        &wrapper.fee.token,
        temp_state,
    ) {
        Ok(amount_per_gas_unit) if amount_per_gas_unit < minimum_gas_price => {
            // The fees do not match the minimum required
            return Err(Error::TxApply(protocol::Error::FeeError(format!(
                "Fee amount {:?} do not match the minimum required amount \
                 {:?} for token {}",
                wrapper.fee.amount_per_gas_unit,
                minimum_gas_price,
                wrapper.fee.token
            ))));
        }
        Ok(_) => {}
        Err(err) => {
            return Err(Error::TxApply(protocol::Error::FeeError(format!(
                "The precision of the fee amount {:?} is higher than the \
                 denomination for token {}: {}",
                wrapper.fee.amount_per_gas_unit, wrapper.fee.token, err,
            ))));
        }
    }

    if let Some(transaction) = masp_transaction {
        fee_unshielding_validation(
            wrapper,
            transaction,
            temp_state,
            vp_wasm_cache,
            tx_wasm_cache,
        )?;
    }

    Ok(())
}

// Verifies the correctness of the masp transaction for fee payment
fn fee_unshielding_validation<D, H, CA>(
    wrapper: &WrapperTx,
    masp_transaction: Transaction,
    temp_state: &mut TempWlState<D, H>,
    vp_wasm_cache: &mut VpCache<CA>,
    tx_wasm_cache: &mut TxCache<CA>,
) -> Result<()>
where
    D: DB + for<'iter> DBIter<'iter> + Sync + 'static,
    H: StorageHasher + Sync + 'static,
    CA: 'static + WasmCacheAccess + Sync,
{
    // Validation of the commitment to this section is done when
    // checking the aggregated signature of the wrapper, no need for
    // further validation

    // Validate data and generate unshielding tx
    let transfer_code_hash = get_transfer_hash_from_storage(temp_state);

    let descriptions_limit = temp_state
        .read(
            &parameters::storage::get_fee_unshielding_descriptions_limit_key(),
        )
        .expect("Error reading the storage")
        .expect("Missing fee unshielding descriptions limit param in storage");

    let unshield = wrapper
        .check_and_generate_fee_unshielding(
            transfer_code_hash,
            Some(namada_sdk::tx::TX_TRANSFER_WASM.to_string()),
            descriptions_limit,
            masp_transaction,
        )
        .map_err(|e| Error::TxApply(protocol::Error::FeeUnshieldingError(e)))?;

    let fee_unshielding_gas_limit: GasLimit = temp_state
        .read(&parameters::storage::get_fee_unshielding_gas_limit_key())
        .expect("Error reading from storage")
        .expect("Missing fee unshielding gas limit in storage");

    // Runtime check
    // NOTE: A clean tx write log must be provided to this call for a
    // correct vp validation. Block write log, instead, should contain
    // any prior changes (if any). This is to simulate the
    // unshielding tx (to prevent the already written keys
    // from being passed/triggering VPs) but we cannot
    // commit the tx write log yet cause the tx could still
    // be invalid.
    temp_state.write_log_mut().precommit_tx();

    let result = apply_wasm_tx(
        unshield,
        &TxIndex::default(),
        ShellParams::new(
            &RefCell::new(TxGasMeter::new(fee_unshielding_gas_limit)),
            temp_state,
            vp_wasm_cache,
            tx_wasm_cache,
        ),
    )
    .map_err(|e| {
        Error::TxApply(protocol::Error::FeeUnshieldingError(
            WrapperTxErr::InvalidUnshield(format!("Wasm run failed: {}", e)),
        ))
    })?;

    if result.is_accepted() {
        Ok(())
    } else {
        Err(Error::TxApply(protocol::Error::FeeUnshieldingError(
            WrapperTxErr::InvalidUnshield(format!(
                "Some VPs rejected fee unshielding: {:#?}",
                result.vps_result.rejected_vps
            )),
        )))
    }
}

/// for the shell
#[cfg(test)]
mod test_utils {
    use std::ops::{Deref, DerefMut};
    use std::path::PathBuf;

    use data_encoding::HEXUPPER;
    use namada::core::address;
    use namada::core::chain::ChainId;
    use namada::core::ethereum_events::Uint;
    use namada::core::hash::Hash;
    use namada::core::keccak::KeccakHash;
    use namada::core::key::*;
    use namada::core::storage::{BlockHash, Epoch, Header};
    use namada::core::time::{DateTimeUtc, DurationSecs};
    use namada::ledger::parameters::{EpochDuration, Parameters};
    use namada::proof_of_stake::parameters::PosParams;
    use namada::proof_of_stake::storage::validator_consensus_key_handle;
    use namada::state::mockdb::MockDB;
    use namada::state::{
        LastBlock, Sha256Hasher, StorageWrite, EPOCH_SWITCH_BLOCKS_DELAY,
    };
    use namada::tendermint::abci::types::VoteInfo;
    use namada::token::conversion::update_allowed_conversions;
    use namada::tx::data::{Fee, TxType, WrapperTx};
    use namada::tx::{Code, Data};
    use tempfile::tempdir;
    use tokio::sync::mpsc::{Sender, UnboundedReceiver};

    use super::*;
    use crate::config::ethereum_bridge::ledger::ORACLE_CHANNEL_BUFFER_SIZE;
    use crate::facade::tendermint;
    use crate::facade::tendermint::abci::types::Misbehavior;
    use crate::facade::tendermint_proto::google::protobuf::Timestamp;
    use crate::facade::tendermint_proto::v0_37::abci::{
        RequestPrepareProposal, RequestProcessProposal,
    };
    use crate::node::ledger::shell::token::DenominatedAmount;
    use crate::node::ledger::shims::abcipp_shim_types;
    use crate::node::ledger::shims::abcipp_shim_types::shim::request::{
        FinalizeBlock, ProcessedTx,
    };
    use crate::node::ledger::storage::{PersistentDB, PersistentStorageHasher};

    #[derive(Error, Debug)]
    pub enum TestError {
        #[error("Proposal rejected with tx results: {0:?}")]
        #[allow(dead_code)]
        RejectProposal(Vec<ProcessedTx>),
    }

    /// Gets the absolute path to root directory
    pub fn top_level_directory() -> PathBuf {
        let mut current_path = std::env::current_dir()
            .expect("Current directory should exist")
            .canonicalize()
            .expect("Current directory should exist");
        while current_path.file_name().unwrap() != "apps" {
            current_path.pop();
        }
        // Two-dirs up to root
        current_path.pop();
        current_path.pop();
        current_path
    }

    /// Generate a random public/private keypair
    #[inline]
    pub(super) fn gen_keypair() -> common::SecretKey {
        gen_ed25519_keypair()
    }

    /// Generate a random ed25519 public/private keypair
    pub(super) fn gen_ed25519_keypair() -> common::SecretKey {
        use rand::prelude::ThreadRng;
        use rand::thread_rng;

        let mut rng: ThreadRng = thread_rng();
        ed25519::SigScheme::generate(&mut rng).try_to_sk().unwrap()
    }

    /// Generate a random secp256k1 public/private keypair
    pub(super) fn gen_secp256k1_keypair() -> common::SecretKey {
        use rand::prelude::ThreadRng;
        use rand::thread_rng;

        let mut rng: ThreadRng = thread_rng();
        secp256k1::SigScheme::generate(&mut rng)
            .try_to_sk()
            .unwrap()
    }

    /// Invalidate a valid signature `sig`.
    pub(super) fn invalidate_signature(
        sig: common::Signature,
    ) -> common::Signature {
        match sig {
            common::Signature::Ed25519(ed25519::Signature(ref sig)) => {
                let mut sig_bytes = sig.to_bytes();
                sig_bytes[0] = sig_bytes[0].wrapping_add(1);
                common::Signature::Ed25519(ed25519::Signature(sig_bytes.into()))
            }
            common::Signature::Secp256k1(secp256k1::Signature(
                ref sig,
                ref recovery_id,
            )) => {
                let mut sig_bytes = sig.to_vec();
                let recovery_id_bytes = recovery_id.to_byte();
                sig_bytes[0] = sig_bytes[0].wrapping_add(1);
                let bytes: [u8; 65] =
                    [sig_bytes.as_slice(), &[recovery_id_bytes]]
                        .concat()
                        .try_into()
                        .unwrap();
                common::Signature::Secp256k1((&bytes).try_into().unwrap())
            }
        }
    }

    /// Get the default bridge pool vext bytes to be signed.
    pub fn get_bp_bytes_to_sign() -> KeccakHash {
        use namada::core::keccak::{Hasher, Keccak};

        let root = [0; 32];
        let nonce = Uint::from(0).to_bytes();

        let mut output = [0u8; 32];
        let mut hasher = Keccak::v256();
        hasher.update(&root);
        hasher.update(&nonce);
        hasher.finalize(&mut output);

        KeccakHash(output)
    }

    /// A wrapper around the shell that implements
    /// Drop so as to clean up the files that it
    /// generates. Also allows illegal state
    /// modifications for testing purposes
    pub(super) struct TestShell {
        pub shell: Shell<MockDB, Sha256Hasher>,
    }

    impl Deref for TestShell {
        type Target = Shell<MockDB, Sha256Hasher>;

        fn deref(&self) -> &Self::Target {
            &self.shell
        }
    }

    impl DerefMut for TestShell {
        fn deref_mut(&mut self) -> &mut Self::Target {
            &mut self.shell
        }
    }

    #[derive(Clone)]
    /// Helper for testing process proposal which has very different
    /// input types depending on whether the ABCI++ feature is on or not.
    pub struct ProcessProposal {
        pub txs: Vec<Vec<u8>>,
    }

    impl TestShell {
        /// Returns a new shell with
        ///    - A broadcast receiver, which will receive any protocol txs sent
        ///      by the shell.
        ///    - A sender that can send Ethereum events into the ledger, mocking
        ///      the Ethereum fullnode process
        ///    - A receiver for control commands sent by the shell to the
        ///      Ethereum oracle
        pub fn new_at_height<H: Into<BlockHeight>>(
            height: H,
        ) -> (
            Self,
            UnboundedReceiver<Vec<u8>>,
            Sender<EthereumEvent>,
            Receiver<oracle::control::Command>,
        ) {
            let (sender, receiver) = tokio::sync::mpsc::unbounded_channel();
            let (eth_sender, eth_receiver) =
                tokio::sync::mpsc::channel(ORACLE_CHANNEL_BUFFER_SIZE);
            let (_, last_processed_block_receiver) =
                last_processed_block::channel();
            let (control_sender, control_receiver) = oracle::control::channel();
            let eth_oracle = EthereumOracleChannels::new(
                eth_receiver,
                control_sender,
                last_processed_block_receiver,
            );
            let base_dir = tempdir().unwrap().as_ref().canonicalize().unwrap();
            let vp_wasm_compilation_cache = 50 * 1024 * 1024; // 50 kiB
            let tx_wasm_compilation_cache = 50 * 1024 * 1024; // 50 kiB
            let mut shell = Shell::<MockDB, Sha256Hasher>::new(
                config::Ledger::new(
                    base_dir,
                    Default::default(),
                    TendermintMode::Validator,
                ),
                top_level_directory().join("wasm"),
                sender,
                Some(eth_oracle),
                None,
                vp_wasm_compilation_cache,
                tx_wasm_compilation_cache,
            );
            shell.state.in_mem_mut().block.height = height.into();
            (Self { shell }, receiver, eth_sender, control_receiver)
        }

        /// Same as [`TestShell::new_at_height`], but returns a shell at block
        /// height 0.
        #[inline]
        #[allow(dead_code)]
        pub fn new() -> (
            Self,
            UnboundedReceiver<Vec<u8>>,
            Sender<EthereumEvent>,
            Receiver<oracle::control::Command>,
        ) {
            Self::new_at_height(BlockHeight(1))
        }

        /// Forward a InitChain request and expect a success
        pub fn init_chain(
            &mut self,
            req: request::InitChain,
            num_validators: u64,
        ) {
            self.shell
                .init_chain(req, num_validators)
                .expect("Test shell failed to initialize");
        }

        /// Forward a ProcessProposal request and extract the relevant
        /// response data to return
        pub fn process_proposal(
            &self,
            req: ProcessProposal,
        ) -> std::result::Result<Vec<ProcessedTx>, TestError> {
            let time = DateTimeUtc::now();
            let (resp, tx_results) =
                self.shell.process_proposal(RequestProcessProposal {
                    txs: req
                        .txs
                        .clone()
                        .into_iter()
                        .map(prost::bytes::Bytes::from)
                        .collect(),
                    proposer_address: HEXUPPER
                        .decode(
                            crate::wallet::defaults::validator_keypair()
                                .to_public()
                                .tm_raw_hash()
                                .as_bytes(),
                        )
                        .unwrap()
                        .into(),
                    time: Some(Timestamp {
                        seconds: time.0.timestamp(),
                        nanos: time.0.timestamp_subsec_nanos() as i32,
                    }),

                    ..Default::default()
                });
            let results = tx_results
                .into_iter()
                .zip(req.txs.into_iter())
                .map(|(res, tx_bytes)| ProcessedTx {
                    result: res,
                    tx: tx_bytes.into(),
                })
                .collect();
            if resp != tendermint::abci::response::ProcessProposal::Accept {
                Err(TestError::RejectProposal(results))
            } else {
                Ok(results)
            }
        }

        /// Forward a FinalizeBlock request return a vector of
        /// the events created for each transaction
        pub fn finalize_block(
            &mut self,
            req: FinalizeBlock,
        ) -> Result<Vec<Event>> {
            match self.shell.finalize_block(req) {
                Ok(resp) => Ok(resp.events),
                Err(err) => Err(err),
            }
        }

        /// Forward a PrepareProposal request
        pub fn prepare_proposal(
            &self,
            mut req: RequestPrepareProposal,
        ) -> abcipp_shim_types::shim::response::PrepareProposal {
            req.proposer_address = HEXUPPER
                .decode(
                    crate::wallet::defaults::validator_keypair()
                        .to_public()
                        .tm_raw_hash()
                        .as_bytes(),
                )
                .unwrap()
                .into();
            self.shell.prepare_proposal(req)
        }

        /// Add a wrapper tx to the queue of txs to be decrypted
        /// in the current block proposal. Takes the length of the encoded
        /// wrapper as parameter.
        #[cfg(test)]
        pub fn enqueue_tx(&mut self, tx: Tx, inner_tx_gas: Gas) {
            self.shell.state.in_mem_mut().tx_queue.push(TxInQueue {
                tx,
                gas: inner_tx_gas,
            });
        }

        /// Start a counter for the next epoch in `num_blocks`.
        pub fn start_new_epoch_in(&mut self, num_blocks: u64) {
            self.state.in_mem_mut().next_epoch_min_start_height =
                self.state.in_mem().get_last_block_height() + num_blocks;
            self.state.in_mem_mut().next_epoch_min_start_time =
                DateTimeUtc::now();
        }

        /// Simultaneously call the `FinalizeBlock` and
        /// `Commit` handlers.
        pub fn finalize_and_commit(&mut self, req: Option<FinalizeBlock>) {
            let mut req = req.unwrap_or_default();
            req.header.time = DateTimeUtc::now();
            self.finalize_block(req).expect("Test failed");
            self.commit();
        }

        /// Immediately change to the next epoch.
        pub fn start_new_epoch(&mut self, req: Option<FinalizeBlock>) -> Epoch {
            self.start_new_epoch_in(1);

            let next_epoch_min_start_height =
                self.state.in_mem().next_epoch_min_start_height;
            if let Some(LastBlock { height, .. }) =
                self.state.in_mem_mut().last_block.as_mut()
            {
                *height = next_epoch_min_start_height;
            } else {
                panic!("Test failed");
            }
            self.finalize_and_commit(req.clone());

            for _i in 0..EPOCH_SWITCH_BLOCKS_DELAY {
                self.finalize_and_commit(req.clone());
            }
            self.state.in_mem().get_current_epoch().0
        }
    }

    /// Config parameters to set up a test shell.
    pub struct SetupCfg<H> {
        /// The last committed block height.
        pub last_height: H,
        /// The number of validators to configure
        // in `InitChain`.
        pub num_validators: u64,
        /// Whether to enable the Ethereum oracle or not.
        pub enable_ethereum_oracle: bool,
    }

    impl<H: Default> Default for SetupCfg<H> {
        fn default() -> Self {
            Self {
                last_height: H::default(),
                num_validators: 1,
                enable_ethereum_oracle: true,
            }
        }
    }

    /// Start a new test shell and initialize it. Returns the shell paired with
    /// a broadcast receiver, which will receives any protocol txs sent by the
    /// shell.
    pub(super) fn setup_with_cfg<H: Into<BlockHeight>>(
        SetupCfg {
            last_height,
            num_validators,
            enable_ethereum_oracle,
        }: SetupCfg<H>,
    ) -> (
        TestShell,
        UnboundedReceiver<Vec<u8>>,
        Sender<EthereumEvent>,
        Receiver<oracle::control::Command>,
    ) {
        let (mut test, receiver, eth_sender, control_receiver) =
            TestShell::new_at_height(last_height);
        if !enable_ethereum_oracle {
            if let ShellMode::Validator { eth_oracle, .. } = &mut test.mode {
                // drop the eth oracle event receiver
                _ = eth_oracle.take();
            }
        }
        let req = request::InitChain {
            time: Timestamp {
                seconds: 0,
                nanos: 0,
            }
            .try_into()
            .unwrap(),
            chain_id: ChainId::default().to_string(),
            consensus_params: tendermint::consensus::params::Params {
                block: tendermint::block::Size {
                    max_bytes: 0,
                    max_gas: 0,
                    time_iota_ms: 0,
                },
                evidence: tendermint::evidence::Params {
                    max_age_num_blocks: 0,
                    max_age_duration: tendermint::evidence::Duration(
                        core::time::Duration::MAX,
                    ),
                    max_bytes: 0,
                },
                validator: tendermint::consensus::params::ValidatorParams {
                    pub_key_types: vec![],
                },
                version: None,
                abci: tendermint::consensus::params::AbciParams {
                    vote_extensions_enable_height: None,
                },
            },
            validators: vec![],
            app_state_bytes: vec![].into(),
            initial_height: 1_u32.into(),
        };
        test.init_chain(req, num_validators);
        test.state.commit_block().expect("Test failed");
        (test, receiver, eth_sender, control_receiver)
    }

    /// Same as [`setup_at_height`], but returns a shell at the given block
    /// height, with a single validator.
    #[inline]
    pub(super) fn setup_at_height<H: Into<BlockHeight>>(
        last_height: H,
    ) -> (
        TestShell,
        UnboundedReceiver<Vec<u8>>,
        Sender<EthereumEvent>,
        Receiver<oracle::control::Command>,
    ) {
        let last_height = last_height.into();
        setup_with_cfg(SetupCfg {
            last_height,
            ..Default::default()
        })
    }

    /// Same as [`setup_with_cfg`], but returns a shell at block height 0,
    /// with a single validator.
    #[inline]
    pub(super) fn setup() -> (
        TestShell,
        UnboundedReceiver<Vec<u8>>,
        Sender<EthereumEvent>,
        Receiver<oracle::control::Command>,
    ) {
        setup_with_cfg(SetupCfg::<u64>::default())
    }

    /// This is just to be used in testing. It is not
    /// a meaningful default.
    impl Default for FinalizeBlock {
        fn default() -> Self {
            FinalizeBlock {
                hash: BlockHash([0u8; 32]),
                header: Header {
                    hash: Hash([0; 32]),
                    time: DateTimeUtc::now(),
                    next_validators_hash: Hash([0; 32]),
                },
                byzantine_validators: vec![],
                txs: vec![],
                proposer_address: HEXUPPER
                    .decode(
                        crate::wallet::defaults::validator_keypair()
                            .to_public()
                            .tm_raw_hash()
                            .as_bytes(),
                    )
                    .unwrap(),
                votes: vec![],
            }
        }
    }

    /// Set the Ethereum bridge to be inactive
    pub(super) fn deactivate_bridge(shell: &mut TestShell) {
        use namada::eth_bridge::storage::active_key;
        use namada::eth_bridge::storage::eth_bridge_queries::EthBridgeStatus;
        shell
            .state
            .write(&active_key(), EthBridgeStatus::Disabled)
            .expect("Test failed");
    }

    /// We test that on shell shutdown, the tx queue gets persisted in a DB, and
    /// on startup it is read successfully
    #[test]
    fn test_tx_queue_persistence() {
        let base_dir = tempdir().unwrap().as_ref().canonicalize().unwrap();
        // we have to use RocksDB for this test
        let (sender, _) = tokio::sync::mpsc::unbounded_channel();
        let (_, eth_receiver) =
            tokio::sync::mpsc::channel(ORACLE_CHANNEL_BUFFER_SIZE);
        let (control_sender, _) = oracle::control::channel();
        let (_, last_processed_block_receiver) =
            last_processed_block::channel();
        let eth_oracle = EthereumOracleChannels::new(
            eth_receiver,
            control_sender,
            last_processed_block_receiver,
        );
        let vp_wasm_compilation_cache = 50 * 1024 * 1024; // 50 kiB
        let tx_wasm_compilation_cache = 50 * 1024 * 1024; // 50 kiB
        let native_token = address::testing::nam();
        let mut shell = Shell::<PersistentDB, PersistentStorageHasher>::new(
            config::Ledger::new(
                base_dir.clone(),
                Default::default(),
                TendermintMode::Validator,
            ),
            top_level_directory().join("wasm"),
            sender.clone(),
            Some(eth_oracle),
            None,
            vp_wasm_compilation_cache,
            tx_wasm_compilation_cache,
        );
        shell
            .state
            .in_mem_mut()
            .begin_block(BlockHash::default(), BlockHeight(1))
            .expect("begin_block failed");
        let keypair = gen_keypair();
        // enqueue a wrapper tx
        let mut wrapper =
            Tx::from_type(TxType::Wrapper(Box::new(WrapperTx::new(
                Fee {
                    amount_per_gas_unit: DenominatedAmount::native(0.into()),
                    token: native_token,
                },
                keypair.ref_to(),
                Epoch(0),
                300_000.into(),
                None,
            ))));
        wrapper.header.chain_id = shell.chain_id.clone();
        wrapper.set_code(Code::new("wasm_code".as_bytes().to_owned(), None));
        wrapper.set_data(Data::new("transaction data".as_bytes().to_owned()));

        shell.state.in_mem_mut().tx_queue.push(TxInQueue {
            tx: wrapper,
            gas: u64::MAX.into(),
        });
        // Artificially increase the block height so that chain
        // will read the new block when restarted
        shell
            .state
            .in_mem_mut()
            .block
            .pred_epochs
            .new_epoch(BlockHeight(1));
        // initialize parameter storage
        let params = Parameters {
            max_tx_bytes: 1024 * 1024,
            epoch_duration: EpochDuration {
                min_num_of_blocks: 1,
                min_duration: DurationSecs(3600),
            },
            max_expected_time_per_block: DurationSecs(3600),
            max_proposal_bytes: Default::default(),
            max_block_gas: 100,
            vp_allowlist: vec![],
            tx_allowlist: vec![],
            implicit_vp_code_hash: Default::default(),
            epochs_per_year: 365,
            max_signatures_per_transaction: 10,
            staked_ratio: Default::default(),
            pos_inflation_amount: Default::default(),
            fee_unshielding_gas_limit: 0,
            fee_unshielding_descriptions_limit: 0,
            minimum_gas_price: Default::default(),
        };
        parameters::init_storage(&params, &mut shell.state)
            .expect("Test failed");
        // make state to update conversion for a new epoch
        update_allowed_conversions(&mut shell.state)
            .expect("update conversions failed");
        shell.state.commit_block().expect("commit failed");

        // Drop the shell
        std::mem::drop(shell);
        let (_, eth_receiver) =
            tokio::sync::mpsc::channel(ORACLE_CHANNEL_BUFFER_SIZE);
        let (control_sender, _) = oracle::control::channel();
        let (_, last_processed_block_receiver) =
            last_processed_block::channel();
        let eth_oracle = EthereumOracleChannels::new(
            eth_receiver,
            control_sender,
            last_processed_block_receiver,
        );
        // Reboot the shell and check that the queue was restored from DB
        let shell = Shell::<PersistentDB, PersistentStorageHasher>::new(
            config::Ledger::new(
                base_dir,
                Default::default(),
                TendermintMode::Validator,
            ),
            top_level_directory().join("wasm"),
            sender,
            Some(eth_oracle),
            None,
            vp_wasm_compilation_cache,
            tx_wasm_compilation_cache,
        );
        assert!(!shell.state.in_mem().tx_queue.is_empty());
    }

    pub(super) fn get_pkh_from_address<S>(
        storage: &S,
        params: &PosParams,
        address: Address,
        epoch: Epoch,
    ) -> [u8; 20]
    where
        S: StorageRead,
    {
        let ck = validator_consensus_key_handle(&address)
            .get(storage, epoch, params)
            .unwrap()
            .unwrap();
        let hash_string = tm_consensus_key_raw_hash(&ck);
        let decoded = HEXUPPER.decode(hash_string.as_bytes()).unwrap();
        TryFrom::try_from(decoded).unwrap()
    }

    pub(super) fn next_block_for_inflation(
        shell: &mut TestShell,
        proposer_address: Vec<u8>,
        votes: Vec<VoteInfo>,
        byzantine_validators: Option<Vec<Misbehavior>>,
    ) {
        // Let the header time be always ahead of the next epoch min start time
        let header = Header {
            time: shell.state.in_mem().next_epoch_min_start_time.next_second(),
            ..Default::default()
        };
        let mut req = FinalizeBlock {
            header,
            proposer_address,
            votes,
            ..Default::default()
        };
        if let Some(byz_vals) = byzantine_validators {
            req.byzantine_validators = byz_vals;
        }
        shell.finalize_block(req).unwrap();
        shell.commit();
    }
}

#[cfg(test)]
mod shell_tests {
    use namada::core::ethereum_events::EthereumEvent;
    use namada::core::key::RefTo;
    use namada::core::storage::{BlockHeight, Epoch};
    use namada::token::read_denom;
    use namada::tx::data::protocol::{ProtocolTx, ProtocolTxType};
    use namada::tx::data::{Fee, WrapperTx};
    use namada::tx::{
        Code, Data, Section, SignableEthMessage, Signature, Signed, Tx,
    };
    use namada::vote_ext::{
        bridge_pool_roots, ethereum_events, ethereum_tx_data_variants,
    };
    use namada::{parameters, replay_protection, token};

    use super::*;
    use crate::node::ledger::shell::test_utils;
    use crate::node::ledger::shell::token::DenominatedAmount;
    use crate::wallet;

    const GAS_LIMIT_MULTIPLIER: u64 = 100_000;

    /// Check that the shell broadcasts validator set updates,
    /// even when the Ethereum oracle is not running (e.g.
    /// because the bridge is disabled).
    #[tokio::test]
    async fn test_broadcast_valset_upd_inspite_oracle_off() {
        // this height should result in a validator set
        // update being broadcasted
        let (mut shell, mut broadcaster_rx, _, _) =
            test_utils::setup_with_cfg(test_utils::SetupCfg {
                last_height: 1,
                enable_ethereum_oracle: false,
                ..Default::default()
            });

        // broadcast validator set update
        shell.broadcast_protocol_txs();

        // check data inside tx - it should be a validator set update
        // signed at epoch 0
        let signed_valset_upd = loop {
            // attempt to receive validator set update
            let serialized_tx = tokio::time::timeout(
                std::time::Duration::from_secs(1),
                async { broadcaster_rx.recv().await.unwrap() },
            )
            .await
            .unwrap();
            let tx = Tx::try_from(&serialized_tx[..]).unwrap();

            match ethereum_tx_data_variants::ValSetUpdateVext::try_from(&tx) {
                Ok(signed_valset_upd) => break signed_valset_upd,
                Err(_) => continue,
            }
        };

        assert_eq!(signed_valset_upd.data.signing_epoch, Epoch(0));
    }

    /// Check that broadcasting expired Ethereum events works
    /// as expected.
    #[test]
    fn test_commit_broadcasts_expired_eth_events() {
        let (mut shell, mut broadcaster_rx, _, _) =
            test_utils::setup_at_height(5);

        // push expired events to queue
        let ethereum_event_0 = EthereumEvent::TransfersToNamada {
            nonce: 0u64.into(),
            transfers: vec![],
        };
        let ethereum_event_1 = EthereumEvent::TransfersToNamada {
            nonce: 1u64.into(),
            transfers: vec![],
        };
        shell
            .state
            .in_mem_mut()
            .expired_txs_queue
            .push(ExpiredTx::EthereumEvent(ethereum_event_0.clone()));
        shell
            .state
            .in_mem_mut()
            .expired_txs_queue
            .push(ExpiredTx::EthereumEvent(ethereum_event_1.clone()));

        // broadcast them
        shell.broadcast_expired_txs();

        // attempt to receive vote extension tx aggregating
        // all expired events
        let serialized_tx = broadcaster_rx.blocking_recv().unwrap();
        let tx = Tx::try_from(&serialized_tx[..]).unwrap();

        // check data inside tx
        let vote_extension =
            ethereum_tx_data_variants::EthEventsVext::try_from(&tx).unwrap();
        assert_eq!(
            vote_extension.data.ethereum_events,
            vec![ethereum_event_0, ethereum_event_1]
        );
    }

    /// Test that Ethereum events with outdated nonces are
    /// not validated by `CheckTx`.
    #[test]
    fn test_outdated_nonce_mempool_validate() {
        use namada::core::storage::InnerEthEventsQueue;

        const LAST_HEIGHT: BlockHeight = BlockHeight(3);

        let (mut shell, _recv, _, _) = test_utils::setup_at_height(LAST_HEIGHT);
        shell
            .state
            .in_mem_mut()
            .eth_events_queue
            // sent transfers to namada nonce to 5
            .transfers_to_namada = InnerEthEventsQueue::new_at(5.into());

        let (protocol_key, _) = wallet::defaults::validator_keys();

        // only bad events
        {
            let ethereum_event = EthereumEvent::TransfersToNamada {
                nonce: 3u64.into(),
                transfers: vec![],
            };
            let ext = {
                let ext = ethereum_events::Vext {
                    validator_addr: wallet::defaults::validator_address(),
                    block_height: LAST_HEIGHT,
                    ethereum_events: vec![ethereum_event],
                }
                .sign(&protocol_key);
                assert!(ext.verify(&protocol_key.ref_to()).is_ok());
                ext
            };
            let tx = EthereumTxData::EthEventsVext(ext.into())
                .sign(&protocol_key, shell.chain_id.clone())
                .to_bytes();
            let rsp = shell.mempool_validate(&tx, Default::default());
            assert!(
                rsp.code != ResultCode::Ok.into(),
                "Validation should have failed"
            );
        }

        // at least one good event
        {
            let e1 = EthereumEvent::TransfersToNamada {
                nonce: 3u64.into(),
                transfers: vec![],
            };
            let e2 = EthereumEvent::TransfersToNamada {
                nonce: 5u64.into(),
                transfers: vec![],
            };
            let ext = {
                let ext = ethereum_events::Vext {
                    validator_addr: wallet::defaults::validator_address(),
                    block_height: LAST_HEIGHT,
                    ethereum_events: vec![e1, e2],
                }
                .sign(&protocol_key);
                assert!(ext.verify(&protocol_key.ref_to()).is_ok());
                ext
            };
            let tx = EthereumTxData::EthEventsVext(ext.into())
                .sign(&protocol_key, shell.chain_id.clone())
                .to_bytes();
            let rsp = shell.mempool_validate(&tx, Default::default());
            assert!(
                rsp.code == ResultCode::Ok.into(),
                "Validation should have passed"
            );
        }
    }

    /// Test that we do not include protocol txs in the mempool,
    /// voting on ethereum events or signing bridge pool roots
    /// and nonces if the bridge is inactive.
    #[test]
    fn test_mempool_filter_protocol_txs_bridge_inactive() {
        let (mut shell, _, _, _) = test_utils::setup_at_height(3);
        test_utils::deactivate_bridge(&mut shell);
        let address = shell
            .mode
            .get_validator_address()
            .expect("Test failed")
            .clone();
        let protocol_key = shell.mode.get_protocol_key().expect("Test failed");
        let ethereum_event = EthereumEvent::TransfersToNamada {
            nonce: 0u64.into(),
            transfers: vec![],
        };
        let eth_vext = EthereumTxData::EthEventsVext(
            ethereum_events::Vext {
                validator_addr: address.clone(),
                block_height: shell.state.in_mem().get_last_block_height(),
                ethereum_events: vec![ethereum_event],
            }
            .sign(protocol_key)
            .into(),
        )
        .sign(protocol_key, shell.chain_id.clone())
        .to_bytes();

        let to_sign = test_utils::get_bp_bytes_to_sign();
        let hot_key = shell.mode.get_eth_bridge_keypair().expect("Test failed");
        let sig = Signed::<_, SignableEthMessage>::new(hot_key, to_sign).sig;
        let bp_vext = EthereumTxData::BridgePoolVext(
            bridge_pool_roots::Vext {
                block_height: shell.state.in_mem().get_last_block_height(),
                validator_addr: address,
                sig,
            }
            .sign(protocol_key),
        )
        .sign(protocol_key, shell.chain_id.clone())
        .to_bytes();
        let txs_to_validate = [
            (eth_vext, "Incorrectly validated eth events vext"),
            (bp_vext, "Incorrectly validated bp roots vext"),
        ];
        for (tx_bytes, err_msg) in txs_to_validate {
            let rsp = shell.mempool_validate(&tx_bytes, Default::default());
            assert!(
                rsp.code == ResultCode::InvalidVoteExtension.into(),
                "{err_msg}"
            );
        }
    }

    /// Test if Ethereum events validation behaves as expected,
    /// considering honest validators.
    #[test]
    fn test_mempool_eth_events_vext_normal_op() {
        const LAST_HEIGHT: BlockHeight = BlockHeight(3);

        let (shell, _recv, _, _) = test_utils::setup_at_height(LAST_HEIGHT);

        let (protocol_key, _) = wallet::defaults::validator_keys();
        let validator_addr = wallet::defaults::validator_address();

        let ethereum_event = EthereumEvent::TransfersToNamada {
            nonce: 0u64.into(),
            transfers: vec![],
        };
        let ext = {
            let ext = ethereum_events::Vext {
                validator_addr,
                block_height: LAST_HEIGHT,
                ethereum_events: vec![ethereum_event],
            }
            .sign(&protocol_key);
            assert!(ext.verify(&protocol_key.ref_to()).is_ok());
            ext
        };
        let tx = EthereumTxData::EthEventsVext(ext.into())
            .sign(&protocol_key, shell.chain_id.clone())
            .to_bytes();
        let rsp = shell.mempool_validate(&tx, Default::default());
        assert_eq!(rsp.code, 0.into());
    }

    /// Test if Ethereum events validation fails, if the underlying
    /// protocol transaction type is different from the vote extension
    /// contained in the transaction's data field.
    #[test]
    fn test_mempool_eth_events_vext_data_mismatch() {
        const LAST_HEIGHT: BlockHeight = BlockHeight(3);

        let (shell, _recv, _, _) = test_utils::setup_at_height(LAST_HEIGHT);

        let (protocol_key, _) = wallet::defaults::validator_keys();
        let validator_addr = wallet::defaults::validator_address();

        let ethereum_event = EthereumEvent::TransfersToNamada {
            nonce: 0u64.into(),
            transfers: vec![],
        };
        let ext = {
            let ext = ethereum_events::Vext {
                validator_addr,
                block_height: LAST_HEIGHT,
                ethereum_events: vec![ethereum_event],
            }
            .sign(&protocol_key);
            assert!(ext.verify(&protocol_key.ref_to()).is_ok());
            ext
        };
        let tx = {
            let mut tx =
                Tx::from_type(TxType::Protocol(Box::new(ProtocolTx {
                    pk: protocol_key.ref_to(),
                    tx: ProtocolTxType::BridgePoolVext,
                })));
            // invalid tx type, it doesn't match the
            // tx type declared in the header
            tx.set_data(Data::new(ext.serialize_to_vec()));
            tx.add_section(Section::Signature(Signature::new(
                tx.sechashes(),
                [(0, protocol_key)].into_iter().collect(),
                None,
            )));
            tx
        }
        .to_bytes();
        let rsp = shell.mempool_validate(&tx, Default::default());
        assert_eq!(rsp.code, ResultCode::InvalidVoteExtension.into());
    }

    /// Mempool validation must reject unsigned wrappers
    #[test]
    fn test_missing_signature() {
        let (shell, _recv, _, _) = test_utils::setup();

        let keypair = super::test_utils::gen_keypair();

        let mut unsigned_wrapper =
            Tx::from_type(TxType::Wrapper(Box::new(WrapperTx::new(
                Fee {
                    amount_per_gas_unit: DenominatedAmount::native(
                        token::Amount::from_uint(100, 0)
                            .expect("This can't fail"),
                    ),
                    token: shell.state.in_mem().native_token.clone(),
                },
                keypair.ref_to(),
                Epoch(0),
                Default::default(),
                None,
            ))));
        unsigned_wrapper.header.chain_id = shell.chain_id.clone();
        unsigned_wrapper
            .set_code(Code::new("wasm_code".as_bytes().to_owned(), None));
        unsigned_wrapper
            .set_data(Data::new("transaction data".as_bytes().to_owned()));

        let mut result = shell.mempool_validate(
            unsigned_wrapper.to_bytes().as_ref(),
            MempoolTxType::NewTransaction,
        );
        assert_eq!(result.code, ResultCode::InvalidSig.into());
        result = shell.mempool_validate(
            unsigned_wrapper.to_bytes().as_ref(),
            MempoolTxType::RecheckTransaction,
        );
        assert_eq!(result.code, ResultCode::InvalidSig.into());
    }

    /// Mempool validation must reject wrappers with an invalid signature
    #[test]
    fn test_invalid_signature() {
        let (shell, _recv, _, _) = test_utils::setup();

        let keypair = super::test_utils::gen_keypair();

        let mut invalid_wrapper =
            Tx::from_type(TxType::Wrapper(Box::new(WrapperTx::new(
                Fee {
                    amount_per_gas_unit: DenominatedAmount::native(
                        token::Amount::from_uint(100, 0)
                            .expect("This can't fail"),
                    ),
                    token: shell.state.in_mem().native_token.clone(),
                },
                keypair.ref_to(),
                Epoch(0),
                Default::default(),
                None,
            ))));
        invalid_wrapper.header.chain_id = shell.chain_id.clone();
        invalid_wrapper
            .set_code(Code::new("wasm_code".as_bytes().to_owned(), None));
        invalid_wrapper
            .set_data(Data::new("transaction data".as_bytes().to_owned()));
        invalid_wrapper.add_section(Section::Signature(Signature::new(
            invalid_wrapper.sechashes(),
            [(0, keypair)].into_iter().collect(),
            None,
        )));

        // we mount a malleability attack to try and remove the fee
        let mut new_wrapper =
            invalid_wrapper.header().wrapper().expect("Test failed");
        new_wrapper.fee.amount_per_gas_unit =
            DenominatedAmount::native(0.into());
        invalid_wrapper.update_header(TxType::Wrapper(Box::new(new_wrapper)));

        let mut result = shell.mempool_validate(
            invalid_wrapper.to_bytes().as_ref(),
            MempoolTxType::NewTransaction,
        );
        assert_eq!(result.code, ResultCode::InvalidSig.into());
        result = shell.mempool_validate(
            invalid_wrapper.to_bytes().as_ref(),
            MempoolTxType::RecheckTransaction,
        );
        assert_eq!(result.code, ResultCode::InvalidSig.into());
    }

    /// Mempool validation must reject non-wrapper txs
    #[test]
    fn test_wrong_tx_type() {
        let (shell, _recv, _, _) = test_utils::setup();

        let mut tx = Tx::new(shell.chain_id.clone(), None);
        tx.add_code("wasm_code".as_bytes().to_owned(), None);

        let result = shell.mempool_validate(
            tx.to_bytes().as_ref(),
            MempoolTxType::NewTransaction,
        );
        assert_eq!(result.code, ResultCode::InvalidTx.into());
        assert_eq!(
            result.log,
            "Mempool validation failed: Raw transactions cannot be accepted \
             into the mempool"
        )
    }

    /// Mempool validation must reject already applied wrapper and decrypted
    /// transactions
    #[test]
    fn test_replay_attack() {
        let (mut shell, _recv, _, _) = test_utils::setup();

        let keypair = super::test_utils::gen_keypair();

        let mut wrapper =
            Tx::from_type(TxType::Wrapper(Box::new(WrapperTx::new(
                Fee {
                    amount_per_gas_unit: DenominatedAmount::native(
                        token::Amount::from_uint(100, 0)
                            .expect("This can't fail"),
                    ),
                    token: shell.state.in_mem().native_token.clone(),
                },
                keypair.ref_to(),
                Epoch(0),
                GAS_LIMIT_MULTIPLIER.into(),
                None,
            ))));
        wrapper.header.chain_id = shell.chain_id.clone();
        wrapper.set_code(Code::new("wasm_code".as_bytes().to_owned(), None));
        wrapper.set_data(Data::new("transaction data".as_bytes().to_owned()));
        wrapper.add_section(Section::Signature(Signature::new(
            wrapper.sechashes(),
            [(0, keypair)].into_iter().collect(),
            None,
        )));

        // Write wrapper hash to storage
        let mut batch = namada::state::testing::TestState::batch();
        let wrapper_hash = wrapper.header_hash();
        let wrapper_hash_key = replay_protection::last_key(&wrapper_hash);
        shell
            .state
            .write_replay_protection_entry(&mut batch, &wrapper_hash_key)
            .expect("Test failed");

        // Try wrapper tx replay attack
        let result = shell.mempool_validate(
            wrapper.to_bytes().as_ref(),
            MempoolTxType::NewTransaction,
        );
        assert_eq!(result.code, ResultCode::ReplayTx.into());
        assert_eq!(
            result.log,
            format!(
                "Mempool validation failed: Wrapper transaction hash {} \
                 already in storage, replay attempt",
                wrapper_hash
            )
        );

        let result = shell.mempool_validate(
            wrapper.to_bytes().as_ref(),
            MempoolTxType::RecheckTransaction,
        );
        assert_eq!(result.code, ResultCode::ReplayTx.into());
        assert_eq!(
            result.log,
            format!(
                "Mempool validation failed: Wrapper transaction hash {} \
                 already in storage, replay attempt",
                wrapper_hash
            )
        );

        let inner_tx_hash = wrapper.raw_header_hash();
        // Write inner hash in storage
        let inner_hash_key = replay_protection::last_key(&inner_tx_hash);
        shell
            .state
            .write_replay_protection_entry(&mut batch, &inner_hash_key)
            .expect("Test failed");

        // Try inner tx replay attack
        let result = shell.mempool_validate(
            wrapper.to_bytes().as_ref(),
            MempoolTxType::NewTransaction,
        );
        assert_eq!(result.code, ResultCode::ReplayTx.into());
        assert_eq!(
            result.log,
            format!(
                "Mempool validation failed: Inner transaction hash {} already \
                 in storage, replay attempt",
                inner_tx_hash
            )
        );

        let result = shell.mempool_validate(
            wrapper.to_bytes().as_ref(),
            MempoolTxType::RecheckTransaction,
        );
        assert_eq!(result.code, ResultCode::ReplayTx.into());
        assert_eq!(
            result.log,
            format!(
                "Mempool validation failed: Inner transaction hash {} already \
                 in storage, replay attempt",
                inner_tx_hash
            )
        )
    }

    /// Check that a transaction with a wrong chain id gets discarded
    #[test]
    fn test_wrong_chain_id() {
        let (shell, _recv, _, _) = test_utils::setup();

        let keypair = super::test_utils::gen_keypair();

        let wrong_chain_id = ChainId("Wrong chain id".to_string());
        let mut tx = Tx::new(wrong_chain_id.clone(), None);
        tx.add_code("wasm_code".as_bytes().to_owned(), None)
            .add_data("transaction data".as_bytes().to_owned())
            .sign_wrapper(keypair);

        let result = shell.mempool_validate(
            tx.to_bytes().as_ref(),
            MempoolTxType::NewTransaction,
        );
        assert_eq!(result.code, ResultCode::InvalidChainId.into());
        assert_eq!(
            result.log,
            format!(
                "Mempool validation failed: Tx carries a wrong chain id: \
                 expected {}, found {}",
                shell.chain_id, wrong_chain_id
            )
        )
    }

    /// Check that an expired transaction gets rejected
    #[test]
    fn test_expired_tx() {
        let (shell, _recv, _, _) = test_utils::setup();

        let keypair = super::test_utils::gen_keypair();

        let mut tx =
            Tx::new(shell.chain_id.clone(), Some(DateTimeUtc::default()));
        tx.add_code("wasm_code".as_bytes().to_owned(), None)
            .add_data("transaction data".as_bytes().to_owned())
            .sign_wrapper(keypair);

        let result = shell.mempool_validate(
            tx.to_bytes().as_ref(),
            MempoolTxType::NewTransaction,
        );
        assert_eq!(result.code, ResultCode::ExpiredTx.into());
    }

    /// Check that a tx requiring more gas than the block limit gets rejected
    #[test]
    fn test_exceeding_max_block_gas_tx() {
        let (shell, _recv, _, _) = test_utils::setup();

        let block_gas_limit =
            parameters::get_max_block_gas(&shell.state).unwrap();
        let keypair = super::test_utils::gen_keypair();

        let mut wrapper =
            Tx::from_type(TxType::Wrapper(Box::new(WrapperTx::new(
                Fee {
                    amount_per_gas_unit: DenominatedAmount::native(100.into()),
                    token: shell.state.in_mem().native_token.clone(),
                },
                keypair.ref_to(),
                Epoch(0),
                (block_gas_limit + 1).into(),
                None,
            ))));
        wrapper.header.chain_id = shell.chain_id.clone();
        wrapper.set_code(Code::new("wasm_code".as_bytes().to_owned(), None));
        wrapper.set_data(Data::new("transaction data".as_bytes().to_owned()));
        wrapper.add_section(Section::Signature(Signature::new(
            wrapper.sechashes(),
            [(0, keypair)].into_iter().collect(),
            None,
        )));

        let result = shell.mempool_validate(
            wrapper.to_bytes().as_ref(),
            MempoolTxType::NewTransaction,
        );
        assert_eq!(result.code, ResultCode::AllocationError.into());
    }

    // Check that a tx requiring more gas than its limit gets rejected
    #[test]
    fn test_exceeding_gas_limit_tx() {
        let (shell, _recv, _, _) = test_utils::setup();
        let keypair = super::test_utils::gen_keypair();

        let mut wrapper =
            Tx::from_type(TxType::Wrapper(Box::new(WrapperTx::new(
                Fee {
                    amount_per_gas_unit: DenominatedAmount::native(100.into()),
                    token: shell.state.in_mem().native_token.clone(),
                },
                keypair.ref_to(),
                Epoch(0),
                0.into(),
                None,
            ))));
        wrapper.header.chain_id = shell.chain_id.clone();
        wrapper.set_code(Code::new("wasm_code".as_bytes().to_owned(), None));
        wrapper.set_data(Data::new("transaction data".as_bytes().to_owned()));
        wrapper.add_section(Section::Signature(Signature::new(
            wrapper.sechashes(),
            [(0, keypair)].into_iter().collect(),
            None,
        )));

        let result = shell.mempool_validate(
            wrapper.to_bytes().as_ref(),
            MempoolTxType::NewTransaction,
        );
        assert_eq!(result.code, ResultCode::TxGasLimit.into());
    }

    // Check that a wrapper using a non-whitelisted token for fee payment is
    // rejected
    #[test]
    fn test_fee_non_whitelisted_token() {
        let (shell, _recv, _, _) = test_utils::setup();
        let apfel_denom = read_denom(&shell.state, &address::testing::apfel())
            .expect("unable to read denomination from storage")
            .expect("unable to find denomination of apfels");

        let mut wrapper =
            Tx::from_type(TxType::Wrapper(Box::new(WrapperTx::new(
                Fee {
                    amount_per_gas_unit: DenominatedAmount::new(
                        100.into(),
                        apfel_denom,
                    ),
                    token: address::testing::apfel(),
                },
                crate::wallet::defaults::albert_keypair().ref_to(),
                Epoch(0),
                GAS_LIMIT_MULTIPLIER.into(),
                None,
            ))));
        wrapper.header.chain_id = shell.chain_id.clone();
        wrapper.set_code(Code::new("wasm_code".as_bytes().to_owned(), None));
        wrapper.set_data(Data::new("transaction data".as_bytes().to_owned()));
        wrapper.add_section(Section::Signature(Signature::new(
            wrapper.sechashes(),
            [(0, crate::wallet::defaults::albert_keypair())]
                .into_iter()
                .collect(),
            None,
        )));

        let result = shell.mempool_validate(
            wrapper.to_bytes().as_ref(),
            MempoolTxType::NewTransaction,
        );
        assert_eq!(result.code, ResultCode::FeeError.into());
    }

    // Check that a wrapper setting a fee amount lower than the minimum required
    // is rejected
    #[test]
    fn test_fee_wrong_minimum_amount() {
        let (shell, _recv, _, _) = test_utils::setup();

        let mut wrapper =
            Tx::from_type(TxType::Wrapper(Box::new(WrapperTx::new(
                Fee {
                    amount_per_gas_unit: DenominatedAmount::native(0.into()),
                    token: shell.state.in_mem().native_token.clone(),
                },
                crate::wallet::defaults::albert_keypair().ref_to(),
                Epoch(0),
                GAS_LIMIT_MULTIPLIER.into(),
                None,
            ))));
        wrapper.header.chain_id = shell.chain_id.clone();
        wrapper.set_code(Code::new("wasm_code".as_bytes().to_owned(), None));
        wrapper.set_data(Data::new("transaction data".as_bytes().to_owned()));
        wrapper.add_section(Section::Signature(Signature::new(
            wrapper.sechashes(),
            [(0, crate::wallet::defaults::albert_keypair())]
                .into_iter()
                .collect(),
            None,
        )));

        let result = shell.mempool_validate(
            wrapper.to_bytes().as_ref(),
            MempoolTxType::NewTransaction,
        );
        assert_eq!(result.code, ResultCode::FeeError.into());
    }

    // Check that a wrapper transactions whose fees cannot be paid is rejected
    #[test]
    fn test_insufficient_balance_for_fee() {
        let (shell, _recv, _, _) = test_utils::setup();

        let mut wrapper =
            Tx::from_type(TxType::Wrapper(Box::new(WrapperTx::new(
                Fee {
                    amount_per_gas_unit: DenominatedAmount::native(
                        1_000_000_000.into(),
                    ),
                    token: shell.state.in_mem().native_token.clone(),
                },
                crate::wallet::defaults::albert_keypair().ref_to(),
                Epoch(0),
                150_000.into(),
                None,
            ))));
        wrapper.header.chain_id = shell.chain_id.clone();
        wrapper.set_code(Code::new("wasm_code".as_bytes().to_owned(), None));
        wrapper.set_data(Data::new("transaction data".as_bytes().to_owned()));
        wrapper.add_section(Section::Signature(Signature::new(
            wrapper.sechashes(),
            [(0, crate::wallet::defaults::albert_keypair())]
                .into_iter()
                .collect(),
            None,
        )));

        let result = shell.mempool_validate(
            wrapper.to_bytes().as_ref(),
            MempoolTxType::NewTransaction,
        );
        assert_eq!(result.code, ResultCode::FeeError.into());
    }

    // Check that a fee overflow in the wrapper transaction is rejected
    #[test]
    fn test_wrapper_fee_overflow() {
        let (shell, _recv, _, _) = test_utils::setup();

        let mut wrapper =
            Tx::from_type(TxType::Wrapper(Box::new(WrapperTx::new(
                Fee {
                    amount_per_gas_unit: DenominatedAmount::native(
                        token::Amount::max(),
                    ),
                    token: shell.state.in_mem().native_token.clone(),
                },
                crate::wallet::defaults::albert_keypair().ref_to(),
                Epoch(0),
                GAS_LIMIT_MULTIPLIER.into(),
                None,
            ))));
        wrapper.header.chain_id = shell.chain_id.clone();
        wrapper.set_code(Code::new("wasm_code".as_bytes().to_owned(), None));
        wrapper.set_data(Data::new("transaction data".as_bytes().to_owned()));
        wrapper.add_section(Section::Signature(Signature::new(
            wrapper.sechashes(),
            [(0, crate::wallet::defaults::albert_keypair())]
                .into_iter()
                .collect(),
            None,
        )));

        let result = shell.mempool_validate(
            wrapper.to_bytes().as_ref(),
            MempoolTxType::NewTransaction,
        );
        assert_eq!(result.code, ResultCode::FeeError.into());
    }

    /// Test max tx bytes parameter in CheckTx
    #[test]
    fn test_max_tx_bytes_check_tx() {
        let (shell, _recv, _, _) = test_utils::setup();

        let max_tx_bytes: u32 = {
            let key = parameters::storage::get_max_tx_bytes_key();
            shell
                .state
                .read(&key)
                .expect("Failed to read from storage")
                .expect("Max tx bytes should have been written to storage")
        };

        let new_tx = |size: u32| {
            let keypair = super::test_utils::gen_keypair();
            let mut wrapper =
                Tx::from_type(TxType::Wrapper(Box::new(WrapperTx::new(
                    Fee {
                        amount_per_gas_unit: DenominatedAmount::native(
                            100.into(),
                        ),
                        token: shell.state.in_mem().native_token.clone(),
                    },
                    keypair.ref_to(),
                    Epoch(0),
                    GAS_LIMIT_MULTIPLIER.into(),
                    None,
                ))));
            wrapper.header.chain_id = shell.chain_id.clone();
            wrapper
                .set_code(Code::new("wasm_code".as_bytes().to_owned(), None));
            wrapper.set_data(Data::new(vec![0; size as usize]));
            wrapper.add_section(Section::Signature(Signature::new(
                wrapper.sechashes(),
                [(0, keypair)].into_iter().collect(),
                None,
            )));
            wrapper
        };

        // test a small tx
        let result = shell.mempool_validate(
            new_tx(50).to_bytes().as_ref(),
            MempoolTxType::NewTransaction,
        );
        assert!(result.code != ResultCode::TooLarge.into());

        // max tx bytes + 1, on the other hand, is not
        let result = shell.mempool_validate(
            new_tx(max_tx_bytes + 1).to_bytes().as_ref(),
            MempoolTxType::NewTransaction,
        );
        assert_eq!(result.code, ResultCode::TooLarge.into());
    }
}<|MERGE_RESOLUTION|>--- conflicted
+++ resolved
@@ -23,12 +23,8 @@
 pub mod utils;
 mod vote_extensions;
 
-<<<<<<< HEAD
+use std::cell::RefCell;
 use std::collections::BTreeSet;
-=======
-use std::cell::RefCell;
-use std::collections::{BTreeSet, HashSet};
->>>>>>> 22933524
 use std::convert::{TryFrom, TryInto};
 use std::path::{Path, PathBuf};
 #[allow(unused_imports)]
@@ -639,7 +635,6 @@
     /// Commit a block. Persist the application state and return the Merkle root
     /// hash.
     pub fn commit(&mut self) -> response::Commit {
-<<<<<<< HEAD
         self.bump_last_processed_eth_block();
 
         self.wl_storage
@@ -650,25 +645,6 @@
         let committed_height = self.wl_storage.storage.get_last_block_height();
         tracing::info!(
             "Committed block hash: {merkle_root}, height: {committed_height}",
-=======
-        let mut response = response::Commit {
-            retain_height: tendermint::block::Height::from(0_u32),
-            ..Default::default()
-        };
-        // commit block's data from write log and store the in DB
-        self.state.commit_block().unwrap_or_else(|e| {
-            tracing::error!(
-                "Encountered a storage error while committing a block {:?}",
-                e
-            )
-        });
-
-        let root = self.state.in_mem().merkle_root();
-        tracing::info!(
-            "Committed block hash: {}, height: {}",
-            root,
-            self.state.in_mem().get_last_block_height(),
->>>>>>> 22933524
         );
 
         self.broadcast_queued_txs();
