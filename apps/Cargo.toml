--- conflicted
+++ resolved
@@ -39,18 +39,35 @@
 path = "src/bin/anoma-wallet/main.rs"
 
 [features]
-default = ["std"]
+default = ["std", "abciplus"]
 dev = ["namada/dev"]
 std = ["ed25519-consensus/std", "rand/std", "rand_core/std"]
 # for integration tests and test utilies
 testing = ["dev"]
 eth-fullnode = []
+abcipp = [
+    "tendermint-abcipp",
+    "tendermint-config-abcipp",
+    "tendermint-proto-abcipp",
+    "tendermint-rpc-abcipp",
+    "tower-abci-abcipp",
+    "namada/abcipp"
+]
+
+abciplus = [
+    "tendermint",
+    "tendermint-config",
+    "tendermint-rpc",
+    "tendermint-proto",
+    "tower-abci",
+    "namada/abciplus"
+]
 
 [dependencies]
 namada = {path = "../shared", features = ["wasm-runtime", "ferveo-tpke", "rand"]}
 ark-serialize = "0.3.0"
 ark-std = "0.3.0"
-async-std = {version = "1.9.0", features = ["unstable"]}
+async-std = {version = "=1.11.0", features = ["unstable"]}
 async-trait = "0.1.51"
 base64 = "0.13.0"
 bech32 = "0.8.0"
@@ -109,21 +126,14 @@
 sysinfo = {version = "=0.21.1", default-features = false}
 tar = "0.4.37"
 # temporarily using fork work-around
-<<<<<<< HEAD
-tendermint = {git = "https://github.com/heliaxdev/tendermint-rs", rev = "95c52476bc37927218374f94ac8e2a19bd35bec9", optional = true}
-tendermint-config = {git = "https://github.com/heliaxdev/tendermint-rs", rev = "95c52476bc37927218374f94ac8e2a19bd35bec9", optional = true}
-tendermint-config-abci = {package = "tendermint-config", git = "https://github.com/heliaxdev/tendermint-rs", branch = "murisi/jsfix", optional = true}
-tendermint-proto = {git = "https://github.com/heliaxdev/tendermint-rs", rev = "95c52476bc37927218374f94ac8e2a19bd35bec9", optional = true}
-tendermint-proto-abci = {package = "tendermint-proto", git = "https://github.com/heliaxdev/tendermint-rs", branch = "murisi/jsfix", optional = true}
-tendermint-rpc = {git = "https://github.com/heliaxdev/tendermint-rs", rev = "95c52476bc37927218374f94ac8e2a19bd35bec9", optional = true, features = ["http-client", "websocket-client"]}
-tendermint-rpc-abci = {package = "tendermint-rpc", git = "https://github.com/heliaxdev/tendermint-rs", branch = "murisi/jsfix", optional = true, features = ["http-client", "websocket-client"]}
-tendermint-stable = {package = "tendermint", git = "https://github.com/heliaxdev/tendermint-rs", branch = "murisi/jsfix", optional = true}
-=======
-tendermint = {git = "https://github.com/heliaxdev/tendermint-rs", rev = "95c52476bc37927218374f94ac8e2a19bd35bec9"}
-tendermint-config = {git = "https://github.com/heliaxdev/tendermint-rs", rev = "95c52476bc37927218374f94ac8e2a19bd35bec9"}
-tendermint-proto = {git = "https://github.com/heliaxdev/tendermint-rs", rev = "95c52476bc37927218374f94ac8e2a19bd35bec9"}
-tendermint-rpc = {git = "https://github.com/heliaxdev/tendermint-rs", rev = "95c52476bc37927218374f94ac8e2a19bd35bec9", features = ["http-client", "websocket-client"]}
->>>>>>> 1784abf0
+tendermint-abcipp = {package = "tendermint", git = "https://github.com/heliaxdev/tendermint-rs", rev = "95c52476bc37927218374f94ac8e2a19bd35bec9", optional = true}
+tendermint-config-abcipp = {package = "tendermint-config", git = "https://github.com/heliaxdev/tendermint-rs", rev = "95c52476bc37927218374f94ac8e2a19bd35bec9", optional = true}
+tendermint-proto-abcipp = {package = "tendermint-proto", git = "https://github.com/heliaxdev/tendermint-rs", rev = "95c52476bc37927218374f94ac8e2a19bd35bec9", optional = true}
+tendermint-rpc-abcipp = {package = "tendermint-rpc", git = "https://github.com/heliaxdev/tendermint-rs", rev = "95c52476bc37927218374f94ac8e2a19bd35bec9", features = ["http-client", "websocket-client"], optional = true}
+tendermint = {git = "https://github.com/heliaxdev/tendermint-rs", branch = "bat/abciplus", optional = true}
+tendermint-config = {git = "https://github.com/heliaxdev/tendermint-rs", branch = "bat/abciplus", optional = true}
+tendermint-proto = {git = "https://github.com/heliaxdev/tendermint-rs", branch = "bat/abciplus", optional = true}
+tendermint-rpc = {git = "https://github.com/heliaxdev/tendermint-rs", branch = "bat/abciplus", features = ["http-client", "websocket-client"], optional = true}
 thiserror = "1.0.30"
 tokio = {version = "1.8.2", features = ["full"]}
 toml = "0.5.8"
@@ -131,12 +141,8 @@
 tower = "0.4"
 # Also, using the same version of tendermint-rs as we do here.
 # with a patch for https://github.com/penumbra-zone/tower-abci/issues/7.
-<<<<<<< HEAD
-tower-abci = {git = "https://github.com/heliaxdev/tower-abci", rev = "f6463388fc319b6e210503b43b3aecf6faf6b200", optional = true}
-tower-abci-old = {package = "tower-abci", git = "https://github.com/heliaxdev/tower-abci", branch = "murisi/jsfix", optional = true}
-=======
-tower-abci = {git = "https://github.com/heliaxdev/tower-abci", rev = "f6463388fc319b6e210503b43b3aecf6faf6b200"}
->>>>>>> 1784abf0
+tower-abci-abcipp = {package = "tower-abci", git = "https://github.com/heliaxdev/tower-abci", rev = "f6463388fc319b6e210503b43b3aecf6faf6b200", optional = true}
+tower-abci = {git = "https://github.com/heliaxdev/tower-abci", branch = "bat/abciplus", optional = true}
 tracing = "0.1.30"
 tracing-log = "0.1.2"
 tracing-subscriber = {version = "0.3.7", features = ["env-filter"]}
@@ -145,12 +151,8 @@
 winapi = "0.3.9"
 
 [dev-dependencies]
-<<<<<<< HEAD
 assert_matches = "1.5.0"
-namada = {path = "../shared", default-features = false, features = ["testing", "wasm-runtime"]}
-=======
 namada = {path = "../shared", features = ["testing", "wasm-runtime"]}
->>>>>>> 1784abf0
 cargo-watch = "7.5.0"
 bit-set = "0.5.2"
 # A fork with state machime testing
