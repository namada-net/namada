--- conflicted
+++ resolved
@@ -130,15 +130,7 @@
 wasmer = { workspace = true, optional = true }
 wasmer-cache = { workspace = true, optional = true }
 wasmer-compiler-singlepass = { workspace = true, optional = true }
-<<<<<<< HEAD
-wasmer-engine-dylib = { git = "https://github.com/heliaxdev/wasmer", rev = "255054f7f58b7b4a525f2fee6b9b86422d1ca15b", optional = true }
-wasmer-engine-universal = { workspace = true, optional = true }
-wasmer-vm = { git = "https://github.com/heliaxdev/wasmer", rev = "255054f7f58b7b4a525f2fee6b9b86422d1ca15b", optional = true }
-=======
 wasmer-vm = { workspace = true, optional = true }
-#  Greater versions break in `test_tx_stack_limiter` and `test_vp_stack_limiter`
-wat = "=1.0.71"
->>>>>>> edc2e24d
 wasmparser.workspace = true
 
 [target.'cfg(not(target_family = "wasm"))'.dependencies]
