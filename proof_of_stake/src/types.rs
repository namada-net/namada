--- conflicted
+++ resolved
@@ -78,20 +78,6 @@
 >;
 
 /// Epoched validator's state.
-<<<<<<< HEAD
-pub type ValidatorStates = Epoched<ValidatorState, OffsetPipelineLen>;
-/// Epoched validator's total deltas.
-pub type ValidatorDeltas = EpochedDelta<token::Change, OffsetUnbondingLen>;
-/// Epoched validator's eth key.
-pub type ValidatorEthKey = Epoched<common::PublicKey, OffsetPipelineLen>;
-
-/// Epoched bond.
-pub type Bonds = EpochedDelta<Bond, OffsetUnbondingLen>;
-/// Epoched unbond.
-pub type Unbonds = EpochedDelta<Unbond, OffsetUnbondingLen>;
-/// Epoched validator set.
-pub type ValidatorSets = Epoched<ValidatorSet, OffsetUnbondingLen>;
-=======
 pub type ValidatorStates =
     crate::epoched::Epoched<ValidatorState, crate::epoched::OffsetPipelineLen>;
 
@@ -125,7 +111,6 @@
     23,
 >;
 
->>>>>>> 07b8ff2c
 /// Epoched total deltas.
 pub type TotalDeltas = crate::epoched::EpochedDelta<
     token::Change,
@@ -177,11 +162,6 @@
     pub tokens: token::Amount,
     /// A public key used for signing validator's consensus actions
     pub consensus_key: common::PublicKey,
-    /// An Eth bridge governance public key
-    pub eth_cold_key: common::PublicKey,
-    /// An Eth bridge hot signing public key used for validator set updates and
-    /// cross-chain transactions
-    pub eth_hot_key: common::PublicKey,
     /// Commission rate charged on rewards for delegators (bounded inside 0-1)
     pub commission_rate: Decimal,
     /// Maximum change in commission rate permitted per epoch
