use std::borrow::Cow;
<<<<<<< HEAD
use std::env;
use std::fs::File;
=======
use std::collections::hash_map::Entry;
use std::collections::{BTreeMap, HashMap, HashSet};
use std::convert::TryFrom;
use std::env;
use std::fmt::Debug;
use std::fs::{File, OpenOptions};
use std::io::{Read, Write};
use std::ops::Deref;
use std::path::PathBuf;
use std::time::Duration;
>>>>>>> 36fd7d78

use async_std::io::prelude::WriteExt;
use async_std::io::{self};
use borsh::{BorshDeserialize, BorshSerialize};
use itertools::Either::*;
use masp_primitives::asset_type::AssetType;
use masp_primitives::consensus::{BranchId, TestNetwork};
use masp_primitives::convert::AllowedConversion;
use masp_primitives::ff::PrimeField;
use masp_primitives::group::cofactor::CofactorGroup;
use masp_primitives::keys::FullViewingKey;
use masp_primitives::legacy::TransparentAddress;
use masp_primitives::merkle_tree::{
    CommitmentTree, IncrementalWitness, MerklePath,
};
use masp_primitives::note_encryption::*;
use masp_primitives::primitives::{Diversifier, Note, ViewingKey};
use masp_primitives::sapling::Node;
use masp_primitives::transaction::builder::{self, secp256k1, *};
use masp_primitives::transaction::components::{Amount, OutPoint, TxOut};
use masp_primitives::transaction::Transaction;
use masp_primitives::zip32::{ExtendedFullViewingKey, ExtendedSpendingKey};
use masp_proofs::prover::LocalTxProver;
use namada::ibc::applications::ics20_fungible_token_transfer::msgs::transfer::MsgTransfer;
use namada::ibc::signer::Signer;
use namada::ibc::timestamp::Timestamp as IbcTimestamp;
use namada::ibc::tx_msg::Msg;
use namada::ibc::Height as IbcHeight;
use namada::ibc_proto::cosmos::base::v1beta1::Coin;
use namada::ledger::governance::storage as gov_storage;
use namada::ledger::masp;
use namada::ledger::pos::{BondId, Bonds, Unbonds};
use namada::proto::Tx;
use namada::types::address::{masp, masp_tx_key, nam, Address};
use namada::types::governance::{
    OfflineProposal, OfflineVote, Proposal, ProposalVote,
};
<<<<<<< HEAD
use namada::types::key::{self, *};
use namada::types::storage::{Epoch, Key};
=======
use namada::types::key::*;
use namada::types::masp::{PaymentAddress, TransferTarget};
use namada::types::storage::{
    BlockHeight, Epoch, Key, KeySeg, TxIndex, RESERVED_ADDRESS_PREFIX,
};
use namada::types::time::DateTimeUtc;
use namada::types::token::{
    Transfer, HEAD_TX_KEY, PIN_KEY_PREFIX, TX_KEY_PREFIX,
};
>>>>>>> 36fd7d78
use namada::types::transaction::governance::{
    InitProposalData, VoteProposalData,
};
use namada::types::transaction::{pos, InitAccount, InitValidator, UpdateVp};
use namada::types::{address, token};
use namada::{ledger, vm};
<<<<<<< HEAD
use tokio::time::{Duration, Instant};
=======
use rand_core::{CryptoRng, OsRng, RngCore};
use sha2::Digest;
>>>>>>> 36fd7d78

use super::rpc;
use super::types::ShieldedTransferContext;
use crate::cli::context::WalletAddress;
use crate::cli::{args, safe_exit, Context};
use crate::client::rpc::{query_conversion, query_storage_value};
use crate::client::signing::{find_keypair, sign_tx, tx_signer, TxSigningKey};
use crate::client::tendermint_rpc_types::{TxBroadcastData, TxResponse};
<<<<<<< HEAD
=======
use crate::client::tendermint_websocket_client::{
    Error as WsError, TendermintWebsocketClient, WebSocketAddress,
};
use crate::client::types::ParsedTxTransferArgs;
>>>>>>> 36fd7d78
use crate::facade::tendermint_config::net::Address as TendermintAddress;
use crate::facade::tendermint_rpc::endpoint::broadcast::tx_sync::Response;
use crate::facade::tendermint_rpc::error::Error as RpcError;
use crate::facade::tendermint_rpc::{Client, HttpClient};
use crate::node::ledger::tendermint_node;

const TX_INIT_ACCOUNT_WASM: &str = "tx_init_account.wasm";
const TX_INIT_VALIDATOR_WASM: &str = "tx_init_validator.wasm";
const TX_INIT_PROPOSAL: &str = "tx_init_proposal.wasm";
const TX_VOTE_PROPOSAL: &str = "tx_vote_proposal.wasm";
const TX_UPDATE_VP_WASM: &str = "tx_update_vp.wasm";
const TX_TRANSFER_WASM: &str = "tx_transfer.wasm";
const TX_IBC_WASM: &str = "tx_ibc.wasm";
const VP_USER_WASM: &str = "vp_user.wasm";
const TX_BOND_WASM: &str = "tx_bond.wasm";
const TX_UNBOND_WASM: &str = "tx_unbond.wasm";
const TX_WITHDRAW_WASM: &str = "tx_withdraw.wasm";

/// Timeout for requests to the `/accepted` and `/applied`
/// ABCI query endpoints.
const ENV_VAR_NAMADA_EVENTS_MAX_WAIT_TIME_SECONDS: &str =
    "NAMADA_EVENTS_MAX_WAIT_TIME_SECONDS";

/// Default timeout in seconds for requests to the `/accepted`
/// and `/applied` ABCI query endpoints.
const DEFAULT_NAMADA_EVENTS_MAX_WAIT_TIME_SECONDS: u64 = 60;

pub async fn submit_custom(ctx: Context, args: args::TxCustom) {
    let tx_code = ctx.read_wasm(args.code_path);
    let data = args.data_path.map(|data_path| {
        std::fs::read(data_path).expect("Expected a file at given data path")
    });
    let tx = Tx::new(tx_code, data);
    let (ctx, initialized_accounts) =
        process_tx(ctx, &args.tx, tx, TxSigningKey::None).await;
    save_initialized_accounts(ctx, &args.tx, initialized_accounts).await;
}

pub async fn submit_update_vp(ctx: Context, args: args::TxUpdateVp) {
    let addr = ctx.get(&args.addr);

    // Check that the address is established and exists on chain
    match &addr {
        Address::Established(_) => {
            let exists =
                rpc::known_address(&addr, args.tx.ledger_address.clone()).await;
            if !exists {
                eprintln!("The address {} doesn't exist on chain.", addr);
                if !args.tx.force {
                    safe_exit(1)
                }
            }
        }
        Address::Implicit(_) => {
            eprintln!(
                "A validity predicate of an implicit address cannot be \
                 directly updated. You can use an established address for \
                 this purpose."
            );
            if !args.tx.force {
                safe_exit(1)
            }
        }
        Address::Internal(_) => {
            eprintln!(
                "A validity predicate of an internal address cannot be \
                 directly updated."
            );
            if !args.tx.force {
                safe_exit(1)
            }
        }
    }

    let vp_code = ctx.read_wasm(args.vp_code_path);
    // Validate the VP code
    if let Err(err) = vm::validate_untrusted_wasm(&vp_code) {
        eprintln!("Validity predicate code validation failed with {}", err);
        if !args.tx.force {
            safe_exit(1)
        }
    }

    let tx_code = ctx.read_wasm(TX_UPDATE_VP_WASM);

    let data = UpdateVp { addr, vp_code };
    let data = data.try_to_vec().expect("Encoding tx data shouldn't fail");

    let tx = Tx::new(tx_code, Some(data));
    process_tx(ctx, &args.tx, tx, TxSigningKey::WalletAddress(args.addr)).await;
}

pub async fn submit_init_account(mut ctx: Context, args: args::TxInitAccount) {
    let public_key = ctx.get_cached(&args.public_key);
    let vp_code = args
        .vp_code_path
        .map(|path| ctx.read_wasm(path))
        .unwrap_or_else(|| ctx.read_wasm(VP_USER_WASM));
    // Validate the VP code
    if let Err(err) = vm::validate_untrusted_wasm(&vp_code) {
        eprintln!("Validity predicate code validation failed with {}", err);
        if !args.tx.force {
            safe_exit(1)
        }
    }

    let tx_code = ctx.read_wasm(TX_INIT_ACCOUNT_WASM);
    let data = InitAccount {
        public_key,
        vp_code,
    };
    let data = data.try_to_vec().expect("Encoding tx data shouldn't fail");

    let tx = Tx::new(tx_code, Some(data));
    let (ctx, initialized_accounts) =
        process_tx(ctx, &args.tx, tx, TxSigningKey::WalletAddress(args.source))
            .await;
    save_initialized_accounts(ctx, &args.tx, initialized_accounts).await;
}

pub async fn submit_init_validator(
    mut ctx: Context,
    args::TxInitValidator {
        tx: tx_args,
        source,
        scheme,
        account_key,
        consensus_key,
        eth_cold_key,
        eth_hot_key,
        rewards_account_key,
        protocol_key,
        validator_vp_code_path,
        rewards_vp_code_path,
        unsafe_dont_encrypt,
    }: args::TxInitValidator,
) {
    let alias = tx_args
        .initialized_account_alias
        .as_ref()
        .cloned()
        .unwrap_or_else(|| "validator".to_string());

    let validator_key_alias = format!("{}-key", alias);
    let consensus_key_alias = format!("{}-consensus-key", alias);
    let rewards_key_alias = format!("{}-rewards-key", alias);
    let eth_hot_key_alias = format!("{}-eth-hot-key", alias);
    let eth_cold_key_alias = format!("{}-eth-cold-key", alias);
    let account_key = ctx.get_opt_cached(&account_key).unwrap_or_else(|| {
        println!("Generating validator account key...");
        ctx.wallet
            .gen_key(
                scheme,
                Some(validator_key_alias.clone()),
                unsafe_dont_encrypt,
            )
            .1
            .ref_to()
    });

    let consensus_key = ctx
        .get_opt_cached(&consensus_key)
        .map(|key| match key {
            common::SecretKey::Ed25519(_) => key,
            common::SecretKey::Secp256k1(_) => {
                eprintln!("Consensus key can only be ed25519");
                safe_exit(1)
            }
        })
        .unwrap_or_else(|| {
            println!("Generating consensus key...");
            ctx.wallet
                .gen_key(
                    // Note that TM only allows ed25519 for consensus key
                    SchemeType::Ed25519,
                    Some(consensus_key_alias.clone()),
                    unsafe_dont_encrypt,
                )
                .1
        });

    let eth_cold_key = ctx
        .get_opt_cached(&eth_cold_key)
        .map(|key| match *key {
            common::SecretKey::Secp256k1(_) => key,
            common::SecretKey::Ed25519(_) => {
                eprintln!("Eth cold key can only be secp256k1");
                safe_exit(1)
            }
        })
        .unwrap_or_else(|| {
            println!("Generating Eth cold key...");
            ctx.wallet
                .gen_key(
                    // Note that ETH only allows secp256k1
                    SchemeType::Secp256k1,
                    Some(eth_cold_key_alias.clone()),
                    unsafe_dont_encrypt,
                )
                .1
        });

    let eth_hot_key = ctx
        .get_opt_cached(&eth_hot_key)
        .map(|key| match *key {
            common::SecretKey::Secp256k1(_) => key,
            common::SecretKey::Ed25519(_) => {
                eprintln!("Eth hot key can only be secp256k1");
                safe_exit(1)
            }
        })
        .unwrap_or_else(|| {
            println!("Generating Eth hot key...");
            ctx.wallet
                .gen_key(
                    // Note that ETH only allows secp256k1
                    SchemeType::Secp256k1,
                    Some(eth_hot_key_alias.clone()),
                    unsafe_dont_encrypt,
                )
                .1
        });

    let rewards_account_key =
        ctx.get_opt_cached(&rewards_account_key).unwrap_or_else(|| {
            println!("Generating staking reward account key...");
            ctx.wallet
                .gen_key(
                    scheme,
                    Some(rewards_key_alias.clone()),
                    unsafe_dont_encrypt,
                )
                .1
                .ref_to()
        });
    let protocol_key = ctx.get_opt_cached(&protocol_key);

    if protocol_key.is_none() {
        println!("Generating protocol signing key...");
    }
    let eth_hot_pk = eth_hot_key.ref_to();
    // Generate the validator keys
    let validator_keys = ctx
        .wallet
        .gen_validator_keys(Some(eth_hot_pk), protocol_key, scheme)
        .unwrap();
    let protocol_key = validator_keys.get_protocol_keypair().ref_to();
    let dkg_key = validator_keys
        .dkg_keypair
        .as_ref()
        .expect("DKG sessions keys should have been created")
        .public();

    ctx.wallet.save().unwrap_or_else(|err| eprintln!("{}", err));

    let validator_vp_code = validator_vp_code_path
        .map(|path| ctx.read_wasm(path))
        .unwrap_or_else(|| ctx.read_wasm(VP_USER_WASM));
    // Validate the validator VP code
    if let Err(err) = vm::validate_untrusted_wasm(&validator_vp_code) {
        eprintln!(
            "Validator validity predicate code validation failed with {}",
            err
        );
        if !tx_args.force {
            safe_exit(1)
        }
    }
    let rewards_vp_code = rewards_vp_code_path
        .map(|path| ctx.read_wasm(path))
        .unwrap_or_else(|| ctx.read_wasm(VP_USER_WASM));
    // Validate the rewards VP code
    if let Err(err) = vm::validate_untrusted_wasm(&rewards_vp_code) {
        eprintln!(
            "Staking reward account validity predicate code validation failed \
             with {}",
            err
        );
        if !tx_args.force {
            safe_exit(1)
        }
    }
    let tx_code = ctx.read_wasm(TX_INIT_VALIDATOR_WASM);

    let data = InitValidator {
        account_key,
        consensus_key: consensus_key.ref_to(),
        eth_cold_key: key::secp256k1::PublicKey::try_from_pk(
            &eth_cold_key.ref_to(),
        )
        .unwrap(),
        eth_hot_key: key::secp256k1::PublicKey::try_from_pk(
            &eth_hot_key.ref_to(),
        )
        .unwrap(),
        rewards_account_key,
        protocol_key,
        dkg_key,
        validator_vp_code,
        rewards_vp_code,
    };
    let data = data.try_to_vec().expect("Encoding tx data shouldn't fail");
    let tx = Tx::new(tx_code, Some(data));
    let (mut ctx, initialized_accounts) =
        process_tx(ctx, &tx_args, tx, TxSigningKey::WalletAddress(source))
            .await;
    if !tx_args.dry_run {
        let (validator_address_alias, validator_address, rewards_address_alias) =
            match &initialized_accounts[..] {
                // There should be 2 accounts, one for the validator itself, one
                // for its staking reward address.
                [account_1, account_2] => {
                    // We need to find out which address is which
                    let (validator_address, rewards_address) =
                        if rpc::is_validator(account_1, tx_args.ledger_address)
                            .await
                        {
                            (account_1, account_2)
                        } else {
                            (account_2, account_1)
                        };

                    let validator_address_alias = match tx_args
                        .initialized_account_alias
                    {
                        Some(alias) => alias,
                        None => {
                            print!(
                                "Choose an alias for the validator address: "
                            );
                            io::stdout().flush().await.unwrap();
                            let mut alias = String::new();
                            io::stdin().read_line(&mut alias).await.unwrap();
                            alias.trim().to_owned()
                        }
                    };
                    let validator_address_alias =
                        if validator_address_alias.is_empty() {
                            println!(
                                "Empty alias given, using {} as the alias.",
                                validator_address.encode()
                            );
                            validator_address.encode()
                        } else {
                            validator_address_alias
                        };
                    if let Some(new_alias) = ctx.wallet.add_address(
                        validator_address_alias.clone(),
                        validator_address.clone(),
                    ) {
                        println!(
                            "Added alias {} for address {}.",
                            new_alias,
                            validator_address.encode()
                        );
                    }
                    let rewards_address_alias =
                        format!("{}-rewards", validator_address_alias);
                    if let Some(new_alias) = ctx.wallet.add_address(
                        rewards_address_alias.clone(),
                        rewards_address.clone(),
                    ) {
                        println!(
                            "Added alias {} for address {}.",
                            new_alias,
                            rewards_address.encode()
                        );
                    }
                    (
                        validator_address_alias,
                        validator_address.clone(),
                        rewards_address_alias,
                    )
                }
                _ => {
                    eprintln!("Expected two accounts to be created");
                    safe_exit(1)
                }
            };
        // add validator address and keys to the wallet
        ctx.wallet
            .add_validator_data(validator_address, validator_keys);
        ctx.wallet.save().unwrap_or_else(|err| eprintln!("{}", err));

        let tendermint_home = ctx.config.ledger.tendermint_dir();
        tendermint_node::write_validator_key(&tendermint_home, &consensus_key);
        tendermint_node::write_validator_state(tendermint_home);

        println!();
        println!(
            "The validator's addresses and keys were stored in the wallet:"
        );
        println!("  Validator address \"{}\"", validator_address_alias);
        println!("  Staking reward address \"{}\"", rewards_address_alias);
        println!("  Validator account key \"{}\"", validator_key_alias);
        println!("  Consensus key \"{}\"", consensus_key_alias);
        println!("  Staking reward key \"{}\"", rewards_key_alias);
        println!(
            "The ledger node has been setup to use this validator's address \
             and consensus key."
        );
    } else {
        println!("Transaction dry run. No addresses have been saved.")
    }
}

/// Make a ViewingKey that can view notes encrypted by given ExtendedSpendingKey
pub fn to_viewing_key(esk: &ExtendedSpendingKey) -> FullViewingKey {
    ExtendedFullViewingKey::from(esk).fvk
}

/// Generate a valid diversifier, i.e. one that has a diversified base. Return
/// also this diversified base.
pub fn find_valid_diversifier<R: RngCore + CryptoRng>(
    rng: &mut R,
) -> (Diversifier, masp_primitives::jubjub::SubgroupPoint) {
    let mut diversifier;
    let g_d;
    // Keep generating random diversifiers until one has a diversified base
    loop {
        let mut d = [0; 11];
        rng.fill_bytes(&mut d);
        diversifier = Diversifier(d);
        if let Some(val) = diversifier.g_d() {
            g_d = val;
            break;
        }
    }
    (diversifier, g_d)
}

/// Determine if using the current note would actually bring us closer to our
/// target
pub fn is_amount_required(src: Amount, dest: Amount, delta: Amount) -> bool {
    if delta > Amount::zero() {
        let gap = dest - src;
        for (asset_type, value) in gap.components() {
            if *value > 0 && delta[asset_type] > 0 {
                return true;
            }
        }
    }
    false
}

/// An extension of Option's cloned method for pair types
fn cloned_pair<T: Clone, U: Clone>((a, b): (&T, &U)) -> (T, U) {
    (a.clone(), b.clone())
}

/// Errors that can occur when trying to retrieve pinned transaction
#[derive(PartialEq, Eq)]
pub enum PinnedBalanceError {
    /// No transaction has yet been pinned to the given payment address
    NoTransactionPinned,
    /// The supplied viewing key does not recognize payments to given address
    InvalidViewingKey,
}

/// Represents the amount used of different conversions
pub type Conversions =
    HashMap<AssetType, (AllowedConversion, MerklePath<Node>, i64)>;

/// Represents the changes that were made to a list of transparent accounts
pub type TransferDelta = HashMap<Address, Amount<Address>>;

/// Represents the changes that were made to a list of shielded accounts
pub type TransactionDelta = HashMap<ViewingKey, Amount>;

/// Represents the current state of the shielded pool from the perspective of
/// the chosen viewing keys.
#[derive(BorshSerialize, BorshDeserialize, Debug)]
pub struct ShieldedContext {
    /// Location where this shielded context is saved
    #[borsh_skip]
    context_dir: PathBuf,
    /// The last transaction index to be processed in this context
    last_txidx: u64,
    /// The commitment tree produced by scanning all transactions up to tx_pos
    tree: CommitmentTree<Node>,
    /// Maps viewing keys to applicable note positions
    pos_map: HashMap<ViewingKey, HashSet<usize>>,
    /// Maps a nullifier to the note position to which it applies
    nf_map: HashMap<[u8; 32], usize>,
    /// Maps note positions to their corresponding notes
    note_map: HashMap<usize, Note>,
    /// Maps note positions to their corresponding memos
    memo_map: HashMap<usize, Memo>,
    /// Maps note positions to the diversifier of their payment address
    div_map: HashMap<usize, Diversifier>,
    /// Maps note positions to their witness (used to make merkle paths)
    witness_map: HashMap<usize, IncrementalWitness<Node>>,
    /// Tracks what each transaction does to various account balances
    delta_map: BTreeMap<
        (BlockHeight, TxIndex),
        (Epoch, TransferDelta, TransactionDelta),
    >,
    /// The set of note positions that have been spent
    spents: HashSet<usize>,
    /// Maps asset types to their decodings
    asset_types: HashMap<AssetType, (Address, Epoch)>,
    /// Maps note positions to their corresponding viewing keys
    vk_map: HashMap<usize, ViewingKey>,
}

/// Shielded context file name
const FILE_NAME: &str = "shielded.dat";
const TMP_FILE_NAME: &str = "shielded.tmp";

/// Default implementation to ease construction of TxContexts. Derive cannot be
/// used here due to CommitmentTree not implementing Default.
impl Default for ShieldedContext {
    fn default() -> ShieldedContext {
        ShieldedContext {
            context_dir: PathBuf::from(FILE_NAME),
            last_txidx: u64::default(),
            tree: CommitmentTree::empty(),
            pos_map: HashMap::default(),
            nf_map: HashMap::default(),
            note_map: HashMap::default(),
            memo_map: HashMap::default(),
            div_map: HashMap::default(),
            witness_map: HashMap::default(),
            spents: HashSet::default(),
            delta_map: BTreeMap::default(),
            asset_types: HashMap::default(),
            vk_map: HashMap::default(),
        }
    }
}

impl ShieldedContext {
    /// Try to load the last saved shielded context from the given context
    /// directory. If this fails, then leave the current context unchanged.
    pub fn load(&mut self) -> std::io::Result<()> {
        // Try to load shielded context from file
        let mut ctx_file = File::open(self.context_dir.join(FILE_NAME))?;
        let mut bytes = Vec::new();
        ctx_file.read_to_end(&mut bytes)?;
        let mut new_ctx = Self::deserialize(&mut &bytes[..])?;
        // Associate the originating context directory with the
        // shielded context under construction
        new_ctx.context_dir = self.context_dir.clone();
        *self = new_ctx;
        Ok(())
    }

    /// Save this shielded context into its associated context directory
    pub fn save(&self) -> std::io::Result<()> {
        // TODO: use mktemp crate?
        let tmp_path = self.context_dir.join(TMP_FILE_NAME);
        {
            // First serialize the shielded context into a temporary file.
            // Inability to create this file implies a simultaneuous write is in
            // progress. In this case, immediately fail. This is unproblematic
            // because the data intended to be stored can always be re-fetched
            // from the blockchain.
            let mut ctx_file = OpenOptions::new()
                .write(true)
                .create_new(true)
                .open(tmp_path.clone())?;
            let mut bytes = Vec::new();
            self.serialize(&mut bytes)
                .expect("cannot serialize shielded context");
            ctx_file.write_all(&bytes[..])?;
        }
        // Atomically update the old shielded context file with new data.
        // Atomicity is required to prevent other client instances from reading
        // corrupt data.
        std::fs::rename(tmp_path.clone(), self.context_dir.join(FILE_NAME))?;
        // Finally, remove our temporary file to allow future saving of shielded
        // contexts.
        std::fs::remove_file(tmp_path)?;
        Ok(())
    }

    /// Merge data from the given shielded context into the current shielded
    /// context. It must be the case that the two shielded contexts share the
    /// same last transaction ID and share identical commitment trees.
    pub fn merge(&mut self, new_ctx: ShieldedContext) {
        debug_assert_eq!(self.last_txidx, new_ctx.last_txidx);
        // Merge by simply extending maps. Identical keys should contain
        // identical values, so overwriting should not be problematic.
        self.pos_map.extend(new_ctx.pos_map);
        self.nf_map.extend(new_ctx.nf_map);
        self.note_map.extend(new_ctx.note_map);
        self.memo_map.extend(new_ctx.memo_map);
        self.div_map.extend(new_ctx.div_map);
        self.witness_map.extend(new_ctx.witness_map);
        self.spents.extend(new_ctx.spents);
        self.asset_types.extend(new_ctx.asset_types);
        self.vk_map.extend(new_ctx.vk_map);
        // The deltas are the exception because different keys can reveal
        // different parts of the same transaction. Hence each delta needs to be
        // merged separately.
        for ((height, idx), (ep, ntfer_delta, ntx_delta)) in new_ctx.delta_map {
            let (_ep, tfer_delta, tx_delta) = self
                .delta_map
                .entry((height, idx))
                .or_insert((ep, TransferDelta::new(), TransactionDelta::new()));
            tfer_delta.extend(ntfer_delta);
            tx_delta.extend(ntx_delta);
        }
    }

    /// Fetch the current state of the multi-asset shielded pool into a
    /// ShieldedContext
    pub async fn fetch(
        &mut self,
        ledger_address: &TendermintAddress,
        sks: &[ExtendedSpendingKey],
        fvks: &[ViewingKey],
    ) {
        // First determine which of the keys requested to be fetched are new.
        // Necessary because old transactions will need to be scanned for new
        // keys.
        let mut unknown_keys = Vec::new();
        for esk in sks {
            let vk = to_viewing_key(esk).vk;
            if !self.pos_map.contains_key(&vk) {
                unknown_keys.push(vk);
            }
        }
        for vk in fvks {
            if !self.pos_map.contains_key(vk) {
                unknown_keys.push(*vk);
            }
        }

        // If unknown keys are being used, we need to scan older transactions
        // for any unspent notes
        let (txs, mut tx_iter);
        if !unknown_keys.is_empty() {
            // Load all transactions accepted until this point
            txs = Self::fetch_shielded_transfers(ledger_address, 0).await;
            tx_iter = txs.iter();
            // Do this by constructing a shielding context only for unknown keys
            let mut tx_ctx = ShieldedContext::new(self.context_dir.clone());
            for vk in unknown_keys {
                tx_ctx.pos_map.entry(vk).or_insert_with(HashSet::new);
            }
            // Update this unknown shielded context until it is level with self
            while tx_ctx.last_txidx != self.last_txidx {
                if let Some(((height, idx), (epoch, tx))) = tx_iter.next() {
                    tx_ctx.scan_tx(*height, *idx, *epoch, tx);
                } else {
                    break;
                }
            }
            // Merge the context data originating from the unknown keys into the
            // current context
            self.merge(tx_ctx);
        } else {
            // Load only transactions accepted from last_txid until this point
            txs =
                Self::fetch_shielded_transfers(ledger_address, self.last_txidx)
                    .await;
            tx_iter = txs.iter();
        }
        // Now that we possess the unspent notes corresponding to both old and
        // new keys up until tx_pos, proceed to scan the new transactions.
        for ((height, idx), (epoch, tx)) in &mut tx_iter {
            self.scan_tx(*height, *idx, *epoch, tx);
        }
    }

    /// Initialize a shielded transaction context that identifies notes
    /// decryptable by any viewing key in the given set
    pub fn new(context_dir: PathBuf) -> ShieldedContext {
        // Make sure that MASP parameters are downloaded to enable MASP
        // transaction building and verification later on
        let params_dir = masp::get_params_dir();
        let spend_path = params_dir.join(masp::SPEND_NAME);
        let convert_path = params_dir.join(masp::CONVERT_NAME);
        let output_path = params_dir.join(masp::OUTPUT_NAME);
        if !(spend_path.exists()
            && convert_path.exists()
            && output_path.exists())
        {
            println!("MASP parameters not present, downloading...");
            masp_proofs::download_parameters()
                .expect("MASP parameters not present or downloadable");
            println!("MASP parameter download complete, resuming execution...");
        }
        // Finally initialize a shielded context with the supplied directory
        Self {
            context_dir,
            ..Default::default()
        }
    }

    /// Obtain a chronologically-ordered list of all accepted shielded
    /// transactions from the ledger. The ledger conceptually stores
    /// transactions as a vector. More concretely, the HEAD_TX_KEY location
    /// stores the index of the last accepted transaction and each transaction
    /// is stored at a key derived from its index.
    pub async fn fetch_shielded_transfers(
        ledger_address: &TendermintAddress,
        last_txidx: u64,
    ) -> BTreeMap<(BlockHeight, TxIndex), (Epoch, Transfer)> {
        let client = HttpClient::new(ledger_address.clone()).unwrap();
        // The address of the MASP account
        let masp_addr = masp();
        // Construct the key where last transaction pointer is stored
        let head_tx_key = Key::from(masp_addr.to_db_key())
            .push(&HEAD_TX_KEY.to_owned())
            .expect("Cannot obtain a storage key");
        // Query for the index of the last accepted transaction
        let head_txidx = query_storage_value::<u64>(&client, &head_tx_key)
            .await
            .unwrap_or(0);
        let mut shielded_txs = BTreeMap::new();
        // Fetch all the transactions we do not have yet
        for i in last_txidx..head_txidx {
            // Construct the key for where the current transaction is stored
            let current_tx_key = Key::from(masp_addr.to_db_key())
                .push(&(TX_KEY_PREFIX.to_owned() + &i.to_string()))
                .expect("Cannot obtain a storage key");
            // Obtain the current transaction
            let (tx_epoch, tx_height, tx_index, current_tx) =
                query_storage_value::<(Epoch, BlockHeight, TxIndex, Transfer)>(
                    &client,
                    &current_tx_key,
                )
                .await
                .unwrap();
            // Collect the current transaction
            shielded_txs.insert((tx_height, tx_index), (tx_epoch, current_tx));
        }
        shielded_txs
    }

    /// Applies the given transaction to the supplied context. More precisely,
    /// the shielded transaction's outputs are added to the commitment tree.
    /// Newly discovered notes are associated to the supplied viewing keys. Note
    /// nullifiers are mapped to their originating notes. Note positions are
    /// associated to notes, memos, and diversifiers. And the set of notes that
    /// we have spent are updated. The witness map is maintained to make it
    /// easier to construct note merkle paths in other code. See
    /// https://zips.z.cash/protocol/protocol.pdf#scan
    pub fn scan_tx(
        &mut self,
        height: BlockHeight,
        index: TxIndex,
        epoch: Epoch,
        tx: &Transfer,
    ) {
        // Ignore purely transparent transactions
        let shielded = if let Some(shielded) = &tx.shielded {
            shielded
        } else {
            return;
        };
        // For tracking the account changes caused by this Transaction
        let mut transaction_delta = TransactionDelta::new();
        // Listen for notes sent to our viewing keys
        for so in &shielded.shielded_outputs {
            // Create merkle tree leaf node from note commitment
            let node = Node::new(so.cmu.to_repr());
            // Update each merkle tree in the witness map with the latest
            // addition
            for (_, witness) in self.witness_map.iter_mut() {
                witness.append(node).expect("note commitment tree is full");
            }
            let note_pos = self.tree.size();
            self.tree
                .append(node)
                .expect("note commitment tree is full");
            // Finally, make it easier to construct merkle paths to this new
            // note
            let witness = IncrementalWitness::<Node>::from_tree(&self.tree);
            self.witness_map.insert(note_pos, witness);
            // Let's try to see if any of our viewing keys can decrypt latest
            // note
            for (vk, notes) in self.pos_map.iter_mut() {
                let decres = try_sapling_note_decryption::<TestNetwork>(
                    0,
                    &vk.ivk().0,
                    &so.ephemeral_key.into_subgroup().unwrap(),
                    &so.cmu,
                    &so.enc_ciphertext,
                );
                // So this current viewing key does decrypt this current note...
                if let Some((note, pa, memo)) = decres {
                    // Add this note to list of notes decrypted by this viewing
                    // key
                    notes.insert(note_pos);
                    // Compute the nullifier now to quickly recognize when spent
                    let nf = note.nf(vk, note_pos.try_into().unwrap());
                    self.note_map.insert(note_pos, note);
                    self.memo_map.insert(note_pos, memo);
                    // The payment address' diversifier is required to spend
                    // note
                    self.div_map.insert(note_pos, *pa.diversifier());
                    self.nf_map.insert(nf.0, note_pos);
                    // Note the account changes
                    let balance = transaction_delta
                        .entry(*vk)
                        .or_insert_with(Amount::zero);
                    *balance +=
                        Amount::from_nonnegative(note.asset_type, note.value)
                            .expect(
                                "found note with invalid value or asset type",
                            );
                    self.vk_map.insert(note_pos, *vk);
                    break;
                }
            }
        }
        // Cancel out those of our notes that have been spent
        for ss in &shielded.shielded_spends {
            // If the shielded spend's nullifier is in our map, then target note
            // is rendered unusable
            if let Some(note_pos) = self.nf_map.get(&ss.nullifier) {
                self.spents.insert(*note_pos);
                // Note the account changes
                let balance = transaction_delta
                    .entry(self.vk_map[note_pos])
                    .or_insert_with(Amount::zero);
                let note = self.note_map[note_pos];
                *balance -=
                    Amount::from_nonnegative(note.asset_type, note.value)
                        .expect("found note with invalid value or asset type");
            }
        }
        // Record the changes to the transparent accounts
        let transparent_delta =
            Amount::from_nonnegative(tx.token.clone(), u64::from(tx.amount))
                .expect("invalid value for amount");
        let mut transfer_delta = TransferDelta::new();
        transfer_delta
            .insert(tx.source.clone(), Amount::zero() - &transparent_delta);
        transfer_delta.insert(tx.target.clone(), transparent_delta);
        self.delta_map.insert(
            (height, index),
            (epoch, transfer_delta, transaction_delta),
        );
        self.last_txidx += 1;
    }

    /// Summarize the effects on shielded and transparent accounts of each
    /// Transfer in this context
    pub fn get_tx_deltas(
        &self,
    ) -> &BTreeMap<
        (BlockHeight, TxIndex),
        (Epoch, TransferDelta, TransactionDelta),
    > {
        &self.delta_map
    }

    /// Compute the total unspent notes associated with the viewing key in the
    /// context. If the key is not in the context, then we do not know the
    /// balance and hence we return None.
    pub fn compute_shielded_balance(&self, vk: &ViewingKey) -> Option<Amount> {
        // Cannot query the balance of a key that's not in the map
        if !self.pos_map.contains_key(vk) {
            return None;
        }
        let mut val_acc = Amount::zero();
        // Retrieve the notes that can be spent by this key
        if let Some(avail_notes) = self.pos_map.get(vk) {
            for note_idx in avail_notes {
                // Spent notes cannot contribute a new transaction's pool
                if self.spents.contains(note_idx) {
                    continue;
                }
                // Get note associated with this ID
                let note = self.note_map.get(note_idx).unwrap();
                // Finally add value to multi-asset accumulator
                val_acc +=
                    Amount::from_nonnegative(note.asset_type, note.value)
                        .expect("found note with invalid value or asset type");
            }
        }
        Some(val_acc)
    }

    /// Query the ledger for the decoding of the given asset type and cache it
    /// if it is found.
    pub async fn decode_asset_type(
        &mut self,
        client: HttpClient,
        asset_type: AssetType,
    ) -> Option<(Address, Epoch)> {
        // Try to find the decoding in the cache
        if let decoded @ Some(_) = self.asset_types.get(&asset_type) {
            return decoded.cloned();
        }
        // Query for the ID of the last accepted transaction
        let (addr, ep, _conv, _path): (Address, _, Amount, MerklePath<Node>) =
            query_conversion(client, asset_type).await?;
        self.asset_types.insert(asset_type, (addr.clone(), ep));
        Some((addr, ep))
    }

    /// Query the ledger for the conversion that is allowed for the given asset
    /// type and cache it.
    async fn query_allowed_conversion<'a>(
        &'a mut self,
        client: HttpClient,
        asset_type: AssetType,
        conversions: &'a mut Conversions,
    ) -> Option<&'a mut (AllowedConversion, MerklePath<Node>, i64)> {
        match conversions.entry(asset_type) {
            Entry::Occupied(conv_entry) => Some(conv_entry.into_mut()),
            Entry::Vacant(conv_entry) => {
                // Query for the ID of the last accepted transaction
                let (addr, ep, conv, path): (Address, _, _, _) =
                    query_conversion(client, asset_type).await?;
                self.asset_types.insert(asset_type, (addr, ep));
                // If the conversion is 0, then we just have a pure decoding
                if conv == Amount::zero() {
                    None
                } else {
                    Some(conv_entry.insert((Amount::into(conv), path, 0)))
                }
            }
        }
    }

    /// Compute the total unspent notes associated with the viewing key in the
    /// context and express that value in terms of the currently timestamped
    /// asset types. If the key is not in the context, then we do not know the
    /// balance and hence we return None.
    pub async fn compute_exchanged_balance(
        &mut self,
        client: HttpClient,
        vk: &ViewingKey,
        target_epoch: Epoch,
    ) -> Option<Amount> {
        // First get the unexchanged balance
        if let Some(balance) = self.compute_shielded_balance(vk) {
            // And then exchange balance into current asset types
            Some(
                self.compute_exchanged_amount(
                    client,
                    balance,
                    target_epoch,
                    HashMap::new(),
                )
                .await
                .0,
            )
        } else {
            None
        }
    }

    /// Try to convert as much of the given asset type-value pair using the
    /// given allowed conversion. usage is incremented by the amount of the
    /// conversion used, the conversions are applied to the given input, and
    /// the trace amount that could not be converted is moved from input to
    /// output.
    fn apply_conversion(
        conv: AllowedConversion,
        asset_type: AssetType,
        value: i64,
        usage: &mut i64,
        input: &mut Amount,
        output: &mut Amount,
    ) {
        // If conversion if possible, accumulate the exchanged amount
        let conv: Amount = conv.into();
        // The amount required of current asset to qualify for conversion
        let threshold = -conv[&asset_type];
        if threshold == 0 {
            eprintln!(
                "Asset threshold of selected conversion for asset type {} is \
                 0, this is a bug, please report it.",
                asset_type
            );
        }
        // We should use an amount of the AllowedConversion that almost
        // cancels the original amount
        let required = value / threshold;
        // Forget about the trace amount left over because we cannot
        // realize its value
        let trace = Amount::from_pair(asset_type, value % threshold).unwrap();
        // Record how much more of the given conversion has been used
        *usage += required;
        // Apply the conversions to input and move the trace amount to output
        *input += conv * required - &trace;
        *output += trace;
    }

    /// Convert the given amount into the latest asset types whilst making a
    /// note of the conversions that were used. Note that this function does
    /// not assume that allowed conversions from the ledger are expressed in
    /// terms of the latest asset types.
    pub async fn compute_exchanged_amount(
        &mut self,
        client: HttpClient,
        mut input: Amount,
        target_epoch: Epoch,
        mut conversions: Conversions,
    ) -> (Amount, Conversions) {
        // Where we will store our exchanged value
        let mut output = Amount::zero();
        // Repeatedly exchange assets until it is no longer possible
        while let Some((asset_type, value)) =
            input.components().next().map(cloned_pair)
        {
            let target_asset_type = self
                .decode_asset_type(client.clone(), asset_type)
                .await
                .map(|(addr, _epoch)| make_asset_type(target_epoch, &addr))
                .unwrap_or(asset_type);
            let at_target_asset_type = asset_type == target_asset_type;
            if let (Some((conv, _wit, usage)), false) = (
                self.query_allowed_conversion(
                    client.clone(),
                    asset_type,
                    &mut conversions,
                )
                .await,
                at_target_asset_type,
            ) {
                println!(
                    "converting current asset type to latest asset type..."
                );
                // Not at the target asset type, not at the latest asset type.
                // Apply conversion to get from current asset type to the latest
                // asset type.
                Self::apply_conversion(
                    conv.clone(),
                    asset_type,
                    value,
                    usage,
                    &mut input,
                    &mut output,
                );
            } else if let (Some((conv, _wit, usage)), false) = (
                self.query_allowed_conversion(
                    client.clone(),
                    target_asset_type,
                    &mut conversions,
                )
                .await,
                at_target_asset_type,
            ) {
                println!(
                    "converting latest asset type to target asset type..."
                );
                // Not at the target asset type, yes at the latest asset type.
                // Apply inverse conversion to get from latest asset type to
                // the target asset type.
                Self::apply_conversion(
                    conv.clone(),
                    asset_type,
                    value,
                    usage,
                    &mut input,
                    &mut output,
                );
            } else {
                // At the target asset type. Then move component over to output.
                let comp = input.project(asset_type);
                output += &comp;
                // Strike from input to avoid repeating computation
                input -= comp;
            }
        }
        (output, conversions)
    }

    /// Collect enough unspent notes in this context to exceed the given amount
    /// of the specified asset type. Return the total value accumulated plus
    /// notes and the corresponding diversifiers/merkle paths that were used to
    /// achieve the total value.
    pub async fn collect_unspent_notes(
        &mut self,
        ledger_address: TendermintAddress,
        vk: &ViewingKey,
        target: Amount,
        target_epoch: Epoch,
    ) -> (
        Amount,
        Vec<(Diversifier, Note, MerklePath<Node>)>,
        Conversions,
    ) {
        // Establish connection with which to do exchange rate queries
        let client = HttpClient::new(ledger_address.clone()).unwrap();
        let mut conversions = HashMap::new();
        let mut val_acc = Amount::zero();
        let mut notes = Vec::new();
        // Retrieve the notes that can be spent by this key
        if let Some(avail_notes) = self.pos_map.get(vk).cloned() {
            for note_idx in &avail_notes {
                // No more transaction inputs are required once we have met
                // the target amount
                if val_acc >= target {
                    break;
                }
                // Spent notes cannot contribute a new transaction's pool
                if self.spents.contains(note_idx) {
                    continue;
                }
                // Get note, merkle path, diversifier associated with this ID
                let note = *self.note_map.get(note_idx).unwrap();

                // The amount contributed by this note before conversion
                let pre_contr = Amount::from_pair(note.asset_type, note.value)
                    .expect("received note has invalid value or asset type");
                let (contr, proposed_convs) = self
                    .compute_exchanged_amount(
                        client.clone(),
                        pre_contr,
                        target_epoch,
                        conversions.clone(),
                    )
                    .await;

                // Use this note only if it brings us closer to our target
                if is_amount_required(
                    val_acc.clone(),
                    target.clone(),
                    contr.clone(),
                ) {
                    // Be sure to record the conversions used in computing
                    // accumulated value
                    val_acc += contr;
                    // Commit the conversions that were used to exchange
                    conversions = proposed_convs;
                    let merkle_path =
                        self.witness_map.get(note_idx).unwrap().path().unwrap();
                    let diversifier = self.div_map.get(note_idx).unwrap();
                    // Commit this note to our transaction
                    notes.push((*diversifier, note, merkle_path));
                }
            }
        }
        (val_acc, notes, conversions)
    }

    /// Compute the combined value of the output notes of the transaction pinned
    /// at the given payment address. This computation uses the supplied viewing
    /// keys to try to decrypt the output notes. If no transaction is pinned at
    /// the given payment address fails with
    /// `PinnedBalanceError::NoTransactionPinned`.
    pub async fn compute_pinned_balance(
        ledger_address: &TendermintAddress,
        owner: PaymentAddress,
        viewing_key: &ViewingKey,
    ) -> Result<(Amount, Epoch), PinnedBalanceError> {
        // Check that the supplied viewing key corresponds to given payment
        // address
        let counter_owner = viewing_key.to_payment_address(
            *masp_primitives::primitives::PaymentAddress::diversifier(
                &owner.into(),
            ),
        );
        match counter_owner {
            Some(counter_owner) if counter_owner == owner.into() => {}
            _ => return Err(PinnedBalanceError::InvalidViewingKey),
        }
        let client = HttpClient::new(ledger_address.clone()).unwrap();
        // The address of the MASP account
        let masp_addr = masp();
        // Construct the key for where the transaction ID would be stored
        let pin_key = Key::from(masp_addr.to_db_key())
            .push(&(PIN_KEY_PREFIX.to_owned() + &owner.hash()))
            .expect("Cannot obtain a storage key");
        // Obtain the transaction pointer at the key
        let txidx = query_storage_value::<u64>(&client, &pin_key)
            .await
            .ok_or(PinnedBalanceError::NoTransactionPinned)?;
        // Construct the key for where the pinned transaction is stored
        let tx_key = Key::from(masp_addr.to_db_key())
            .push(&(TX_KEY_PREFIX.to_owned() + &txidx.to_string()))
            .expect("Cannot obtain a storage key");
        // Obtain the pointed to transaction
        let (tx_epoch, _tx_height, _tx_index, tx) =
            query_storage_value::<(Epoch, BlockHeight, TxIndex, Transfer)>(
                &client, &tx_key,
            )
            .await
            .expect("Ill-formed epoch, transaction pair");
        // Accumulate the combined output note value into this Amount
        let mut val_acc = Amount::zero();
        let tx = tx
            .shielded
            .expect("Pinned Transfers should have shielded part");
        for so in &tx.shielded_outputs {
            // Let's try to see if our viewing key can decrypt current note
            let decres = try_sapling_note_decryption::<TestNetwork>(
                0,
                &viewing_key.ivk().0,
                &so.ephemeral_key.into_subgroup().unwrap(),
                &so.cmu,
                &so.enc_ciphertext,
            );
            match decres {
                // So the given viewing key does decrypt this current note...
                Some((note, pa, _memo)) if pa == owner.into() => {
                    val_acc +=
                        Amount::from_nonnegative(note.asset_type, note.value)
                            .expect(
                                "found note with invalid value or asset type",
                            );
                    break;
                }
                _ => {}
            }
        }
        Ok((val_acc, tx_epoch))
    }

    /// Compute the combined value of the output notes of the pinned transaction
    /// at the given payment address if there's any. The asset types may be from
    /// the epoch of the transaction or even before, so exchange all these
    /// amounts to the epoch of the transaction in order to get the value that
    /// would have been displayed in the epoch of the transaction.
    pub async fn compute_exchanged_pinned_balance(
        &mut self,
        ledger_address: &TendermintAddress,
        owner: PaymentAddress,
        viewing_key: &ViewingKey,
    ) -> Result<(Amount, Epoch), PinnedBalanceError> {
        // Obtain the balance that will be exchanged
        let (amt, ep) =
            Self::compute_pinned_balance(ledger_address, owner, viewing_key)
                .await?;
        // Establish connection with which to do exchange rate queries
        let client = HttpClient::new(ledger_address.clone()).unwrap();
        // Finally, exchange the balance to the transaction's epoch
        Ok((
            self.compute_exchanged_amount(client, amt, ep, HashMap::new())
                .await
                .0,
            ep,
        ))
    }

    /// Convert an amount whose units are AssetTypes to one whose units are
    /// Addresses that they decode to. All asset types not corresponding to
    /// the given epoch are ignored.
    pub async fn decode_amount(
        &mut self,
        client: HttpClient,
        amt: Amount,
        target_epoch: Epoch,
    ) -> Amount<Address> {
        let mut res = Amount::zero();
        for (asset_type, val) in amt.components() {
            // Decode the asset type
            let decoded =
                self.decode_asset_type(client.clone(), *asset_type).await;
            // Only assets with the target timestamp count
            match decoded {
                Some((addr, epoch)) if epoch == target_epoch => {
                    res += &Amount::from_pair(addr, *val).unwrap()
                }
                _ => {}
            }
        }
        res
    }

    /// Convert an amount whose units are AssetTypes to one whose units are
    /// Addresses that they decode to.
    pub async fn decode_all_amounts(
        &mut self,
        client: HttpClient,
        amt: Amount,
    ) -> Amount<(Address, Epoch)> {
        let mut res = Amount::zero();
        for (asset_type, val) in amt.components() {
            // Decode the asset type
            let decoded =
                self.decode_asset_type(client.clone(), *asset_type).await;
            // Only assets with the target timestamp count
            if let Some((addr, epoch)) = decoded {
                res += &Amount::from_pair((addr, epoch), *val).unwrap()
            }
        }
        res
    }
}

/// Make asset type corresponding to given address and epoch
fn make_asset_type(epoch: Epoch, token: &Address) -> AssetType {
    // Typestamp the chosen token with the current epoch
    let token_bytes = (token, epoch.0)
        .try_to_vec()
        .expect("token should serialize");
    // Generate the unique asset identifier from the unique token address
    AssetType::new(token_bytes.as_ref()).expect("unable to create asset type")
}

/// Convert Anoma amount and token type to MASP equivalents
fn convert_amount(
    epoch: Epoch,
    token: &Address,
    val: token::Amount,
) -> (AssetType, Amount) {
    let asset_type = make_asset_type(epoch, token);
    // Combine the value and unit into one amount
    let amount = Amount::from_nonnegative(asset_type, u64::from(val))
        .expect("invalid value for amount");
    (asset_type, amount)
}

/// Make shielded components to embed within a Transfer object. If no shielded
/// payment address nor spending key is specified, then no shielded components
/// are produced. Otherwise a transaction containing nullifiers and/or note
/// commitments are produced. Dummy transparent UTXOs are sometimes used to make
/// transactions balanced, but it is understood that transparent account changes
/// are effected only by the amounts and signatures specified by the containing
/// Transfer object.
async fn gen_shielded_transfer<C>(
    ctx: &mut C,
    args: &ParsedTxTransferArgs,
    shielded_gas: bool,
) -> Result<Option<(Transaction, TransactionMetadata)>, builder::Error>
where
    C: ShieldedTransferContext,
{
    let spending_key = args.source.spending_key().map(|x| x.into());
    let payment_address = args.target.payment_address();
    // Determine epoch in which to submit potential shielded transaction
    let epoch = ctx.query_epoch(args.tx.ledger_address.clone()).await;
    // Context required for storing which notes are in the source's possesion
    let consensus_branch_id = BranchId::Sapling;
    let amt: u64 = args.amount.into();
    let memo: Option<Memo> = None;

    // Now we build up the transaction within this object
    let mut builder = Builder::<TestNetwork, OsRng>::new(0u32);
    // Convert transaction amount into MASP types
    let (asset_type, amount) = convert_amount(epoch, &args.token, args.amount);

    // Transactions with transparent input and shielded output
    // may be affected if constructed close to epoch boundary
    let mut epoch_sensitive: bool = false;
    // If there are shielded inputs
    if let Some(sk) = spending_key {
        // Transaction fees need to match the amount in the wrapper Transfer
        // when MASP source is used
        let (_, fee) =
            convert_amount(epoch, &args.tx.fee_token, args.tx.fee_amount);
        builder.set_fee(fee.clone())?;
        // If the gas is coming from the shielded pool, then our shielded inputs
        // must also cover the gas fee
        let required_amt = if shielded_gas { amount + fee } else { amount };
        // Locate unspent notes that can help us meet the transaction amount
        let (_, unspent_notes, used_convs) = ctx
            .collect_unspent_notes(
                args.tx.ledger_address.clone(),
                &to_viewing_key(&sk).vk,
                required_amt,
                epoch,
            )
            .await;
        // Commit the notes found to our transaction
        for (diversifier, note, merkle_path) in unspent_notes {
            builder.add_sapling_spend(sk, diversifier, note, merkle_path)?;
        }
        // Commit the conversion notes used during summation
        for (conv, wit, value) in used_convs.values() {
            if *value > 0 {
                builder.add_convert(
                    conv.clone(),
                    *value as u64,
                    wit.clone(),
                )?;
            }
        }
    } else {
        // No transfer fees come from the shielded transaction for non-MASP
        // sources
        builder.set_fee(Amount::zero())?;
        // We add a dummy UTXO to our transaction, but only the source of the
        // parent Transfer object is used to validate fund availability
        let secp_sk =
            secp256k1::SecretKey::from_slice(&[0xcd; 32]).expect("secret key");
        let secp_ctx = secp256k1::Secp256k1::<secp256k1::SignOnly>::gen_new();
        let secp_pk =
            secp256k1::PublicKey::from_secret_key(&secp_ctx, &secp_sk)
                .serialize();
        let hash =
            ripemd160::Ripemd160::digest(&sha2::Sha256::digest(&secp_pk));
        let script = TransparentAddress::PublicKey(hash.into()).script();
        epoch_sensitive = true;
        builder.add_transparent_input(
            secp_sk,
            OutPoint::new([0u8; 32], 0),
            TxOut {
                asset_type,
                value: amt,
                script_pubkey: script,
            },
        )?;
    }
    // Now handle the outputs of this transaction
    // If there is a shielded output
    if let Some(pa) = payment_address {
        let ovk_opt = spending_key.map(|x| x.expsk.ovk);
        builder.add_sapling_output(
            ovk_opt,
            pa.into(),
            asset_type,
            amt,
            memo.clone(),
        )?;
    } else {
        epoch_sensitive = false;
        // Embed the transparent target address into the shielded transaction so
        // that it can be signed
        let target_enc = args
            .target
            .address()
            .expect("target address should be transparent")
            .try_to_vec()
            .expect("target address encoding");
        let hash = ripemd160::Ripemd160::digest(&sha2::Sha256::digest(
            target_enc.as_ref(),
        ));
        builder.add_transparent_output(
            &TransparentAddress::PublicKey(hash.into()),
            asset_type,
            amt,
        )?;
    }
    let prover = if let Ok(params_dir) = env::var(masp::ENV_VAR_MASP_PARAMS_DIR)
    {
        let params_dir = PathBuf::from(params_dir);
        let spend_path = params_dir.join(masp::SPEND_NAME);
        let convert_path = params_dir.join(masp::CONVERT_NAME);
        let output_path = params_dir.join(masp::OUTPUT_NAME);
        LocalTxProver::new(&spend_path, &output_path, &convert_path)
    } else {
        LocalTxProver::with_default_location()
            .expect("unable to load MASP Parameters")
    };
    // Build and return the constructed transaction
    let mut tx = builder.build(consensus_branch_id, &prover);

    if epoch_sensitive {
        let new_epoch = ctx.query_epoch(args.tx.ledger_address.clone()).await;

        // If epoch has changed, recalculate shielded outputs to match new epoch
        if new_epoch != epoch {
            // Hack: build new shielded transfer with updated outputs
            let mut replay_builder = Builder::<TestNetwork, OsRng>::new(0u32);
            replay_builder.set_fee(Amount::zero())?;
            let ovk_opt = spending_key.map(|x| x.expsk.ovk);
            let (new_asset_type, _) =
                convert_amount(new_epoch, &args.token, args.amount);
            replay_builder.add_sapling_output(
                ovk_opt,
                payment_address.unwrap().into(),
                new_asset_type,
                amt,
                memo,
            )?;

            let secp_sk = secp256k1::SecretKey::from_slice(&[0xcd; 32])
                .expect("secret key");
            let secp_ctx =
                secp256k1::Secp256k1::<secp256k1::SignOnly>::gen_new();
            let secp_pk =
                secp256k1::PublicKey::from_secret_key(&secp_ctx, &secp_sk)
                    .serialize();
            let hash =
                ripemd160::Ripemd160::digest(&sha2::Sha256::digest(&secp_pk));
            let script = TransparentAddress::PublicKey(hash.into()).script();
            replay_builder.add_transparent_input(
                secp_sk,
                OutPoint::new([0u8; 32], 0),
                TxOut {
                    asset_type: new_asset_type,
                    value: amt,
                    script_pubkey: script,
                },
            )?;

            let (replay_tx, _) =
                replay_builder.build(consensus_branch_id, &prover)?;
            tx = tx.map(|(t, tm)| {
                let mut temp = t.deref().clone();
                temp.shielded_outputs = replay_tx.shielded_outputs.clone();
                temp.value_balance = temp.value_balance.reject(asset_type)
                    - Amount::from_pair(new_asset_type, amt).unwrap();
                (temp.freeze().unwrap(), tm)
            });
        }
    }

    tx.map(Some)
}

pub async fn submit_transfer(mut ctx: Context, args: args::TxTransfer) {
    let parsed_args = args.parse_from_context(&mut ctx);
    let source = parsed_args.source.effective_address();
    let target = parsed_args.target.effective_address();
    // Check that the source address exists on chain
    let source_exists =
        rpc::known_address(&source, args.tx.ledger_address.clone()).await;
    if !source_exists {
        eprintln!("The source address {} doesn't exist on chain.", source);
        if !args.tx.force {
            safe_exit(1)
        }
    }
    // Check that the target address exists on chain
    let target_exists =
        rpc::known_address(&target, args.tx.ledger_address.clone()).await;
    if !target_exists {
        eprintln!("The target address {} doesn't exist on chain.", target);
        if !args.tx.force {
            safe_exit(1)
        }
    }
    // Check that the token address exists on chain
    let token_exists =
        rpc::known_address(&parsed_args.token, args.tx.ledger_address.clone())
            .await;
    if !token_exists {
        eprintln!(
            "The token address {} doesn't exist on chain.",
            parsed_args.token
        );
        if !args.tx.force {
            safe_exit(1)
        }
    }
    // Check source balance
    let (sub_prefix, balance_key) = match args.sub_prefix {
        Some(sub_prefix) => {
<<<<<<< HEAD
            let sub_prefix = Key::parse(sub_prefix).unwrap();
            let prefix = token::multitoken_balance_prefix(&token, &sub_prefix);
=======
            let sub_prefix = storage::Key::parse(sub_prefix).unwrap();
            let prefix = token::multitoken_balance_prefix(
                &parsed_args.token,
                &sub_prefix,
            );
>>>>>>> 36fd7d78
            (
                Some(sub_prefix),
                token::multitoken_balance_key(&prefix, &source),
            )
        }
        None => (None, token::balance_key(&parsed_args.token, &source)),
    };
    let client = HttpClient::new(args.tx.ledger_address.clone()).unwrap();
    match rpc::query_storage_value::<token::Amount>(&client, &balance_key).await
    {
        Some(balance) => {
            if balance < args.amount {
                eprintln!(
                    "The balance of the source {} of token {} is lower than \
                     the amount to be transferred. Amount to transfer is {} \
                     and the balance is {}.",
                    source, parsed_args.token, args.amount, balance
                );
                if !args.tx.force {
                    safe_exit(1)
                }
            }
        }
        None => {
            eprintln!(
                "No balance found for the source {} of token {}",
                source, parsed_args.token
            );
            if !args.tx.force {
                safe_exit(1)
            }
        }
    };

    let tx_code = ctx.read_wasm(TX_TRANSFER_WASM);
    let masp_addr = masp();
    // For MASP sources, use a special sentinel key recognized by VPs as default
    // signer. Also, if the transaction is shielded, redact the amount and token
    // types by setting the transparent value to 0 and token type to a constant.
    // This has no side-effect because transaction is to self.
    let (default_signer, amount, token) =
        if source == masp_addr && target == masp_addr {
            // TODO Refactor me, we shouldn't rely on any specific token here.
            (TxSigningKey::SecretKey(masp_tx_key()), 0.into(), nam())
        } else if source == masp_addr {
            (
                TxSigningKey::SecretKey(masp_tx_key()),
                args.amount,
                parsed_args.token.clone(),
            )
        } else {
            (
                TxSigningKey::WalletAddress(args.source.to_address()),
                args.amount,
                parsed_args.token.clone(),
            )
        };
    // If our chosen signer is the MASP sentinel key, then our shielded inputs
    // will need to cover the gas fees.
    let chosen_signer = tx_signer(&mut ctx, &args.tx, default_signer.clone())
        .await
        .ref_to();
    let shielded_gas = masp_tx_key().ref_to() == chosen_signer;
    // Determine whether to pin this transaction to a storage key
    let key = match ctx.get(&args.target) {
        TransferTarget::PaymentAddress(pa) if pa.is_pinned() => Some(pa.hash()),
        _ => None,
    };

    let transfer = token::Transfer {
        source,
        target,
        token,
        sub_prefix,
        amount,
        key,
        shielded: {
            let spending_key = parsed_args.source.spending_key();
            let payment_address = parsed_args.target.payment_address();
            // No shielded components are needed when neither source nor
            // destination are shielded
            if spending_key.is_none() && payment_address.is_none() {
                None
            } else {
                // We want to fund our transaction solely from supplied spending
                // key
                let spending_key = spending_key.map(|x| x.into());
                let spending_keys: Vec<_> = spending_key.into_iter().collect();
                // Load the current shielded context given the spending key we
                // possess
                let _ = ctx.shielded.load();
                ctx.shielded
                    .fetch(&args.tx.ledger_address, &spending_keys, &[])
                    .await;
                // Save the update state so that future fetches can be
                // short-circuited
                let _ = ctx.shielded.save();
                let stx_result =
                    gen_shielded_transfer(&mut ctx, &parsed_args, shielded_gas)
                        .await;
                match stx_result {
                    Ok(stx) => stx.map(|x| x.0),
                    Err(builder::Error::ChangeIsNegative(_)) => {
                        eprintln!(
                            "The balance of the source {} is lower than the \
                             amount to be transferred and fees. Amount to \
                             transfer is {} {} and fees are {} {}.",
                            parsed_args.source,
                            args.amount,
                            parsed_args.token,
                            args.tx.fee_amount,
                            parsed_args.tx.fee_token,
                        );
                        safe_exit(1)
                    }
                    Err(err) => panic!("{}", err),
                }
            }
        },
    };
    tracing::debug!("Transfer data {:?}", transfer);
    let data = transfer
        .try_to_vec()
        .expect("Encoding tx data shouldn't fail");

    let tx = Tx::new(tx_code, Some(data));
    let signing_address = TxSigningKey::WalletAddress(args.source.to_address());
    process_tx(ctx, &args.tx, tx, signing_address).await;
}

pub async fn submit_ibc_transfer(ctx: Context, args: args::TxIbcTransfer) {
    let source = ctx.get(&args.source);
    // Check that the source address exists on chain
    let source_exists =
        rpc::known_address(&source, args.tx.ledger_address.clone()).await;
    if !source_exists {
        eprintln!("The source address {} doesn't exist on chain.", source);
        if !args.tx.force {
            safe_exit(1)
        }
    }

    // We cannot check the receiver

    let token = ctx.get(&args.token);
    // Check that the token address exists on chain
    let token_exists =
        rpc::known_address(&token, args.tx.ledger_address.clone()).await;
    if !token_exists {
        eprintln!("The token address {} doesn't exist on chain.", token);
        if !args.tx.force {
            safe_exit(1)
        }
    }
    // Check source balance
    let (sub_prefix, balance_key) = match args.sub_prefix {
        Some(sub_prefix) => {
            let sub_prefix = storage::Key::parse(sub_prefix).unwrap();
            let prefix = token::multitoken_balance_prefix(&token, &sub_prefix);
            (
                Some(sub_prefix),
                token::multitoken_balance_key(&prefix, &source),
            )
        }
        None => (None, token::balance_key(&token, &source)),
    };
    let client = HttpClient::new(args.tx.ledger_address.clone()).unwrap();
    match rpc::query_storage_value::<token::Amount>(&client, &balance_key).await
    {
        Some(balance) => {
            if balance < args.amount {
                eprintln!(
                    "The balance of the source {} of token {} is lower than \
                     the amount to be transferred. Amount to transfer is {} \
                     and the balance is {}.",
                    source, token, args.amount, balance
                );
                if !args.tx.force {
                    safe_exit(1)
                }
            }
        }
        None => {
            eprintln!(
                "No balance found for the source {} of token {}",
                source, token
            );
            if !args.tx.force {
                safe_exit(1)
            }
        }
    }
    let tx_code = ctx.read_wasm(TX_IBC_WASM);

    let denom = match sub_prefix {
        // To parse IbcToken address, remove the address prefix
        Some(sp) => sp.to_string().replace(RESERVED_ADDRESS_PREFIX, ""),
        None => token.to_string(),
    };
    let token = Some(Coin {
        denom,
        amount: args.amount.to_string(),
    });

    // this height should be that of the destination chain, not this chain
    let timeout_height = match args.timeout_height {
        Some(h) => IbcHeight::new(0, h),
        None => IbcHeight::zero(),
    };

    let now: namada::tendermint::Time = DateTimeUtc::now().try_into().unwrap();
    let now: IbcTimestamp = now.into();
    let timeout_timestamp = if let Some(offset) = args.timeout_sec_offset {
        (now + Duration::new(offset, 0)).unwrap()
    } else if timeout_height.is_zero() {
        // we cannot set 0 to both the height and the timestamp
        (now + Duration::new(3600, 0)).unwrap()
    } else {
        IbcTimestamp::none()
    };

    let msg = MsgTransfer {
        source_port: args.port_id,
        source_channel: args.channel_id,
        token,
        sender: Signer::new(source.to_string()),
        receiver: Signer::new(args.receiver),
        timeout_height,
        timeout_timestamp,
    };
    tracing::debug!("IBC transfer message {:?}", msg);
    let any_msg = msg.to_any();
    let mut data = vec![];
    prost::Message::encode(&any_msg, &mut data)
        .expect("Encoding tx data shouldn't fail");

    let tx = Tx::new(tx_code, Some(data));
    process_tx(ctx, &args.tx, tx, TxSigningKey::WalletAddress(args.source))
        .await;
}

pub async fn submit_init_proposal(mut ctx: Context, args: args::InitProposal) {
    let file = File::open(&args.proposal_data).expect("File must exist.");
    let proposal: Proposal =
        serde_json::from_reader(file).expect("JSON was not well-formatted");

    let client = HttpClient::new(args.tx.ledger_address.clone()).unwrap();

    let signer = WalletAddress::new(proposal.clone().author.to_string());
    let governance_parameters = rpc::get_governance_parameters(&client).await;
    let current_epoch = rpc::query_epoch(args::Query {
        ledger_address: args.tx.ledger_address.clone(),
    })
    .await;

    if proposal.voting_start_epoch <= current_epoch
        || proposal.voting_start_epoch.0
            % governance_parameters.min_proposal_period
            != 0
    {
        println!("{}", proposal.voting_start_epoch <= current_epoch);
        println!(
            "{}",
            proposal.voting_start_epoch.0
                % governance_parameters.min_proposal_period
                == 0
        );
        eprintln!(
            "Invalid proposal start epoch: {} must be greater than current \
             epoch {} and a multiple of {}",
            proposal.voting_start_epoch,
            current_epoch,
            governance_parameters.min_proposal_period
        );
        if !args.tx.force {
            safe_exit(1)
        }
    } else if proposal.voting_end_epoch <= proposal.voting_start_epoch
        || proposal.voting_end_epoch.0 - proposal.voting_start_epoch.0
            < governance_parameters.min_proposal_period
        || proposal.voting_end_epoch.0 - proposal.voting_start_epoch.0
            > governance_parameters.max_proposal_period
        || proposal.voting_end_epoch.0 % 3 != 0
    {
        eprintln!(
            "Invalid proposal end epoch: difference between proposal start \
             and end epoch must be at least {} and at max {} and end epoch \
             must be a multiple of {}",
            governance_parameters.min_proposal_period,
            governance_parameters.max_proposal_period,
            governance_parameters.min_proposal_period
        );
        if !args.tx.force {
            safe_exit(1)
        }
    } else if proposal.grace_epoch <= proposal.voting_end_epoch
        || proposal.grace_epoch.0 - proposal.voting_end_epoch.0
            < governance_parameters.min_proposal_grace_epochs
    {
        eprintln!(
            "Invalid proposal grace epoch: difference between proposal grace \
             and end epoch must be at least {}",
            governance_parameters.min_proposal_grace_epochs
        );
        if !args.tx.force {
            safe_exit(1)
        }
    }

    if args.offline {
        let signer = ctx.get(&signer);
        let signing_key = find_keypair(
            &mut ctx.wallet,
            &signer,
            args.tx.ledger_address.clone(),
        )
        .await;
        let offline_proposal =
            OfflineProposal::new(proposal, signer, &signing_key);
        let proposal_filename = args
            .proposal_data
            .parent()
            .expect("No parent found")
            .join("proposal");
        let out = File::create(&proposal_filename).unwrap();
        match serde_json::to_writer_pretty(out, &offline_proposal) {
            Ok(_) => {
                println!(
                    "Proposal created: {}.",
                    proposal_filename.to_string_lossy()
                );
            }
            Err(e) => {
                eprintln!("Error while creating proposal file: {}.", e);
                safe_exit(1)
            }
        }
    } else {
        let tx_data: Result<InitProposalData, _> = proposal.clone().try_into();
        let init_proposal_data = if let Ok(data) = tx_data {
            data
        } else {
            eprintln!("Invalid data for init proposal transaction.");
            safe_exit(1)
        };

        let balance = rpc::get_token_balance(&client, &nam(), &proposal.author)
            .await
            .unwrap_or_default();
        if balance
            < token::Amount::from(governance_parameters.min_proposal_fund)
        {
            eprintln!(
                "Address {} doesn't have enough funds.",
                &proposal.author
            );
            safe_exit(1);
        }

        if init_proposal_data.content.len()
            > governance_parameters.max_proposal_content_size as usize
        {
            eprintln!("Proposal content size too big.",);
            safe_exit(1);
        }

        let data = init_proposal_data
            .try_to_vec()
            .expect("Encoding proposal data shouldn't fail");
        let tx_code = ctx.read_wasm(TX_INIT_PROPOSAL);
        let tx = Tx::new(tx_code, Some(data));

        process_tx(ctx, &args.tx, tx, TxSigningKey::WalletAddress(signer))
            .await;
    }
}

pub async fn submit_vote_proposal(mut ctx: Context, args: args::VoteProposal) {
    let signer = if let Some(addr) = &args.tx.signer {
        addr
    } else {
        eprintln!("Missing mandatory argument --signer.");
        safe_exit(1)
    };

    if args.offline {
        let signer = ctx.get(signer);
        let proposal_file_path =
            args.proposal_data.expect("Proposal file should exist.");
        let file = File::open(&proposal_file_path).expect("File must exist.");

        let proposal: OfflineProposal =
            serde_json::from_reader(file).expect("JSON was not well-formatted");
        let public_key = rpc::get_public_key(
            &proposal.address,
            args.tx.ledger_address.clone(),
        )
        .await
        .expect("Public key should exist.");
        if !proposal.check_signature(&public_key) {
            eprintln!("Proposal signature mismatch!");
            safe_exit(1)
        }

        let signing_key = find_keypair(
            &mut ctx.wallet,
            &signer,
            args.tx.ledger_address.clone(),
        )
        .await;
        let offline_vote = OfflineVote::new(
            &proposal,
            args.vote,
            signer.clone(),
            &signing_key,
        );

        let proposal_vote_filename = proposal_file_path
            .parent()
            .expect("No parent found")
            .join(format!("proposal-vote-{}", &signer.to_string()));
        let out = File::create(&proposal_vote_filename).unwrap();
        match serde_json::to_writer_pretty(out, &offline_vote) {
            Ok(_) => {
                println!(
                    "Proposal vote created: {}.",
                    proposal_vote_filename.to_string_lossy()
                );
            }
            Err(e) => {
                eprintln!("Error while creating proposal vote file: {}.", e);
                safe_exit(1)
            }
        }
    } else {
        let client = HttpClient::new(args.tx.ledger_address.clone()).unwrap();
        let current_epoch = rpc::query_epoch(args::Query {
            ledger_address: args.tx.ledger_address.clone(),
        })
        .await;

        let voter_address = ctx.get(signer);
        let proposal_id = args.proposal_id.unwrap();
        let proposal_start_epoch_key =
            gov_storage::get_voting_start_epoch_key(proposal_id);
        let proposal_start_epoch = rpc::query_storage_value::<Epoch>(
            &client,
            &proposal_start_epoch_key,
        )
        .await;

        match proposal_start_epoch {
            Some(epoch) => {
                if current_epoch < epoch {
                    eprintln!(
                        "Current epoch {} is not greater than proposal start \
                         epoch {}",
                        current_epoch, epoch
                    );

                    if !args.tx.force {
                        safe_exit(1)
                    }
                }
                let mut delegation_addresses = rpc::get_delegators_delegation(
                    &client,
                    &voter_address,
                    epoch,
                )
                .await;

                // Optimize by quering if a vote from a validator
                // is equal to ours. If so, we can avoid voting, but ONLY if we
                // are  voting in the last third of the voting
                // window, otherwise there's  the risk of the
                // validator changing his vote and, effectively, invalidating
                // the delgator's vote
                if !args.tx.force
                    && is_safe_voting_window(
                        args.tx.ledger_address.clone(),
                        &client,
                        proposal_id,
                        epoch,
                    )
                    .await
                {
                    delegation_addresses = filter_delegations(
                        &client,
                        delegation_addresses,
                        proposal_id,
                        &args.vote,
                    )
                    .await;
                }

                println!("{:?}", delegation_addresses);

                let tx_data = VoteProposalData {
                    id: proposal_id,
                    vote: args.vote,
                    voter: voter_address,
                    delegations: delegation_addresses,
                };

                let data = tx_data
                    .try_to_vec()
                    .expect("Encoding proposal data shouldn't fail");
                let tx_code = ctx.read_wasm(TX_VOTE_PROPOSAL);
                let tx = Tx::new(tx_code, Some(data));

                process_tx(
                    ctx,
                    &args.tx,
                    tx,
                    TxSigningKey::WalletAddress(signer.clone()),
                )
                .await;
            }
            None => {
                eprintln!(
                    "Proposal start epoch for proposal id {} is not definied.",
                    proposal_id
                );
                if !args.tx.force {
                    safe_exit(1)
                }
            }
        }
    }
}

/// Check if current epoch is in the last third of the voting period of the
/// proposal. This ensures that it is safe to optimize the vote writing to
/// storage.
async fn is_safe_voting_window(
    ledger_address: TendermintAddress,
    client: &HttpClient,
    proposal_id: u64,
    proposal_start_epoch: Epoch,
) -> bool {
    let current_epoch = rpc::query_epoch(args::Query { ledger_address }).await;

    let proposal_end_epoch_key =
        gov_storage::get_voting_end_epoch_key(proposal_id);
    let proposal_end_epoch =
        rpc::query_storage_value::<Epoch>(client, &proposal_end_epoch_key)
            .await;

    match proposal_end_epoch {
        Some(proposal_end_epoch) => {
            !namada::ledger::governance::vp::is_valid_validator_voting_period(
                current_epoch,
                proposal_start_epoch,
                proposal_end_epoch,
            )
        }
        None => {
            eprintln!("Proposal end epoch is not in the storage.");
            safe_exit(1)
        }
    }
}

/// Removes validators whose vote corresponds to that of the delegator (needless
/// vote)
async fn filter_delegations(
    client: &HttpClient,
    mut delegation_addresses: Vec<Address>,
    proposal_id: u64,
    delegator_vote: &ProposalVote,
) -> Vec<Address> {
    let mut remove_indexes: Vec<usize> = vec![];

    for (index, validator_address) in delegation_addresses.iter().enumerate() {
        let vote_key = gov_storage::get_vote_proposal_key(
            proposal_id,
            validator_address.to_owned(),
            validator_address.to_owned(),
        );

        if let Some(validator_vote) =
            rpc::query_storage_value::<ProposalVote>(client, &vote_key).await
        {
            if &validator_vote == delegator_vote {
                remove_indexes.push(index);
            }
        }
    }

    for index in remove_indexes {
        delegation_addresses.swap_remove(index);
    }

    delegation_addresses
}

pub async fn submit_bond(ctx: Context, args: args::Bond) {
    let validator = ctx.get(&args.validator);
    // Check that the validator address exists on chain
    let is_validator =
        rpc::is_validator(&validator, args.tx.ledger_address.clone()).await;
    if !is_validator {
        eprintln!(
            "The address {} doesn't belong to any known validator account.",
            validator
        );
        if !args.tx.force {
            safe_exit(1)
        }
    }
    let source = ctx.get_opt(&args.source);
    // Check that the source address exists on chain
    if let Some(source) = &source {
        let source_exists =
            rpc::known_address(source, args.tx.ledger_address.clone()).await;
        if !source_exists {
            eprintln!("The source address {} doesn't exist on chain.", source);
            if !args.tx.force {
                safe_exit(1)
            }
        }
    }
    // Check bond's source (source for delegation or validator for self-bonds)
    // balance
    let bond_source = source.as_ref().unwrap_or(&validator);
    let balance_key = token::balance_key(&address::nam(), bond_source);
    let client = HttpClient::new(args.tx.ledger_address.clone()).unwrap();
    match rpc::query_storage_value::<token::Amount>(&client, &balance_key).await
    {
        Some(balance) => {
            if balance < args.amount {
                eprintln!(
                    "The balance of the source {} is lower than the amount to \
                     be transferred. Amount to transfer is {} and the balance \
                     is {}.",
                    bond_source, args.amount, balance
                );
                if !args.tx.force {
                    safe_exit(1)
                }
            }
        }
        None => {
            eprintln!("No balance found for the source {}", bond_source);
            if !args.tx.force {
                safe_exit(1)
            }
        }
    }
    let tx_code = ctx.read_wasm(TX_BOND_WASM);
    let bond = pos::Bond {
        validator,
        amount: args.amount,
        source,
    };
    let data = bond.try_to_vec().expect("Encoding tx data shouldn't fail");

    let tx = Tx::new(tx_code, Some(data));
    let default_signer = args.source.unwrap_or(args.validator);
    process_tx(
        ctx,
        &args.tx,
        tx,
        TxSigningKey::WalletAddress(default_signer),
    )
    .await;
}

pub async fn submit_unbond(ctx: Context, args: args::Unbond) {
    let validator = ctx.get(&args.validator);
    // Check that the validator address exists on chain
    let is_validator =
        rpc::is_validator(&validator, args.tx.ledger_address.clone()).await;
    if !is_validator {
        eprintln!(
            "The address {} doesn't belong to any known validator account.",
            validator
        );
        if !args.tx.force {
            safe_exit(1)
        }
    }

    let source = ctx.get_opt(&args.source);
    let tx_code = ctx.read_wasm(TX_UNBOND_WASM);

    // Check the source's current bond amount
    let bond_source = source.clone().unwrap_or_else(|| validator.clone());
    let bond_id = BondId {
        source: bond_source.clone(),
        validator: validator.clone(),
    };
    let bond_key = ledger::pos::bond_key(&bond_id);
    let client = HttpClient::new(args.tx.ledger_address.clone()).unwrap();
    let bonds = rpc::query_storage_value::<Bonds>(&client, &bond_key).await;
    match bonds {
        Some(bonds) => {
            let mut bond_amount: token::Amount = 0.into();
            for bond in bonds.iter() {
                for delta in bond.pos_deltas.values() {
                    bond_amount += *delta;
                }
            }
            if args.amount > bond_amount {
                eprintln!(
                    "The total bonds of the source {} is lower than the \
                     amount to be unbonded. Amount to unbond is {} and the \
                     total bonds is {}.",
                    bond_source, args.amount, bond_amount
                );
                if !args.tx.force {
                    safe_exit(1)
                }
            }
        }
        None => {
            eprintln!("No bonds found");
            if !args.tx.force {
                safe_exit(1)
            }
        }
    }

    let data = pos::Unbond {
        validator,
        amount: args.amount,
        source,
    };
    let data = data.try_to_vec().expect("Encoding tx data shouldn't fail");

    let tx = Tx::new(tx_code, Some(data));
    let default_signer = args.source.unwrap_or(args.validator);
    process_tx(
        ctx,
        &args.tx,
        tx,
        TxSigningKey::WalletAddress(default_signer),
    )
    .await;
}

pub async fn submit_withdraw(ctx: Context, args: args::Withdraw) {
    let epoch = rpc::query_epoch(args::Query {
        ledger_address: args.tx.ledger_address.clone(),
    })
    .await;

    let validator = ctx.get(&args.validator);
    // Check that the validator address exists on chain
    let is_validator =
        rpc::is_validator(&validator, args.tx.ledger_address.clone()).await;
    if !is_validator {
        eprintln!(
            "The address {} doesn't belong to any known validator account.",
            validator
        );
        if !args.tx.force {
            safe_exit(1)
        }
    }

    let source = ctx.get_opt(&args.source);
    let tx_code = ctx.read_wasm(TX_WITHDRAW_WASM);

    // Check the source's current unbond amount
    let bond_source = source.clone().unwrap_or_else(|| validator.clone());
    let bond_id = BondId {
        source: bond_source.clone(),
        validator: validator.clone(),
    };
    let bond_key = ledger::pos::unbond_key(&bond_id);
    let client = HttpClient::new(args.tx.ledger_address.clone()).unwrap();
    let unbonds = rpc::query_storage_value::<Unbonds>(&client, &bond_key).await;
    match unbonds {
        Some(unbonds) => {
            let mut unbonded_amount: token::Amount = 0.into();
            if let Some(unbond) = unbonds.get(epoch) {
                for delta in unbond.deltas.values() {
                    unbonded_amount += *delta;
                }
            }
            if unbonded_amount == 0.into() {
                eprintln!(
                    "There are no unbonded bonds ready to withdraw in the \
                     current epoch {}.",
                    epoch
                );
                if !args.tx.force {
                    safe_exit(1)
                }
            }
        }
        None => {
            eprintln!("No unbonded bonds found");
            if !args.tx.force {
                safe_exit(1)
            }
        }
    }

    let data = pos::Withdraw { validator, source };
    let data = data.try_to_vec().expect("Encoding tx data shouldn't fail");

    let tx = Tx::new(tx_code, Some(data));
    let default_signer = args.source.unwrap_or(args.validator);
    process_tx(
        ctx,
        &args.tx,
        tx,
        TxSigningKey::WalletAddress(default_signer),
    )
    .await;
}

/// Submit transaction and wait for result. Returns a list of addresses
/// initialized in the transaction if any. In dry run, this is always empty.
pub async fn process_tx(
    ctx: Context,
    args: &args::Tx,
    tx: Tx,
    default_signer: TxSigningKey,
) -> (Context, Vec<Address>) {
    let (ctx, to_broadcast) = sign_tx(ctx, tx, args, default_signer).await;
    // NOTE: use this to print the request JSON body:

    // let request =
    // tendermint_rpc::endpoint::broadcast::tx_commit::Request::new(
    //     tx_bytes.clone().into(),
    // );
    // use tendermint_rpc::Request;
    // let request_body = request.into_json();
    // println!("HTTP request body: {}", request_body);

    if args.dry_run {
        if let TxBroadcastData::DryRun(tx) = to_broadcast {
            rpc::dry_run_tx(&args.ledger_address, tx.to_bytes()).await;
            (ctx, vec![])
        } else {
            panic!(
                "Expected a dry-run transaction, received a wrapper \
                 transaction instead"
            );
        }
    } else {
        // Either broadcast or submit transaction and collect result into
        // sum type
        let result = if args.broadcast_only {
            Left(broadcast_tx(args.ledger_address.clone(), &to_broadcast).await)
        } else {
            Right(submit_tx(args.ledger_address.clone(), to_broadcast).await)
        };
        // Return result based on executed operation, otherwise deal with
        // the encountered errors uniformly
        match result {
            Right(Ok(result)) => (ctx, result.initialized_accounts),
            Left(Ok(_)) => (ctx, Vec::default()),
            Right(Err(err)) => {
                eprintln!(
                    "Encountered error while broadcasting transaction: {}",
                    err
                );
                safe_exit(1)
            }
            Left(Err(err)) => {
                eprintln!(
                    "Encountered error while broadcasting transaction: {}",
                    err
                );
                safe_exit(1)
            }
        }
    }
}

/// Save accounts initialized from a tx into the wallet, if any.
async fn save_initialized_accounts(
    mut ctx: Context,
    args: &args::Tx,
    initialized_accounts: Vec<Address>,
) {
    let len = initialized_accounts.len();
    if len != 0 {
        // Store newly initialized account addresses in the wallet
        println!(
            "The transaction initialized {} new account{}",
            len,
            if len == 1 { "" } else { "s" }
        );
        // Store newly initialized account addresses in the wallet
        let wallet = &mut ctx.wallet;
        for (ix, address) in initialized_accounts.iter().enumerate() {
            let encoded = address.encode();
            let alias: Cow<str> = match &args.initialized_account_alias {
                Some(initialized_account_alias) => {
                    if len == 1 {
                        // If there's only one account, use the
                        // alias as is
                        initialized_account_alias.into()
                    } else {
                        // If there're multiple accounts, use
                        // the alias as prefix, followed by
                        // index number
                        format!("{}{}", initialized_account_alias, ix).into()
                    }
                }
                None => {
                    print!("Choose an alias for {}: ", encoded);
                    io::stdout().flush().await.unwrap();
                    let mut alias = String::new();
                    io::stdin().read_line(&mut alias).await.unwrap();
                    alias.trim().to_owned().into()
                }
            };
            let alias = alias.into_owned();
            let added = wallet.add_address(alias.clone(), address.clone());
            match added {
                Some(new_alias) if new_alias != encoded => {
                    println!(
                        "Added alias {} for address {}.",
                        new_alias, encoded
                    );
                }
                _ => println!("No alias added for address {}.", encoded),
            };
        }
        if !args.dry_run {
            wallet.save().unwrap_or_else(|err| eprintln!("{}", err));
        } else {
            println!("Transaction dry run. No addresses have been saved.")
        }
    }
}

/// Broadcast a transaction to be included in the blockchain and checks that
/// the tx has been successfully included into the mempool of a validator
///
/// In the case of errors in any of those stages, an error message is returned
pub async fn broadcast_tx(
    address: TendermintAddress,
    to_broadcast: &TxBroadcastData,
) -> Result<Response, RpcError> {
    let (tx, wrapper_tx_hash, decrypted_tx_hash) = match to_broadcast {
        TxBroadcastData::Wrapper {
            tx,
            wrapper_hash,
            decrypted_hash,
        } => (tx, wrapper_hash, decrypted_hash),
        _ => panic!("Cannot broadcast a dry-run transaction"),
    };

    tracing::debug!(
        tendermint_rpc_address = ?address,
        transaction = ?to_broadcast,
        "Broadcasting transaction",
    );
    let rpc_cli = HttpClient::new(address)?;

    // TODO: configure an explicit timeout value? we need to hack away at
    // `tendermint-rs` for this, which is currently using a hard-coded 30s
    // timeout.
    let response = rpc_cli.broadcast_tx_sync(tx.to_bytes().into()).await?;

    if response.code == 0.into() {
        println!("Transaction added to mempool: {:?}", response);
        // Print the transaction identifiers to enable the extraction of
        // acceptance/application results later
        {
            println!("Wrapper transaction hash: {:?}", wrapper_tx_hash);
            println!("Inner transaction hash: {:?}", decrypted_tx_hash);
        }
        Ok(response)
    } else {
        Err(RpcError::server(serde_json::to_string(&response).unwrap()))
    }
}

/// Broadcast a transaction to be included in the blockchain.
///
/// Checks that
/// 1. The tx has been successfully included into the mempool of a validator
/// 2. The tx with encrypted payload has been included on the blockchain
/// 3. The decrypted payload of the tx has been included on the blockchain.
///
/// In the case of errors in any of those stages, an error message is returned
pub async fn submit_tx(
    address: TendermintAddress,
    to_broadcast: TxBroadcastData,
) -> Result<TxResponse, RpcError> {
    let (_, wrapper_hash, decrypted_hash) = match &to_broadcast {
        TxBroadcastData::Wrapper {
            tx,
            wrapper_hash,
            decrypted_hash,
        } => (tx, wrapper_hash, decrypted_hash),
        _ => panic!("Cannot broadcast a dry-run transaction"),
    };

    // Broadcast the supplied transaction
    broadcast_tx(address.clone(), &to_broadcast).await?;

    let max_wait_time = Duration::from_secs(
        env::var(ENV_VAR_NAMADA_EVENTS_MAX_WAIT_TIME_SECONDS)
            .ok()
            .and_then(|val| val.parse().ok())
            .unwrap_or(DEFAULT_NAMADA_EVENTS_MAX_WAIT_TIME_SECONDS),
    );
    let deadline = Instant::now() + max_wait_time;

    tracing::debug!(
        tendermint_rpc_address = ?address,
        transaction = ?to_broadcast,
        ?deadline,
        "Awaiting transaction approval",
    );

    let parsed = {
        let wrapper_query = rpc::TxEventQuery::Accepted(wrapper_hash.as_str());
        let event =
            rpc::query_tx_status(wrapper_query, address.clone(), deadline)
                .await;
        let parsed = TxResponse::from_event(event);

        println!(
            "Transaction accepted with result: {}",
            serde_json::to_string_pretty(&parsed).unwrap()
        );
        // The transaction is now on chain. We wait for it to be decrypted
        // and applied
        if parsed.code == 0.to_string() {
            // We also listen to the event emitted when the encrypted
            // payload makes its way onto the blockchain
            let decrypted_query =
                rpc::TxEventQuery::Applied(decrypted_hash.as_str());
            let event =
                rpc::query_tx_status(decrypted_query, address, deadline).await;
            let parsed = TxResponse::from_event(event);
            println!(
                "Transaction applied with result: {}",
                serde_json::to_string_pretty(&parsed).unwrap()
            );
            Ok(parsed)
        } else {
            Ok(parsed)
        }
    };

    tracing::debug!(
        transaction = ?to_broadcast,
        "Transaction approved",
    );

    parsed
}<|MERGE_RESOLUTION|>--- conflicted
+++ resolved
@@ -1,8 +1,4 @@
 use std::borrow::Cow;
-<<<<<<< HEAD
-use std::env;
-use std::fs::File;
-=======
 use std::collections::hash_map::Entry;
 use std::collections::{BTreeMap, HashMap, HashSet};
 use std::convert::TryFrom;
@@ -13,7 +9,6 @@
 use std::ops::Deref;
 use std::path::PathBuf;
 use std::time::Duration;
->>>>>>> 36fd7d78
 
 use async_std::io::prelude::WriteExt;
 use async_std::io::{self};
@@ -51,10 +46,8 @@
 use namada::types::governance::{
     OfflineProposal, OfflineVote, Proposal, ProposalVote,
 };
-<<<<<<< HEAD
 use namada::types::key::{self, *};
 use namada::types::storage::{Epoch, Key};
-=======
 use namada::types::key::*;
 use namada::types::masp::{PaymentAddress, TransferTarget};
 use namada::types::storage::{
@@ -64,19 +57,15 @@
 use namada::types::token::{
     Transfer, HEAD_TX_KEY, PIN_KEY_PREFIX, TX_KEY_PREFIX,
 };
->>>>>>> 36fd7d78
 use namada::types::transaction::governance::{
     InitProposalData, VoteProposalData,
 };
 use namada::types::transaction::{pos, InitAccount, InitValidator, UpdateVp};
 use namada::types::{address, token};
 use namada::{ledger, vm};
-<<<<<<< HEAD
 use tokio::time::{Duration, Instant};
-=======
 use rand_core::{CryptoRng, OsRng, RngCore};
 use sha2::Digest;
->>>>>>> 36fd7d78
 
 use super::rpc;
 use super::types::ShieldedTransferContext;
@@ -85,13 +74,10 @@
 use crate::client::rpc::{query_conversion, query_storage_value};
 use crate::client::signing::{find_keypair, sign_tx, tx_signer, TxSigningKey};
 use crate::client::tendermint_rpc_types::{TxBroadcastData, TxResponse};
-<<<<<<< HEAD
-=======
 use crate::client::tendermint_websocket_client::{
     Error as WsError, TendermintWebsocketClient, WebSocketAddress,
 };
 use crate::client::types::ParsedTxTransferArgs;
->>>>>>> 36fd7d78
 use crate::facade::tendermint_config::net::Address as TendermintAddress;
 use crate::facade::tendermint_rpc::endpoint::broadcast::tx_sync::Response;
 use crate::facade::tendermint_rpc::error::Error as RpcError;
@@ -1622,16 +1608,11 @@
     // Check source balance
     let (sub_prefix, balance_key) = match args.sub_prefix {
         Some(sub_prefix) => {
-<<<<<<< HEAD
-            let sub_prefix = Key::parse(sub_prefix).unwrap();
-            let prefix = token::multitoken_balance_prefix(&token, &sub_prefix);
-=======
             let sub_prefix = storage::Key::parse(sub_prefix).unwrap();
             let prefix = token::multitoken_balance_prefix(
                 &parsed_args.token,
                 &sub_prefix,
             );
->>>>>>> 36fd7d78
             (
                 Some(sub_prefix),
                 token::multitoken_balance_key(&prefix, &source),
