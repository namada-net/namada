--- conflicted
+++ resolved
@@ -791,12 +791,8 @@
         wrapper_tx.set_data(Data::new(
             "Encrypted transaction data".as_bytes().to_owned(),
         ));
-<<<<<<< HEAD
         wrapper_tx.set_code(Code::new(tx_code, None));
-        wrapper_tx.add_section(Section::Signature(Signature::new(
-=======
         wrapper_tx.add_section(Section::Authorization(Authorization::new(
->>>>>>> 3636c410
             wrapper_tx.sechashes(),
             [(0, keypair.clone())].into_iter().collect(),
             None,
@@ -2570,7 +2566,7 @@
                 "Encrypted transaction data".as_bytes().to_owned(),
             ));
             wrapper_tx.set_code(Code::new(tx_code, None));
-            wrapper_tx.add_section(Section::Signature(Signature::new(
+            wrapper_tx.add_section(Section::Authorization(Authorization::new(
                 wrapper_tx.sechashes(),
                 [(0, keypair.clone())].into_iter().collect(),
                 None,
@@ -2824,7 +2820,7 @@
             ))));
         wrapper.header.chain_id = shell.chain_id.clone();
         // Set no code to let the inner tx fail
-        wrapper.add_section(Section::Signature(Signature::new(
+        wrapper.add_section(Section::Authorization(Authorization::new(
             wrapper.sechashes(),
             [(0, keypair.clone())].into_iter().collect(),
             None,
@@ -3007,15 +3003,8 @@
             ))));
         wrapper.header.chain_id = shell.chain_id.clone();
         wrapper.set_code(Code::new(tx_code, None));
-<<<<<<< HEAD
         wrapper.set_data(Data::new("Transaction data".as_bytes().to_owned()));
-        wrapper.add_section(Section::Signature(Signature::new(
-=======
-        wrapper.set_data(Data::new(
-            "Enxrypted transaction data".as_bytes().to_owned(),
-        ));
         wrapper.add_section(Section::Authorization(Authorization::new(
->>>>>>> 3636c410
             wrapper.sechashes(),
             [(0, crate::wallet::defaults::albert_keypair())]
                 .into_iter()
