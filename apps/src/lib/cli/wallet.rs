--- conflicted
+++ resolved
@@ -41,17 +41,13 @@
     ) -> Result<()> {
         match cmd {
             cmds::NamadaWallet::Key(sub) => match sub {
-<<<<<<< HEAD
                 cmds::WalletKey::Derive(cmds::KeyDerive(args)) => {
-                    key_and_address_derive(&mut ctx.wallet, io, args).await
-=======
-                cmds::WalletKey::Restore(cmds::KeyRestore(args)) => {
-                    key_and_address_restore(
+                    key_and_address_derive(
                         &mut ctx.borrow_mut_chain_or_exit().wallet,
                         io,
                         args,
                     )
->>>>>>> 8dcfddc2
+                    .await
                 }
                 cmds::WalletKey::Gen(cmds::KeyGen(args)) => {
                     key_and_address_gen(ctx, io, args)
@@ -70,17 +66,13 @@
                 cmds::WalletAddress::Gen(cmds::AddressGen(args)) => {
                     key_and_address_gen(ctx, io, args)
                 }
-<<<<<<< HEAD
                 cmds::WalletAddress::Derive(cmds::AddressDerive(args)) => {
-                    key_and_address_derive(&mut ctx.wallet, io, args).await
-=======
-                cmds::WalletAddress::Restore(cmds::AddressRestore(args)) => {
-                    key_and_address_restore(
+                    key_and_address_derive(
                         &mut ctx.borrow_mut_chain_or_exit().wallet,
                         io,
                         args,
                     )
->>>>>>> 8dcfddc2
+                    .await
                 }
                 cmds::WalletAddress::Find(cmds::AddressOrAliasFind(args)) => {
                     address_or_alias_find(ctx, io, args)
@@ -496,13 +488,8 @@
 
 /// Generate a new keypair and derive implicit address from it and store them in
 /// the wallet.
-<<<<<<< HEAD
-fn key_and_address_gen<R: RngCore, W: WalletStorage + WalletIo<Rng = R>>(
-    wallet: &mut Wallet<W>,
-=======
 fn key_and_address_gen(
     ctx: Context,
->>>>>>> 8dcfddc2
     io: &impl Io,
     args::KeyAndAddressGen {
         scheme,
@@ -516,26 +503,21 @@
     let mut wallet = load_wallet(ctx, is_pre_genesis);
     let encryption_password =
         read_and_confirm_encryption_password(unsafe_dont_encrypt);
-<<<<<<< HEAD
     let derivation_path = decode_derivation_path(scheme, derivation_path)
         .unwrap_or_else(|err| {
             edisplay_line!(io, "{}", err);
             cli::safe_exit(1)
         });
-    let (_mnemonic, seed) =
-        Wallet::<W>::gen_hd_seed(None, rng).unwrap_or_else(|err| {
-            edisplay_line!(io, "{}", err);
-            cli::safe_exit(1)
-        });
+    let mut rng = OsRng;
+    let (_mnemonic, seed) = Wallet::<CliWalletUtils>::gen_hd_seed(
+        None, &mut rng,
+    )
+    .unwrap_or_else(|err| {
+        edisplay_line!(io, "{}", err);
+        cli::safe_exit(1)
+    });
     let alias = wallet
         .derive_store_hd_secret_key(
-=======
-    let mut rng = OsRng;
-    let derivation_path_and_mnemonic_rng =
-        derivation_path.map(|p| (p, &mut rng));
-    let (alias, _key, _mnemonic) = wallet
-        .gen_key(
->>>>>>> 8dcfddc2
             scheme,
             alias,
             alias_force,
@@ -543,23 +525,11 @@
             derivation_path,
             encryption_password,
         )
-<<<<<<< HEAD
         .map(|x| x.0)
         .unwrap_or_else(|err| {
             eprintln!("{}", err);
             println!("No changes are persisted. Exiting.");
             cli::safe_exit(0);
-=======
-        .unwrap_or_else(|err| match err {
-            GenRestoreKeyError::KeyStorageError => {
-                display_line!(io, "No changes are persisted. Exiting.");
-                cli::safe_exit(0);
-            }
-            _ => {
-                edisplay_line!(io, "{}", err);
-                cli::safe_exit(1);
-            }
->>>>>>> 8dcfddc2
         });
     wallet
         .save()
@@ -628,14 +598,9 @@
         unsafe_show_secret,
     }: args::KeyList,
 ) {
-<<<<<<< HEAD
+    let wallet = load_wallet(ctx, is_pre_genesis);
     let known_public_keys = wallet.get_public_keys();
     if known_public_keys.is_empty() {
-=======
-    let wallet = load_wallet(ctx, is_pre_genesis);
-    let known_keys = wallet.get_keys();
-    if known_keys.is_empty() {
->>>>>>> 8dcfddc2
         display_line!(
             io,
             "No known keys. Try `key gen --alias my-key` to generate a new \
@@ -800,15 +765,7 @@
 ) {
     let mut wallet = load_wallet(ctx, is_pre_genesis);
     if wallet
-<<<<<<< HEAD
-        .insert_address(
-            args.alias.clone().to_lowercase(),
-            args.address,
-            args.alias_force,
-        )
-=======
-        .add_address(alias.to_lowercase(), address, alias_force)
->>>>>>> 8dcfddc2
+        .insert_address(alias.to_lowercase(), address, alias_force)
         .is_none()
     {
         edisplay_line!(io, "Address not added");
