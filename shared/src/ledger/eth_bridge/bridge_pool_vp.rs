//! Validity predicate for the Ethereum bridge pool
//!
//! This pool holds user initiated transfers of value from
//! Namada to Ethereum. It is to act like a mempool: users
//! add in their desired transfers and their chosen amount
//! of NAM to cover Ethereum side gas fees. These transfers
//! can be relayed in batches along with Merkle proofs.
//!
//! This VP checks that additions to the pool are handled
//! correctly. This means that the appropriate data is
//! added to the pool and gas fees are submitted appropriately
//! and that tokens to be transferred are escrowed.
use std::collections::BTreeSet;

use borsh::{BorshDeserialize, BorshSerialize};
use eyre::eyre;

use super::storage;
use crate::ledger::eth_bridge::storage::bridge_pool::{
    get_pending_key, is_bridge_pool_key, BRIDGE_POOL_ADDRESS,
};
use crate::ledger::eth_bridge::storage::wrapped_erc20s;
use crate::ledger::eth_bridge::vp::check_balance_changes;
use crate::ledger::native_vp::{Ctx, NativeVp, StorageReader};
use crate::ledger::storage::traits::StorageHasher;
use crate::ledger::storage::{DBIter, Storage, DB};
use crate::proto::SignedTxData;
use crate::types::address::{xan, Address, InternalAddress};
use crate::types::eth_bridge_pool::PendingTransfer;
use crate::types::ethereum_events::EthAddress;
use crate::types::storage::Key;
use crate::types::token::{balance_key, Amount};
use crate::vm::WasmCacheAccess;

#[derive(thiserror::Error, Debug)]
#[error(transparent)]
/// Generic error that may be returned by the validity predicate
pub struct Error(#[from] eyre::Error);

/// A positive or negative amount
enum SignedAmount {
    Positive(Amount),
    Negative(Amount),
}

/// Initialize the storage owned by the Bridge Pool VP.
///
/// This means that the amount of escrowed gas fees is
/// initialized to 0.
pub fn init_storage<D, H>(storage: &mut Storage<D, H>)
where
    D: DB + for<'iter> DBIter<'iter>,
    H: StorageHasher,
{
    let escrow_key = balance_key(&xan(), &BRIDGE_POOL_ADDRESS);
    storage
        .write(
            &escrow_key,
            Amount::default()
                .try_to_vec()
                .expect("Serializing an amount shouldn't fail."),
        )
        .expect(
            "Initializing the escrow balance of the Bridge pool VP shouldn't \
             fail.",
        );
}

/// Validity predicate for the Ethereum bridge
pub struct BridgePoolVp<'ctx, D, H, CA>
where
    D: DB + for<'iter> DBIter<'iter>,
    H: StorageHasher,
    CA: 'static + WasmCacheAccess,
{
    /// Context to interact with the host structures.
    pub ctx: Ctx<'ctx, D, H, CA>,
}

impl<'a, D, H, CA> BridgePoolVp<'a, D, H, CA>
where
    D: 'static + DB + for<'iter> DBIter<'iter>,
    H: 'static + StorageHasher,
    CA: 'static + WasmCacheAccess,
{
    /// Get the change in the balance of an account
    /// associated with an address
    fn account_balance_delta(&self, address: &Address) -> Option<SignedAmount> {
        let account_key = balance_key(&xan(), address);
        let before: Amount = (&self.ctx)
            .read_pre_value(&account_key)
            .unwrap_or_else(|error| {
                tracing::warn!(?error, %account_key, "reading pre value");
                None
            })?;
        let after: Amount = (&self.ctx)
            .read_post_value(&account_key)
            .unwrap_or_else(|error| {
                tracing::warn!(?error, %account_key, "reading post value");
                None
            })?;
        if before > after {
            Some(SignedAmount::Negative(before - after))
        } else {
            Some(SignedAmount::Positive(after - before))
        }
    }

    /// Check that the correct amount of Nam was sent
    /// from the correct account into escrow
    fn check_nam_escrowed(
        &self,
        payer_account: &Address,
        escrow_account: &Address,
        expected_debit: Amount,
        expected_credit: Amount,
    ) -> Result<bool, Error> {
        let debited = self.account_balance_delta(payer_account);
        let credited = self.account_balance_delta(escrow_account);

        match (debited, credited) {
            (
                Some(SignedAmount::Negative(debit)),
                Some(SignedAmount::Positive(credit)),
            ) => Ok(debit == expected_debit && credit == expected_credit),
            (Some(SignedAmount::Positive(_)), _) => {
                tracing::debug!(
                    "The account {} was not debited.",
                    payer_account
                );
                Ok(false)
            }
            (_, Some(SignedAmount::Negative(_))) => {
                tracing::debug!(
                    "The Ethereum bridge pool's escrow was not credited from \
                     account {}.",
                    payer_account
                );
                Ok(false)
            }
            (None, _) | (_, None) => Err(Error(eyre!(
                "Could not calculate the balance delta for {}",
                payer_account
            ))),
        }
    }

    /// Get the Ethereum address for wNam from storage, if possible
    fn native_erc20_address(&self) -> Result<EthAddress, Error> {
        match self.ctx.storage.read(&storage::native_erc20_key()) {
            Ok((Some(bytes), _)) => {
                Ok(EthAddress::try_from_slice(bytes.as_slice()).expect(
                    "Deserializing the Native ERC20 address from storage \
                     shouldn't fail.",
                ))
            }
            Ok(_) => Err(Error(eyre!(
                "The Ethereum bridge storage is not initialized"
            ))),
            Err(e) => Err(Error(eyre!(
                "Failed to read storage when fetching the native ERC20 \
                 address with: {}",
                e.to_string()
            ))),
        }
    }
}

/// Check if a delta matches the delta given by a transfer
fn check_delta(delta: &(Address, Amount), transfer: &PendingTransfer) -> bool {
    delta.0 == transfer.transfer.sender && delta.1 == transfer.transfer.amount
}

impl<'a, D, H, CA> NativeVp for BridgePoolVp<'a, D, H, CA>
where
    D: 'static + DB + for<'iter> DBIter<'iter>,
    H: 'static + StorageHasher,
    CA: 'static + WasmCacheAccess,
{
    type Error = Error;

    const ADDR: InternalAddress = InternalAddress::EthBridgePool;

    fn validate_tx(
        &self,
        tx_data: &[u8],
        keys_changed: &BTreeSet<Key>,
        _verifiers: &BTreeSet<Address>,
    ) -> Result<bool, Error> {
        tracing::debug!(
            tx_data_len = tx_data.len(),
            keys_changed_len = keys_changed.len(),
            verifiers_len = _verifiers.len(),
            "Ethereum Bridge Pool VP triggered",
        );
        let signed: SignedTxData = BorshDeserialize::try_from_slice(tx_data)
            .map_err(|e| Error(e.into()))?;

        let transfer: PendingTransfer = match signed.data {
            Some(data) => BorshDeserialize::try_from_slice(data.as_slice())
                .map_err(|e| Error(e.into()))?,
            None => {
                tracing::debug!(
                    "Rejecting transaction as there was no signed data"
                );
                return Ok(false);
            }
        };

        let pending_key = get_pending_key(&transfer);
        // check that transfer is not already in the pool
<<<<<<< HEAD
        match (&self.ctx).read_pre(&pending_key) {
=======
        match (&self.ctx).read_pre_value::<PendingTransfer>(&pending_key) {
>>>>>>> 0d8ff17d
            Ok(Some(_)) => {
                tracing::debug!(
                    "Rejecting transaction as the transfer is already in the \
                     Ethereum bridge pool."
                );
                return Ok(false);
            }
<<<<<<< HEAD
            Err(_) => {
                return Err(eyre!(
                    "Could not read the storage key associated with the \
                     transfer."
=======
            Err(e) => {
                return Err(eyre!(
                    "Could not read the storage key associated with the \
                     transfer: {:?}",
                    e
>>>>>>> 0d8ff17d
                )
                .into());
            }
            _ => {}
        }
        for key in keys_changed.iter().filter(|k| is_bridge_pool_key(k)) {
            if *key != pending_key {
                tracing::debug!(
                    "Rejecting transaction as it is attempting to change an \
                     incorrect key in the Ethereum bridge pool: {}.\n \
                     Expected key: {}",
                    key,
                    pending_key
                );
                return Ok(false);
            }
        }
        let pending: PendingTransfer =
            (&self.ctx).read_post_value(&pending_key)?.ok_or(eyre!(
                "Rejecting transaction as the transfer wasn't added to the \
                 pool of pending transfers"
            ))?;
        if pending != transfer {
            tracing::debug!(
                "An incorrect transfer was added to the Ethereum bridge pool: \
                 {:?}.\n Expected: {:?}",
                transfer,
                pending
            );
            return Ok(false);
        }

        // if we are going to mint wNam on Ethereum, the appropriate
        // amount of Nam must be escrowed in the Ethereum bridge VP's storage.
        let wnam_address = self.native_erc20_address()?;
        if transfer.transfer.asset == wnam_address {
            // check that correct amount of Nam was put into escrow.
            return if transfer.gas_fee.payer == transfer.transfer.sender {
                if !self.check_nam_escrowed(
                    &transfer.gas_fee.payer,
                    &BRIDGE_POOL_ADDRESS,
                    transfer.gas_fee.amount + transfer.transfer.amount,
                    transfer.gas_fee.amount,
                )? || !self.check_nam_escrowed(
                    &transfer.transfer.sender,
                    &Address::Internal(InternalAddress::EthBridge),
                    transfer.gas_fee.amount + transfer.transfer.amount,
                    transfer.transfer.amount,
                )? {
                    Ok(false)
                } else {
                    tracing::info!(
                        "The Ethereum bridge pool VP accepted the transfer \
                         {:?}.",
                        transfer
                    );
                    Ok(true)
                }
            } else if !self.check_nam_escrowed(
                &transfer.gas_fee.payer,
                &BRIDGE_POOL_ADDRESS,
                transfer.gas_fee.amount,
                transfer.gas_fee.amount,
            )? || !self.check_nam_escrowed(
                &transfer.transfer.sender,
                &Address::Internal(InternalAddress::EthBridge),
                transfer.transfer.amount,
                transfer.transfer.amount,
            )? {
                Ok(false)
            } else {
                tracing::info!(
                    "The Ethereum bridge pool VP accepted the transfer {:?}.",
                    transfer
                );
                Ok(true)
            };
        } else {
            // check that the correct amount of gas fees were escrowed
            if !self.check_nam_escrowed(
                &transfer.gas_fee.payer,
                &BRIDGE_POOL_ADDRESS,
                transfer.gas_fee.amount,
                transfer.gas_fee.amount,
            )? {
                return Ok(false);
            }
        }

        // check that the assets to be transferred were escrowed
        let asset_key = wrapped_erc20s::Keys::from(&transfer.transfer.asset);
        let owner_key = asset_key.balance(&transfer.transfer.sender);
        let escrow_key = asset_key.balance(&BRIDGE_POOL_ADDRESS);
        if keys_changed.contains(&owner_key)
            && keys_changed.contains(&escrow_key)
        {
            match check_balance_changes(
                &self.ctx,
                (&escrow_key).try_into().expect("This should not fail"),
                (&owner_key).try_into().expect("This should not fail"),
            ) {
                Ok(Some((addr, amt)))
                    if addr == transfer.transfer.sender
                        && amt == transfer.transfer.amount => {}
                _ => {
                    tracing::debug!(
                        "The assets of the transfer were not properly \
                         escrowed into the Ethereum bridge pool."
                    );
                    return Ok(false);
                }
            }
        } else {
            tracing::debug!(
<<<<<<< HEAD
                "The assets of the transfer were not properly escrowed into \
                 the Ethereum bridge pool."
=======
                "The Ethereum bridge pool's gas escrow was not credited."
>>>>>>> 0d8ff17d
            );
            return Ok(false);
        }

        tracing::info!(
            "The Ethereum bridge pool VP accepted the transfer {:?}.",
            transfer
        );
<<<<<<< HEAD
=======

        // check that the assets to be transferred were escrowed
        let asset_key = wrapped_erc20s::Keys::from(&transfer.transfer.asset);
        let owner_key = asset_key.balance(&transfer.transfer.sender);
        let escrow_key = asset_key.balance(&BRIDGE_POOL_ADDRESS);
        if keys_changed.contains(&owner_key)
            && keys_changed.contains(&escrow_key)
        {
            match check_balance_changes(
                &self.ctx,
                (&escrow_key).try_into().expect("This should not fail"),
                (&owner_key).try_into().expect("This should not fail"),
            ) {
                Ok(Some(delta)) if check_delta(&delta, &transfer) => {}
                other => {
                    tracing::debug!(
                        "The assets of the transfer were not properly \
                         escrowed into the Ethereum bridge pool: {:?}",
                        other
                    );
                    return Ok(false);
                }
            }
        } else {
            tracing::debug!(
                "The assets of the transfer were not properly escrowed into \
                 the Ethereum bridge pool."
            );
            return Ok(false);
        }

>>>>>>> 0d8ff17d
        Ok(true)
    }
}

#[cfg(test)]
mod test_bridge_pool_vp {
    use std::env::temp_dir;

    use borsh::{BorshDeserialize, BorshSerialize};

    use super::*;
    use crate::ledger::eth_bridge::parameters::{
        Contracts, EthereumBridgeConfig, UpgradeableContract,
    };
    use crate::ledger::eth_bridge::storage::bridge_pool::get_signed_root_key;
    use crate::ledger::gas::VpGasMeter;
    use crate::ledger::storage::mockdb::MockDB;
    use crate::ledger::storage::traits::Sha256Hasher;
    use crate::ledger::storage::write_log::WriteLog;
    use crate::ledger::storage::Storage;
    use crate::proto::Tx;
    use crate::types::address::wnam;
    use crate::types::chain::ChainId;
    use crate::types::eth_bridge_pool::{GasFee, TransferToEthereum};
    use crate::types::ethereum_events::EthAddress;
    use crate::types::hash::Hash;
    use crate::types::key::{common, ed25519, SecretKey, SigScheme};
    use crate::vm::wasm::VpCache;
    use crate::vm::WasmCacheRwAccess;

    /// The amount of NAM Bertha has
    const ASSET: EthAddress = EthAddress([0; 20]);
    const BERTHA_WEALTH: u64 = 1_000_000;
    const BERTHA_TOKENS: u64 = 10_000;
    const ESCROWED_AMOUNT: u64 = 1_000;
    const ESCROWED_TOKENS: u64 = 1_000;
    const GAS_FEE: u64 = 100;
    const TOKENS: u64 = 100;

    /// A set of balances for an address
    struct Balance {
        owner: Address,
        balance: Amount,
        token: Amount,
    }

    impl Balance {
        fn new(address: Address) -> Self {
            Self {
                owner: address,
                balance: 0.into(),
                token: 0.into(),
            }
        }
    }

    /// An established user address for testing & development
    fn bertha_address() -> Address {
        Address::decode("atest1v4ehgw36xvcyyvejgvenxs34g3zygv3jxqunjd6rxyeyys3sxy6rwvfkx4qnj33hg9qnvse4lsfctw")
            .expect("The token address decoding shouldn't fail")
    }

    /// A sampled established address for tests
    pub fn established_address_1() -> Address {
        Address::decode("atest1v4ehgw36g56ngwpk8ppnzsf4xqeyvsf3xq6nxde5gseyys3nxgenvvfex5cnyd2rx9zrzwfctgx7sp")
            .expect("The token address decoding shouldn't fail")
    }

    fn bertha_keypair() -> common::SecretKey {
        // generated from
        // [`namada::types::key::ed25519::gen_keypair`]
        let bytes = [
            240, 3, 224, 69, 201, 148, 60, 53, 112, 79, 80, 107, 101, 127, 186,
            6, 176, 162, 113, 224, 62, 8, 183, 187, 124, 234, 244, 251, 92, 36,
            119, 243,
        ];
        let ed_sk = ed25519::SecretKey::try_from_slice(&bytes).unwrap();
        ed_sk.try_to_sk().unwrap()
    }

    /// The bridge pool at the beginning of all tests
    fn initial_pool() -> PendingTransfer {
        PendingTransfer {
            transfer: TransferToEthereum {
                asset: ASSET,
                sender: bertha_address(),
                recipient: EthAddress([0; 20]),
                amount: 0.into(),
                nonce: 0u64.into(),
            },
            gas_fee: GasFee {
                amount: 0.into(),
                payer: bertha_address(),
            },
        }
    }

    /// Create a writelog representing storage before a transfer is added to the
    /// pool.
    fn new_writelog() -> WriteLog {
        let mut writelog = WriteLog::default();
        // setup the initial bridge pool storage
        writelog
            .write(&get_signed_root_key(), Hash([0; 32]).try_to_vec().unwrap())
            .expect("Test failed");
        let transfer = initial_pool();
        writelog
            .write(&get_pending_key(&transfer), transfer.try_to_vec().unwrap())
            .expect("Test failed");
        // set up a user with a balance
        update_balances(
            &mut writelog,
            Balance::new(bertha_address()),
            SignedAmount::Positive(BERTHA_WEALTH.into()),
            SignedAmount::Positive(BERTHA_TOKENS.into()),
        );
        // set up the initial balances of the bridge pool
        update_balances(
            &mut writelog,
            Balance::new(BRIDGE_POOL_ADDRESS),
            SignedAmount::Positive(ESCROWED_AMOUNT.into()),
            SignedAmount::Positive(ESCROWED_TOKENS.into()),
        );
        writelog.commit_tx();
        writelog
    }

    /// Update gas and token balances of an address and
    /// return the keys changed
    fn update_balances(
        write_log: &mut WriteLog,
        balance: Balance,
        gas_delta: SignedAmount,
        token_delta: SignedAmount,
    ) -> BTreeSet<Key> {
        // get the balance keys
        let token_key =
            wrapped_erc20s::Keys::from(&ASSET).balance(&balance.owner);
        let account_key = balance_key(&xan(), &balance.owner);

        // update the balance of xan
        let new_balance = match gas_delta {
            SignedAmount::Positive(amount) => balance.balance + amount,
            SignedAmount::Negative(amount) => balance.balance - amount,
        }
        .try_to_vec()
        .expect("Test failed");

        // update the balance of tokens
        let new_token_balance = match token_delta {
            SignedAmount::Positive(amount) => balance.token + amount,
            SignedAmount::Negative(amount) => balance.token - amount,
        }
        .try_to_vec()
        .expect("Test failed");

        // write the changes to the log
        write_log
            .write(&account_key, new_balance)
            .expect("Test failed");
        write_log
            .write(&token_key, new_token_balance)
            .expect("Test failed");

        // return the keys changed
        [account_key, token_key].into()
    }

<<<<<<< HEAD
    /// Initialize some dummy storage for testing
    fn setup_storage() -> Storage<MockDB, Sha256Hasher> {
        let mut storage = Storage::<MockDB, Sha256Hasher>::open(
            std::path::Path::new(""),
            ChainId::default(),
            None,
        );
        // a dummy config for testing
        let config = EthereumBridgeConfig {
            min_confirmations: Default::default(),
            contracts: Contracts {
                native_erc20: wnam(),
                bridge: UpgradeableContract {
                    address: EthAddress([42; 20]),
                    version: Default::default(),
                },
                governance: UpgradeableContract {
                    address: EthAddress([18; 20]),
                    version: Default::default(),
                },
            },
        };
        config.init_storage(&mut storage);
        storage
    }

=======
>>>>>>> 0d8ff17d
    /// Setup a ctx for running native vps
    fn setup_ctx<'a>(
        tx: &'a Tx,
        storage: &'a Storage<MockDB, Sha256Hasher>,
        write_log: &'a WriteLog,
        keys_changed: &'a BTreeSet<Key>,
        verifiers: &'a BTreeSet<Address>,
    ) -> Ctx<'a, MockDB, Sha256Hasher, WasmCacheRwAccess> {
        Ctx::new(
            &BRIDGE_POOL_ADDRESS,
            storage,
            write_log,
            tx,
            VpGasMeter::new(0u64),
            keys_changed,
            verifiers,
            VpCache::new(temp_dir(), 100usize),
        )
    }

    enum Expect {
        True,
        False,
        Error,
    }

    /// Helper function that tests various ways gas can be escrowed,
    /// either correctly or incorrectly, is handled appropriately
    fn assert_bridge_pool<F>(
        payer_gas_delta: SignedAmount,
        gas_escrow_delta: SignedAmount,
        payer_delta: SignedAmount,
        escrow_delta: SignedAmount,
        insert_transfer: F,
        expect: Expect,
    ) where
        F: FnOnce(PendingTransfer, &mut WriteLog) -> BTreeSet<Key>,
    {
        // setup
        let mut write_log = new_writelog();
        let storage = setup_storage();
        let tx = Tx::new(vec![], None);

        // the transfer to be added to the pool
        let transfer = PendingTransfer {
            transfer: TransferToEthereum {
                asset: ASSET,
                sender: bertha_address(),
                recipient: EthAddress([1; 20]),
                amount: TOKENS.into(),
                nonce: 1u64.into(),
            },
            gas_fee: GasFee {
                amount: GAS_FEE.into(),
                payer: bertha_address(),
            },
        };
        // add transfer to pool
        let mut keys_changed =
            insert_transfer(transfer.clone(), &mut write_log);

        // change Bertha's balances
        let mut new_keys_changed = update_balances(
            &mut write_log,
            Balance {
                owner: bertha_address(),
                balance: BERTHA_WEALTH.into(),
                token: BERTHA_TOKENS.into(),
            },
            payer_gas_delta,
            payer_delta,
        );
        keys_changed.append(&mut new_keys_changed);

        // change the bridge pool balances
        let mut new_keys_changed = update_balances(
            &mut write_log,
            Balance {
                owner: BRIDGE_POOL_ADDRESS,
                balance: ESCROWED_AMOUNT.into(),
                token: ESCROWED_TOKENS.into(),
            },
            gas_escrow_delta,
            escrow_delta,
        );
        keys_changed.append(&mut new_keys_changed);
<<<<<<< HEAD

=======
        let verifiers = BTreeSet::default();
>>>>>>> 0d8ff17d
        // create the data to be given to the vp
        let vp = BridgePoolVp {
            ctx: setup_ctx(
                &tx,
                &storage,
                &write_log,
                &keys_changed,
                &verifiers,
            ),
        };

        let to_sign = transfer.try_to_vec().expect("Test failed");
        let sig = common::SigScheme::sign(&bertha_keypair(), &to_sign);
        let signed = SignedTxData {
            data: Some(to_sign),
            sig,
        }
        .try_to_vec()
        .expect("Test failed");

        let res = vp.validate_tx(&signed, &keys_changed, &verifiers);
        match expect {
            Expect::True => assert!(res.expect("Test failed")),
            Expect::False => assert!(!res.expect("Test failed")),
            Expect::Error => assert!(res.is_err()),
        }
    }

    /// Test adding a transfer to the pool and escrowing gas passes vp
    #[test]
    fn test_happy_flow() {
        assert_bridge_pool(
            SignedAmount::Negative(GAS_FEE.into()),
            SignedAmount::Positive(GAS_FEE.into()),
            SignedAmount::Negative(TOKENS.into()),
            SignedAmount::Positive(TOKENS.into()),
            |transfer, log| {
                log.write(
                    &get_pending_key(&transfer),
                    transfer.try_to_vec().unwrap(),
                )
                .unwrap();
                BTreeSet::from([get_pending_key(&transfer)])
            },
            Expect::True,
        );
    }

    /// Test that if the balance for the gas payer
    /// was not correctly adjusted, reject
    #[test]
    fn test_incorrect_gas_withdrawn() {
        assert_bridge_pool(
            SignedAmount::Negative(10.into()),
            SignedAmount::Positive(GAS_FEE.into()),
            SignedAmount::Negative(TOKENS.into()),
            SignedAmount::Positive(TOKENS.into()),
            |transfer, log| {
                log.write(
                    &get_pending_key(&transfer),
                    transfer.try_to_vec().unwrap(),
                )
                .unwrap();
                BTreeSet::from([get_pending_key(&transfer)])
            },
            Expect::False,
        );
    }

    /// Test that if the gas payer's balance
    /// does not decrease, we reject the tx
    #[test]
    fn test_payer_balance_must_decrease() {
        assert_bridge_pool(
            SignedAmount::Positive(GAS_FEE.into()),
            SignedAmount::Positive(GAS_FEE.into()),
            SignedAmount::Negative(TOKENS.into()),
            SignedAmount::Positive(TOKENS.into()),
            |transfer, log| {
                log.write(
                    &get_pending_key(&transfer),
                    transfer.try_to_vec().unwrap(),
                )
                .unwrap();
                BTreeSet::from([get_pending_key(&transfer)])
            },
            Expect::False,
        );
    }

    /// Test that if the gas amount escrowed is incorrect,
    /// the tx is rejected
    #[test]
    fn test_incorrect_gas_deposited() {
        assert_bridge_pool(
            SignedAmount::Negative(GAS_FEE.into()),
            SignedAmount::Positive(10.into()),
            SignedAmount::Negative(TOKENS.into()),
            SignedAmount::Positive(TOKENS.into()),
            |transfer, log| {
                log.write(
                    &get_pending_key(&transfer),
                    transfer.try_to_vec().unwrap(),
                )
                .unwrap();
                BTreeSet::from([get_pending_key(&transfer)])
            },
            Expect::False,
        );
    }

    /// Test that if the number of tokens debited
    /// from one account does not equal the amount
    /// credited the other, the tx is rejected
    #[test]
    fn test_incorrect_token_deltas() {
        assert_bridge_pool(
            SignedAmount::Negative(GAS_FEE.into()),
            SignedAmount::Positive(GAS_FEE.into()),
            SignedAmount::Negative(TOKENS.into()),
            SignedAmount::Positive(10.into()),
            |transfer, log| {
                log.write(
                    &get_pending_key(&transfer),
                    transfer.try_to_vec().unwrap(),
                )
                .unwrap();
                BTreeSet::from([get_pending_key(&transfer)])
            },
            Expect::False,
        );
    }

    /// Test that if the number of tokens transferred
    /// is incorrect, the tx is rejected
    #[test]
    fn test_incorrect_tokens_escrowed() {
        assert_bridge_pool(
            SignedAmount::Negative(GAS_FEE.into()),
            SignedAmount::Positive(GAS_FEE.into()),
            SignedAmount::Negative(10.into()),
            SignedAmount::Positive(10.into()),
            |transfer, log| {
                log.write(
                    &get_pending_key(&transfer),
                    transfer.try_to_vec().unwrap(),
                )
                .unwrap();
                BTreeSet::from([get_pending_key(&transfer)])
            },
            Expect::False,
        );
    }

    /// Test that the amount of gas escrowed increases,
    /// otherwise the tx is rejected.
    #[test]
    fn test_escrowed_gas_must_increase() {
        assert_bridge_pool(
            SignedAmount::Negative(GAS_FEE.into()),
            SignedAmount::Negative(GAS_FEE.into()),
            SignedAmount::Negative(TOKENS.into()),
            SignedAmount::Positive(TOKENS.into()),
            |transfer, log| {
                log.write(
                    &get_pending_key(&transfer),
                    transfer.try_to_vec().unwrap(),
                )
                .unwrap();
                BTreeSet::from([get_pending_key(&transfer)])
            },
            Expect::False,
        );
    }

    /// Test that the amount of tokens escrowed in the
    /// bridge pool is positive.
    #[test]
    fn test_escrowed_tokens_must_increase() {
        assert_bridge_pool(
            SignedAmount::Negative(GAS_FEE.into()),
            SignedAmount::Positive(GAS_FEE.into()),
            SignedAmount::Positive(TOKENS.into()),
            SignedAmount::Negative(TOKENS.into()),
            |transfer, log| {
                log.write(
                    &get_pending_key(&transfer),
                    transfer.try_to_vec().unwrap(),
                )
                .unwrap();
                BTreeSet::from([get_pending_key(&transfer)])
            },
            Expect::False,
        );
    }

    /// Test that if the transfer was not added to the
    /// pool, the vp rejects
    #[test]
    fn test_not_adding_transfer_rejected() {
        assert_bridge_pool(
            SignedAmount::Negative(GAS_FEE.into()),
            SignedAmount::Positive(GAS_FEE.into()),
            SignedAmount::Negative(TOKENS.into()),
            SignedAmount::Positive(TOKENS.into()),
            |transfer, _| BTreeSet::from([get_pending_key(&transfer)]),
            Expect::Error,
        );
    }

    /// Test that if the wrong transaction was added
    /// to the pool, it is rejected.
    #[test]
    fn test_add_wrong_transfer() {
        assert_bridge_pool(
            SignedAmount::Negative(GAS_FEE.into()),
            SignedAmount::Positive(GAS_FEE.into()),
            SignedAmount::Negative(TOKENS.into()),
            SignedAmount::Positive(TOKENS.into()),
            |transfer, log| {
                let t = PendingTransfer {
                    transfer: TransferToEthereum {
                        asset: EthAddress([0; 20]),
                        sender: bertha_address(),
                        recipient: EthAddress([1; 20]),
                        amount: 100.into(),
                        nonce: 10u64.into(),
                    },
                    gas_fee: GasFee {
                        amount: GAS_FEE.into(),
                        payer: bertha_address(),
                    },
                };
                log.write(&get_pending_key(&transfer), t.try_to_vec().unwrap())
                    .unwrap();
                BTreeSet::from([get_pending_key(&transfer)])
            },
            Expect::False,
        );
    }

    /// Test that if the wrong transaction was added
    /// to the pool, it is rejected.
    #[test]
    fn test_add_wrong_key() {
        assert_bridge_pool(
            SignedAmount::Negative(GAS_FEE.into()),
            SignedAmount::Positive(GAS_FEE.into()),
            SignedAmount::Negative(TOKENS.into()),
            SignedAmount::Positive(TOKENS.into()),
            |transfer, log| {
                let t = PendingTransfer {
                    transfer: TransferToEthereum {
                        asset: EthAddress([0; 20]),
                        sender: bertha_address(),
                        recipient: EthAddress([1; 20]),
                        amount: 100.into(),
                        nonce: 10u64.into(),
                    },
                    gas_fee: GasFee {
                        amount: GAS_FEE.into(),
                        payer: bertha_address(),
                    },
                };
                log.write(&get_pending_key(&t), transfer.try_to_vec().unwrap())
                    .unwrap();
                BTreeSet::from([get_pending_key(&transfer)])
            },
            Expect::Error,
        );
    }

    /// Test that no tx may alter the storage containing
    /// the signed merkle root.
    #[test]
    fn test_signed_merkle_root_changes_rejected() {
        assert_bridge_pool(
            SignedAmount::Negative(GAS_FEE.into()),
            SignedAmount::Positive(GAS_FEE.into()),
            SignedAmount::Negative(TOKENS.into()),
            SignedAmount::Positive(TOKENS.into()),
            |transfer, log| {
                log.write(
                    &get_pending_key(&transfer),
                    transfer.try_to_vec().unwrap(),
                )
                .unwrap();
                BTreeSet::from([
                    get_pending_key(&transfer),
                    get_signed_root_key(),
                ])
            },
            Expect::False,
        );
    }

    /// Test that adding a transfer to the pool
    /// that is already in the pool fails.
    #[test]
    fn test_adding_transfer_twice_fails() {
        // setup
        let mut write_log = new_writelog();
<<<<<<< HEAD
        let storage = setup_storage();
=======
        let storage = Storage::<MockDB, Sha256Hasher>::open(
            std::path::Path::new(""),
            ChainId::default(),
            None,
        );
>>>>>>> 0d8ff17d
        let tx = Tx::new(vec![], None);

        // the transfer to be added to the pool
        let transfer = initial_pool();

        // add transfer to pool
        let mut keys_changed = {
            write_log
                .write(
                    &get_pending_key(&transfer),
                    transfer.try_to_vec().unwrap(),
                )
                .unwrap();
            BTreeSet::from([get_pending_key(&transfer)])
        };

        // update Bertha's balances
        let mut new_keys_changed = update_balances(
            &mut write_log,
            Balance {
                owner: bertha_address(),
                balance: BERTHA_WEALTH.into(),
                token: BERTHA_TOKENS.into(),
            },
            SignedAmount::Negative(GAS_FEE.into()),
            SignedAmount::Negative(TOKENS.into()),
        );
        keys_changed.append(&mut new_keys_changed);

        // update the bridge pool balances
        let mut new_keys_changed = update_balances(
            &mut write_log,
            Balance {
                owner: BRIDGE_POOL_ADDRESS,
                balance: ESCROWED_AMOUNT.into(),
                token: ESCROWED_TOKENS.into(),
            },
            SignedAmount::Positive(GAS_FEE.into()),
            SignedAmount::Positive(TOKENS.into()),
        );
        keys_changed.append(&mut new_keys_changed);
<<<<<<< HEAD

        // create the data to be given to the vp
        let vp = BridgePoolVp {
            ctx: setup_ctx(&tx, &storage, &write_log),
=======
        let verifiers = BTreeSet::default();

        // create the data to be given to the vp
        let vp = BridgePoolVp {
            ctx: setup_ctx(
                &tx,
                &storage,
                &write_log,
                &keys_changed,
                &verifiers,
            ),
>>>>>>> 0d8ff17d
        };

        let to_sign = transfer.try_to_vec().expect("Test failed");
        let sig = common::SigScheme::sign(&bertha_keypair(), &to_sign);
        let signed = SignedTxData {
            data: Some(to_sign),
            sig,
        }
        .try_to_vec()
        .expect("Test failed");

<<<<<<< HEAD
        let verifiers = BTreeSet::default();
=======
>>>>>>> 0d8ff17d
        let res = vp.validate_tx(&signed, &keys_changed, &verifiers);
        assert!(!res.expect("Test failed"));
    }

    /// Test that a transfer added to the pool with zero gas fees
    /// is rejected.
    #[test]
    fn test_zero_gas_fees_rejected() {
        // setup
        let mut write_log = new_writelog();
        let storage = setup_storage();
        let tx = Tx::new(vec![], None);

        // the transfer to be added to the pool
        let transfer = PendingTransfer {
            transfer: TransferToEthereum {
                asset: ASSET,
                sender: bertha_address(),
                recipient: EthAddress([1; 20]),
                amount: 0.into(),
                nonce: 1u64.into(),
            },
            gas_fee: GasFee {
                amount: 0.into(),
                payer: bertha_address(),
            },
        };

        // add transfer to pool
        let mut keys_changed = {
            write_log
                .write(
                    &get_pending_key(&transfer),
                    transfer.try_to_vec().unwrap(),
                )
                .unwrap();
            BTreeSet::from([get_pending_key(&transfer)])
        };
        // We escrow 0 tokens
        keys_changed.insert(
            wrapped_erc20s::Keys::from(&ASSET).balance(&bertha_address()),
        );
        keys_changed.insert(
            wrapped_erc20s::Keys::from(&ASSET).balance(&BRIDGE_POOL_ADDRESS),
        );

        // create the data to be given to the vp
        let vp = BridgePoolVp {
            ctx: setup_ctx(&tx, &storage, &write_log),
        };
        let verifiers = BTreeSet::default();

        let to_sign = transfer.try_to_vec().expect("Test failed");
        let sig = common::SigScheme::sign(&bertha_keypair(), &to_sign);
        let signed = SignedTxData {
            data: Some(to_sign),
            sig,
        }
        .try_to_vec()
        .expect("Test failed");

        let res = vp
            .validate_tx(&signed, &keys_changed, &verifiers)
            .expect("Test failed");
        assert!(!res);
    }

    /// Test that we can escrow Nam if we
    /// want to mint wNam on Ethereum.
    #[test]
    fn test_mint_wnam() {
        // setup
        let mut write_log = new_writelog();
        let eb_account_key =
            balance_key(&xan(), &Address::Internal(InternalAddress::EthBridge));
        write_log.commit_tx();
        let storage = setup_storage();
        let tx = Tx::new(vec![], None);

        // the transfer to be added to the pool
        let transfer = PendingTransfer {
            transfer: TransferToEthereum {
<<<<<<< HEAD
                asset: wnam(),
=======
                asset: ASSET,
>>>>>>> 0d8ff17d
                sender: bertha_address(),
                recipient: EthAddress([1; 20]),
                amount: 0.into(),
                nonce: 1u64.into(),
            },
            gas_fee: GasFee {
                amount: 100.into(),
                payer: bertha_address(),
            },
        };

        // add transfer to pool
        let keys_changed = {
            write_log
                .write(
                    &get_pending_key(&transfer),
                    transfer.try_to_vec().unwrap(),
                )
                .unwrap();
            BTreeSet::from([get_pending_key(&transfer)])
        };
        // We escrow 100 Nam into the bridge pool VP
        // and 100 Nam in the Eth bridge VP
        let account_key = balance_key(&xan(), &bertha_address());
        write_log
            .write(
                &account_key,
                Amount::from(BERTHA_WEALTH - 200)
                    .try_to_vec()
                    .expect("Test failed"),
            )
            .expect("Test failed");
        let bp_account_key = balance_key(&xan(), &BRIDGE_POOL_ADDRESS);
        write_log
            .write(
                &bp_account_key,
                Amount::from(ESCROWED_AMOUNT + 100)
                    .try_to_vec()
                    .expect("Test failed"),
            )
            .expect("Test failed");
        write_log
            .write(
                &eb_account_key,
                Amount::from(100).try_to_vec().expect("Test failed"),
            )
            .expect("Test failed");

        // create the data to be given to the vp
        let vp = BridgePoolVp {
            ctx: setup_ctx(&tx, &storage, &write_log),
        };
        let verifiers = BTreeSet::default();

        let to_sign = transfer.try_to_vec().expect("Test failed");
        let sig = common::SigScheme::sign(&bertha_keypair(), &to_sign);
        let signed = SignedTxData {
            data: Some(to_sign),
            sig,
        }
        .try_to_vec()
        .expect("Test failed");

        let res = vp
            .validate_tx(&signed, &keys_changed, &verifiers)
            .expect("Test failed");
        assert!(res);
    }

    /// Test that we can reject a transfer that
    /// mints wNam if we don't escrow the correct
    /// amount of Nam.
    #[test]
    fn test_reject_mint_wnam() {
        // setup
        let mut write_log = new_writelog();
        write_log.commit_tx();
        let storage = setup_storage();
        let tx = Tx::new(vec![], None);
        let eb_account_key =
            balance_key(&xan(), &Address::Internal(InternalAddress::EthBridge));

        // the transfer to be added to the pool
        let transfer = PendingTransfer {
            transfer: TransferToEthereum {
                asset: wnam(),
                sender: bertha_address(),
                recipient: EthAddress([1; 20]),
                amount: 100.into(),
                nonce: 1u64.into(),
            },
            gas_fee: GasFee {
                amount: 100.into(),
                payer: bertha_address(),
            },
        };

        // add transfer to pool
<<<<<<< HEAD
        let keys_changed = {
=======
        let mut keys_changed = {
>>>>>>> 0d8ff17d
            write_log
                .write(
                    &get_pending_key(&transfer),
                    transfer.try_to_vec().unwrap(),
                )
                .unwrap();
            BTreeSet::from([get_pending_key(&transfer)])
<<<<<<< HEAD
        };
        // We escrow 100 Nam into the bridge pool VP
        // and 100 Nam in the Eth bridge VP
        let account_key = balance_key(&xan(), &bertha_address());
        write_log
            .write(
                &account_key,
                Amount::from(BERTHA_WEALTH - 200)
                    .try_to_vec()
                    .expect("Test failed"),
            )
            .expect("Test failed");
        let bp_account_key = balance_key(&xan(), &BRIDGE_POOL_ADDRESS);
        write_log
            .write(
                &bp_account_key,
                Amount::from(ESCROWED_AMOUNT + 100)
                    .try_to_vec()
                    .expect("Test failed"),
            )
            .expect("Test failed");
        write_log
            .write(
                &eb_account_key,
                Amount::from(10).try_to_vec().expect("Test failed"),
            )
            .expect("Test failed");

        // create the data to be given to the vp
        let vp = BridgePoolVp {
            ctx: setup_ctx(&tx, &storage, &write_log),
        };
        let verifiers = BTreeSet::default();

        let to_sign = transfer.try_to_vec().expect("Test failed");
        let sig = common::SigScheme::sign(&bertha_keypair(), &to_sign);
        let signed = SignedTxData {
            data: Some(to_sign),
            sig,
        }
        .try_to_vec()
        .expect("Test failed");

        let res = vp
            .validate_tx(&signed, &keys_changed, &verifiers)
            .expect("Test failed");
        assert!(!res);
    }

    /// Test that we check escrowing Nam correctly when minting wNam
    /// and the gas payer account is different from the transferring
    /// account.
    #[test]
    fn test_mint_wnam_separate_gas_payer() {
        // setup
        let mut write_log = new_writelog();
        // initialize the eth bridge balance to 0
        let eb_account_key =
            balance_key(&xan(), &Address::Internal(InternalAddress::EthBridge));
        write_log
            .write(
                &eb_account_key,
                Amount::default().try_to_vec().expect("Test failed"),
            )
            .expect("Test failed");
        // initialize the gas payers account
        let gas_payer_balance_key =
            balance_key(&xan(), &established_address_1());
        write_log
            .write(
                &gas_payer_balance_key,
                Amount::from(BERTHA_WEALTH)
                    .try_to_vec()
                    .expect("Test failed"),
            )
            .expect("Test failed");
        write_log.commit_tx();
        let storage = setup_storage();
        let tx = Tx::new(vec![], None);

        // the transfer to be added to the pool
        let transfer = PendingTransfer {
            transfer: TransferToEthereum {
                asset: wnam(),
                sender: bertha_address(),
                recipient: EthAddress([1; 20]),
                amount: 100.into(),
                nonce: 1u64.into(),
            },
            gas_fee: GasFee {
                amount: 100.into(),
                payer: established_address_1(),
            },
        };

        // add transfer to pool
        let keys_changed = {
            write_log
                .write(
                    &get_pending_key(&transfer),
                    transfer.try_to_vec().unwrap(),
                )
                .unwrap();
            BTreeSet::from([get_pending_key(&transfer)])
        };
        // We escrow 100 Nam into the bridge pool VP
        // and 100 Nam in the Eth bridge VP
        let account_key = balance_key(&xan(), &bertha_address());
        write_log
            .write(
                &account_key,
                Amount::from(BERTHA_WEALTH - 100)
                    .try_to_vec()
                    .expect("Test failed"),
            )
            .expect("Test failed");
        write_log
            .write(
                &gas_payer_balance_key,
                Amount::from(BERTHA_WEALTH - 100)
                    .try_to_vec()
                    .expect("Test failed"),
            )
            .expect("Test failed");
        let bp_account_key = balance_key(&xan(), &BRIDGE_POOL_ADDRESS);
        write_log
            .write(
                &bp_account_key,
                Amount::from(ESCROWED_AMOUNT + 100)
                    .try_to_vec()
                    .expect("Test failed"),
            )
            .expect("Test failed");
        write_log
            .write(
                &eb_account_key,
                Amount::from(10).try_to_vec().expect("Test failed"),
            )
            .expect("Test failed");

        // create the data to be given to the vp
        let vp = BridgePoolVp {
            ctx: setup_ctx(&tx, &storage, &write_log),
        };
=======
        };
        // We escrow 0 tokens
        keys_changed.insert(
            wrapped_erc20s::Keys::from(&ASSET).balance(&bertha_address()),
        );
        keys_changed.insert(
            wrapped_erc20s::Keys::from(&ASSET).balance(&BRIDGE_POOL_ADDRESS),
        );

        // inform the vp that the merkle root changed
        let keys_changed = BTreeSet::default();
>>>>>>> 0d8ff17d
        let verifiers = BTreeSet::default();

        // create the data to be given to the vp
        let vp = BridgePoolVp {
            ctx: setup_ctx(
                &tx,
                &storage,
                &write_log,
                &keys_changed,
                &verifiers,
            ),
        };

        let to_sign = transfer.try_to_vec().expect("Test failed");
        let sig = common::SigScheme::sign(&bertha_keypair(), &to_sign);
        let signed = SignedTxData {
            data: Some(to_sign),
            sig,
        }
        .try_to_vec()
        .expect("Test failed");

        let res = vp
            .validate_tx(&signed, &keys_changed, &verifiers)
            .expect("Test failed");
        assert!(!res);
    }
}<|MERGE_RESOLUTION|>--- conflicted
+++ resolved
@@ -209,11 +209,7 @@
 
         let pending_key = get_pending_key(&transfer);
         // check that transfer is not already in the pool
-<<<<<<< HEAD
-        match (&self.ctx).read_pre(&pending_key) {
-=======
         match (&self.ctx).read_pre_value::<PendingTransfer>(&pending_key) {
->>>>>>> 0d8ff17d
             Ok(Some(_)) => {
                 tracing::debug!(
                     "Rejecting transaction as the transfer is already in the \
@@ -221,18 +217,11 @@
                 );
                 return Ok(false);
             }
-<<<<<<< HEAD
-            Err(_) => {
-                return Err(eyre!(
-                    "Could not read the storage key associated with the \
-                     transfer."
-=======
             Err(e) => {
                 return Err(eyre!(
                     "Could not read the storage key associated with the \
                      transfer: {:?}",
                     e
->>>>>>> 0d8ff17d
                 )
                 .into());
             }
@@ -334,48 +323,6 @@
                 (&escrow_key).try_into().expect("This should not fail"),
                 (&owner_key).try_into().expect("This should not fail"),
             ) {
-                Ok(Some((addr, amt)))
-                    if addr == transfer.transfer.sender
-                        && amt == transfer.transfer.amount => {}
-                _ => {
-                    tracing::debug!(
-                        "The assets of the transfer were not properly \
-                         escrowed into the Ethereum bridge pool."
-                    );
-                    return Ok(false);
-                }
-            }
-        } else {
-            tracing::debug!(
-<<<<<<< HEAD
-                "The assets of the transfer were not properly escrowed into \
-                 the Ethereum bridge pool."
-=======
-                "The Ethereum bridge pool's gas escrow was not credited."
->>>>>>> 0d8ff17d
-            );
-            return Ok(false);
-        }
-
-        tracing::info!(
-            "The Ethereum bridge pool VP accepted the transfer {:?}.",
-            transfer
-        );
-<<<<<<< HEAD
-=======
-
-        // check that the assets to be transferred were escrowed
-        let asset_key = wrapped_erc20s::Keys::from(&transfer.transfer.asset);
-        let owner_key = asset_key.balance(&transfer.transfer.sender);
-        let escrow_key = asset_key.balance(&BRIDGE_POOL_ADDRESS);
-        if keys_changed.contains(&owner_key)
-            && keys_changed.contains(&escrow_key)
-        {
-            match check_balance_changes(
-                &self.ctx,
-                (&escrow_key).try_into().expect("This should not fail"),
-                (&owner_key).try_into().expect("This should not fail"),
-            ) {
                 Ok(Some(delta)) if check_delta(&delta, &transfer) => {}
                 other => {
                     tracing::debug!(
@@ -394,7 +341,10 @@
             return Ok(false);
         }
 
->>>>>>> 0d8ff17d
+        tracing::info!(
+            "The Ethereum bridge pool VP accepted the transfer {:?}.",
+            transfer
+        );
         Ok(true)
     }
 }
@@ -563,7 +513,6 @@
         [account_key, token_key].into()
     }
 
-<<<<<<< HEAD
     /// Initialize some dummy storage for testing
     fn setup_storage() -> Storage<MockDB, Sha256Hasher> {
         let mut storage = Storage::<MockDB, Sha256Hasher>::open(
@@ -590,8 +539,6 @@
         storage
     }
 
-=======
->>>>>>> 0d8ff17d
     /// Setup a ctx for running native vps
     fn setup_ctx<'a>(
         tx: &'a Tx,
@@ -678,11 +625,7 @@
             escrow_delta,
         );
         keys_changed.append(&mut new_keys_changed);
-<<<<<<< HEAD
-
-=======
         let verifiers = BTreeSet::default();
->>>>>>> 0d8ff17d
         // create the data to be given to the vp
         let vp = BridgePoolVp {
             ctx: setup_ctx(
@@ -985,15 +928,7 @@
     fn test_adding_transfer_twice_fails() {
         // setup
         let mut write_log = new_writelog();
-<<<<<<< HEAD
         let storage = setup_storage();
-=======
-        let storage = Storage::<MockDB, Sha256Hasher>::open(
-            std::path::Path::new(""),
-            ChainId::default(),
-            None,
-        );
->>>>>>> 0d8ff17d
         let tx = Tx::new(vec![], None);
 
         // the transfer to be added to the pool
@@ -1035,12 +970,6 @@
             SignedAmount::Positive(TOKENS.into()),
         );
         keys_changed.append(&mut new_keys_changed);
-<<<<<<< HEAD
-
-        // create the data to be given to the vp
-        let vp = BridgePoolVp {
-            ctx: setup_ctx(&tx, &storage, &write_log),
-=======
         let verifiers = BTreeSet::default();
 
         // create the data to be given to the vp
@@ -1052,7 +981,6 @@
                 &keys_changed,
                 &verifiers,
             ),
->>>>>>> 0d8ff17d
         };
 
         let to_sign = transfer.try_to_vec().expect("Test failed");
@@ -1064,10 +992,6 @@
         .try_to_vec()
         .expect("Test failed");
 
-<<<<<<< HEAD
-        let verifiers = BTreeSet::default();
-=======
->>>>>>> 0d8ff17d
         let res = vp.validate_tx(&signed, &keys_changed, &verifiers);
         assert!(!res.expect("Test failed"));
     }
@@ -1114,11 +1038,17 @@
             wrapped_erc20s::Keys::from(&ASSET).balance(&BRIDGE_POOL_ADDRESS),
         );
 
+        let verifiers = BTreeSet::default();
         // create the data to be given to the vp
         let vp = BridgePoolVp {
-            ctx: setup_ctx(&tx, &storage, &write_log),
-        };
-        let verifiers = BTreeSet::default();
+            ctx: setup_ctx(
+                &tx,
+                &storage,
+                &write_log,
+                &keys_changed,
+                &verifiers,
+            ),
+        };
 
         let to_sign = transfer.try_to_vec().expect("Test failed");
         let sig = common::SigScheme::sign(&bertha_keypair(), &to_sign);
@@ -1150,14 +1080,10 @@
         // the transfer to be added to the pool
         let transfer = PendingTransfer {
             transfer: TransferToEthereum {
-<<<<<<< HEAD
                 asset: wnam(),
-=======
-                asset: ASSET,
->>>>>>> 0d8ff17d
                 sender: bertha_address(),
                 recipient: EthAddress([1; 20]),
-                amount: 0.into(),
+                amount: 100.into(),
                 nonce: 1u64.into(),
             },
             gas_fee: GasFee {
@@ -1202,12 +1128,18 @@
                 Amount::from(100).try_to_vec().expect("Test failed"),
             )
             .expect("Test failed");
+        let verifiers = BTreeSet::default();
 
         // create the data to be given to the vp
         let vp = BridgePoolVp {
-            ctx: setup_ctx(&tx, &storage, &write_log),
-        };
-        let verifiers = BTreeSet::default();
+            ctx: setup_ctx(
+                &tx,
+                &storage,
+                &write_log,
+                &keys_changed,
+                &verifiers,
+            ),
+        };
 
         let to_sign = transfer.try_to_vec().expect("Test failed");
         let sig = common::SigScheme::sign(&bertha_keypair(), &to_sign);
@@ -1253,11 +1185,7 @@
         };
 
         // add transfer to pool
-<<<<<<< HEAD
         let keys_changed = {
-=======
-        let mut keys_changed = {
->>>>>>> 0d8ff17d
             write_log
                 .write(
                     &get_pending_key(&transfer),
@@ -1265,7 +1193,6 @@
                 )
                 .unwrap();
             BTreeSet::from([get_pending_key(&transfer)])
-<<<<<<< HEAD
         };
         // We escrow 100 Nam into the bridge pool VP
         // and 100 Nam in the Eth bridge VP
@@ -1293,12 +1220,18 @@
                 Amount::from(10).try_to_vec().expect("Test failed"),
             )
             .expect("Test failed");
+        let verifiers = BTreeSet::default();
 
         // create the data to be given to the vp
         let vp = BridgePoolVp {
-            ctx: setup_ctx(&tx, &storage, &write_log),
-        };
-        let verifiers = BTreeSet::default();
+            ctx: setup_ctx(
+                &tx,
+                &storage,
+                &write_log,
+                &keys_changed,
+                &verifiers,
+            ),
+        };
 
         let to_sign = transfer.try_to_vec().expect("Test failed");
         let sig = common::SigScheme::sign(&bertha_keypair(), &to_sign);
@@ -1405,26 +1338,7 @@
                 Amount::from(10).try_to_vec().expect("Test failed"),
             )
             .expect("Test failed");
-
-        // create the data to be given to the vp
-        let vp = BridgePoolVp {
-            ctx: setup_ctx(&tx, &storage, &write_log),
-        };
-=======
-        };
-        // We escrow 0 tokens
-        keys_changed.insert(
-            wrapped_erc20s::Keys::from(&ASSET).balance(&bertha_address()),
-        );
-        keys_changed.insert(
-            wrapped_erc20s::Keys::from(&ASSET).balance(&BRIDGE_POOL_ADDRESS),
-        );
-
-        // inform the vp that the merkle root changed
-        let keys_changed = BTreeSet::default();
->>>>>>> 0d8ff17d
         let verifiers = BTreeSet::default();
-
         // create the data to be given to the vp
         let vp = BridgePoolVp {
             ctx: setup_ctx(
