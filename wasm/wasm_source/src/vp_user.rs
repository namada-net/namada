--- conflicted
+++ resolved
@@ -11,79 +11,9 @@
 //!
 //! Any other storage key changes are allowed only with a valid signature.
 
-<<<<<<< HEAD
-use core::cell::RefCell;
-
-use booleans::BoolResultUnitExt;
-use namada_vp_prelude::*;
-use proof_of_stake::parameters::MAX_VALIDATOR_METADATA_LEN;
-use proof_of_stake::storage::{read_pos_params, validator_state_handle};
-use proof_of_stake::storage_key::{
-    is_below_capacity_validator_set_key, is_bond_epoched_meta_key, is_bond_key,
-    is_consensus_keys_key, is_consensus_validator_set_key,
-    is_delegator_redelegations_key, is_last_pos_reward_claim_epoch_key,
-    is_pos_key, is_rewards_counter_key, is_total_active_deltas_key,
-    is_total_consensus_stake_key, is_total_deltas_key, is_unbond_key,
-    is_validator_address_raw_hash_key, is_validator_addresses_key,
-    is_validator_commission_rate_key, is_validator_deltas_key,
-    is_validator_eth_cold_key_key, is_validator_eth_hot_key_key,
-    is_validator_max_commission_rate_change_key, is_validator_metadata_key,
-    is_validator_redelegations_key, is_validator_set_positions_key,
-    is_validator_state_epoched_meta_key, is_validator_state_key,
-    is_validator_total_bond_or_unbond_key,
-};
-
-enum KeyType<'a> {
-    TokenBalance { owner: &'a Address },
-    TokenMinted,
-    TokenMinter(&'a Address),
-    PoS,
-    Vp(&'a Address),
-    Masp,
-    PgfSteward(&'a Address),
-    GovernanceVote(&'a Address),
-    Ibc,
-    Unknown,
-}
-
-impl<'a> From<&'a storage::Key> for KeyType<'a> {
-    fn from(key: &'a storage::Key) -> KeyType<'a> {
-        if let Some([_, owner]) =
-            token::storage_key::is_any_token_balance_key(key)
-        {
-            Self::TokenBalance { owner }
-        } else if token::storage_key::is_any_minted_balance_key(key).is_some() {
-            Self::TokenMinted
-        } else if let Some(minter) = token::storage_key::is_any_minter_key(key)
-        {
-            Self::TokenMinter(minter)
-        } else if is_pos_key(key) {
-            Self::PoS
-        } else if gov_storage::keys::is_vote_key(key) {
-            let voter_address = gov_storage::keys::get_voter_address(key);
-            if let Some(address) = voter_address {
-                Self::GovernanceVote(address)
-            } else {
-                Self::Unknown
-            }
-        } else if let Some(address) = pgf_storage::keys::is_stewards_key(key) {
-            Self::PgfSteward(address)
-        } else if let Some(address) = key.is_validity_predicate() {
-            Self::Vp(address)
-        } else if token::storage_key::is_masp_key(key) {
-            Self::Masp
-        } else if ibc::is_ibc_key(key) {
-            Self::Ibc
-        } else {
-            Self::Unknown
-        }
-    }
-}
-=======
 use booleans::BoolResultUnitExt;
 use namada_vp_prelude::tx::action::*;
 use namada_vp_prelude::*;
->>>>>>> 9ffcd2ec
 
 #[validity_predicate]
 fn validate_tx(
@@ -100,9 +30,6 @@
         verifiers
     );
 
-<<<<<<< HEAD
-    let mut gadget = VerifySigGadget::new();
-=======
     // Check if this is a governance proposal first
     let is_gov_proposal = tx
         .data()
@@ -161,7 +88,7 @@
                 }
             },
             Action::Gov(
-                GovAction::InitProposal { author: source, .. }
+                GovAction::InitProposal { author: source }
                 | GovAction::VoteProposal { voter: source, .. },
             )
             | Action::Pgf(
@@ -175,7 +102,6 @@
             )?,
         }
     }
->>>>>>> 9ffcd2ec
 
     keys_changed.iter().try_for_each(|key| {
         let key_type: KeyType = key.into();
@@ -191,11 +117,7 @@
                         // NB: debit has to signed, credit doesn't
                         || change.is_negative(),
                         ctx,
-<<<<<<< HEAD
-                        &tx_data,
-=======
                         &tx,
->>>>>>> 9ffcd2ec
                         &addr,
                     )?;
                     let sign = if change.non_negative() { "" } else { "-" };
@@ -211,41 +133,6 @@
                     );
                 }
                 Ok(())
-<<<<<<< HEAD
-            }
-            KeyType::TokenMinted => {
-                verifiers.contains(&address::MULTITOKEN).ok_or_else(|| {
-                    VpError::Erased(
-                        "The Multitoken VP should have been a verifier for \
-                         this transaction, since a token was minted"
-                            .into(),
-                    )
-                })
-            }
-            KeyType::TokenMinter(minter_addr) => gadget.verify_signatures_when(
-                || minter_addr == &addr,
-                ctx,
-                &tx_data,
-                &addr,
-            ),
-            KeyType::PoS => {
-                validate_pos_changes(ctx, &tx_data, &addr, key, &mut gadget)
-            }
-            KeyType::PgfSteward(pgf_steward_addr) => gadget
-                .verify_signatures_when(
-                    || pgf_steward_addr == &addr,
-                    ctx,
-                    &tx_data,
-                    &addr,
-                ),
-            KeyType::GovernanceVote(voter_addr) => gadget
-                .verify_signatures_when(
-                    || voter_addr == &addr,
-                    ctx,
-                    &tx_data,
-                    &addr,
-                ),
-=======
             }
             KeyType::TokenMinted => {
                 verifiers.contains(&address::MULTITOKEN).ok_or_else(|| {
@@ -262,29 +149,20 @@
                 &tx,
                 &addr,
             ),
->>>>>>> 9ffcd2ec
             KeyType::Vp(owner) => {
                 let vp_overwritten: bool =
                     ctx.has_key_post(key).into_vp_error()?;
                 gadget.verify_signatures_when(
                     || owner == &addr && vp_overwritten,
                     ctx,
-<<<<<<< HEAD
-                    &tx_data,
-=======
                     &tx,
->>>>>>> 9ffcd2ec
                     &addr,
                 )
             }
             KeyType::Masp | KeyType::Ibc => Ok(()),
             KeyType::Unknown => {
                 // Unknown changes require a valid signature
-<<<<<<< HEAD
-                gadget.verify_signatures(ctx, &tx_data, &addr)
-=======
                 gadget.verify_signatures(ctx, &tx, &addr)
->>>>>>> 9ffcd2ec
             }
         };
         validate_change().inspect_err(|reason| {
@@ -295,252 +173,6 @@
     })
 }
 
-<<<<<<< HEAD
-fn validate_pos_changes(
-    ctx: &Ctx,
-    tx_data: &Tx,
-    owner: &Address,
-    key: &storage::Key,
-    gadget: &mut VerifySigGadget,
-) -> VpResult {
-    // Kinda silly to wrap this in a ref cell, but it's required
-    // for the mut borrow to be valid across all closures below
-    let gadget = RefCell::new(gadget);
-
-    // Bond or unbond
-    let is_valid_bond_or_unbond_change = || {
-        let bond_id = storage_key::is_bond_key(key)
-            .map(|(bond_id, _)| bond_id)
-            .or_else(|| storage_key::is_bond_epoched_meta_key(key))
-            .or_else(|| {
-                storage_key::is_unbond_key(key).map(|(bond_id, _, _)| bond_id)
-            })
-            .ok_or(VpError::Unspecified)?;
-        gadget.borrow_mut().verify_signatures_when(
-            // Bonds and unbonds changes for this address must be signed
-            || &bond_id.source == owner,
-            ctx,
-            tx_data,
-            owner,
-        )
-    };
-
-    // Commission rate changes must be signed by the validator
-    let is_valid_commission_rate_change = || {
-        let validator = is_validator_commission_rate_key(key)
-            .ok_or(VpError::Unspecified)?;
-
-        (validator == owner).ok_or(VpError::Unspecified)?;
-
-        gadget.borrow_mut().verify_signatures(ctx, tx_data, owner)
-    };
-
-    // Metadata changes must be signed by the validator whose
-    // metadata is manipulated
-    let is_valid_metadata_change = || match is_validator_metadata_key(key) {
-        Some(address) => {
-            let metadata = ctx.post().read::<String>(key).into_vp_error()?;
-            let valid_len = if let Some(metadata) = metadata {
-                (metadata.len() as u64) <= MAX_VALIDATOR_METADATA_LEN
-            } else {
-                true
-            };
-            if !valid_len {
-                return Err(VpError::Erased(
-                    "The metadata exceeds the maximum length".into(),
-                ));
-            }
-            gadget.borrow_mut().verify_signatures_when(
-                || address == owner,
-                ctx,
-                tx_data,
-                owner,
-            )
-        }
-        None => Err(VpError::Unspecified),
-    };
-
-    // Changes in validator state
-    let is_valid_state_change = || {
-        let state_change = is_validator_state_key(key);
-        let is_valid_state = match state_change {
-            Some((address, epoch)) => {
-                let params_pre = read_pos_params(&ctx.pre()).into_vp_error()?;
-                let state_pre = validator_state_handle(address)
-                    .get(&ctx.pre(), epoch, &params_pre)
-                    .into_vp_error()?;
-
-                let params_post =
-                    read_pos_params(&ctx.post()).into_vp_error()?;
-                let state_post = validator_state_handle(address)
-                    .get(&ctx.post(), epoch, &params_post)
-                    .into_vp_error()?;
-
-                match (state_pre, state_post) {
-                    (Some(pre), Some(post)) => {
-                        use proof_of_stake::types::ValidatorState::*;
-
-                        if (
-                            // Deactivation case
-                            matches!(
-                                    pre,
-                                    Consensus | BelowCapacity | BelowThreshold
-                                ) && post == Inactive)
-                            // Reactivation case
-                            || (pre == Inactive && post != Inactive)
-                            // Unjail case
-                            || (pre == Jailed
-                                && matches!(
-                                    post,
-                                    Consensus
-                                        | BelowCapacity
-                                        | BelowThreshold
-                                ))
-                        {
-                            gadget.borrow_mut().verify_signatures_when(
-                                || address == owner,
-                                ctx,
-                                tx_data,
-                                owner,
-                            )
-                        } else if
-                        // Bonding and unbonding may affect validator sets
-                        matches!(
-                            pre,
-                            Consensus | BelowCapacity | BelowThreshold
-                        ) && matches!(
-                            post,
-                            Consensus | BelowCapacity | BelowThreshold
-                        ) {
-                            Ok(())
-                        } else {
-                            // Unknown state changes are not allowed
-                            Err(VpError::Unspecified)
-                        }
-                    }
-                    (None, Some(_post)) => {
-                        // Becoming a validator must be authorized
-                        (address == owner).ok_or(VpError::Unspecified)?;
-                        gadget
-                            .borrow_mut()
-                            .verify_signatures(ctx, tx_data, owner)
-                    }
-                    (Some(_pre), None) => {
-                        // Clearing of old epoched data
-                        Ok(())
-                    }
-                    _ => Err(VpError::Unspecified),
-                }
-            }
-            None => Err(VpError::Unspecified),
-        }
-        .is_ok();
-
-        (is_valid_state
-            || is_validator_state_epoched_meta_key(key)
-            || is_consensus_validator_set_key(key)
-            || is_below_capacity_validator_set_key(key))
-        .ok_or(VpError::Unspecified)
-    };
-
-    let is_valid_reward_claim = || {
-        if let Some(bond_id) =
-            storage_key::is_last_pos_reward_claim_epoch_key(key)
-        {
-            return gadget.borrow_mut().verify_signatures_when(
-                // Claims for this address must be signed
-                || &bond_id.source == owner,
-                ctx,
-                tx_data,
-                owner,
-            );
-        }
-        if let Some(bond_id) = storage_key::is_rewards_counter_key(key) {
-            return gadget.borrow_mut().verify_signatures_when(
-                // Redelegations auto-claim rewards
-                || &bond_id.source == owner,
-                ctx,
-                tx_data,
-                owner,
-            );
-        }
-
-        Err(VpError::Unspecified)
-    };
-
-    let is_valid_redelegation = || {
-        if storage_key::is_validator_redelegations_key(key) {
-            return Ok(());
-        }
-        if let Some(delegator) =
-            storage_key::is_delegator_redelegations_key(key)
-        {
-            return gadget.borrow_mut().verify_signatures_when(
-                // Redelegations for this address must be signed
-                || delegator == owner,
-                ctx,
-                tx_data,
-                owner,
-            );
-        }
-        if let Some(bond_id) = storage_key::is_rewards_counter_key(key) {
-            return gadget.borrow_mut().verify_signatures_when(
-                // Redelegations auto-claim rewards
-                || &bond_id.source == owner,
-                ctx,
-                tx_data,
-                owner,
-            );
-        }
-        Err(VpError::Unspecified)
-    };
-
-    let is_valid_become_validator = || {
-        let become_validator = is_validator_addresses_key(key)
-            || is_consensus_keys_key(key)
-            || is_validator_eth_cold_key_key(key).is_some()
-            || is_validator_eth_hot_key_key(key).is_some()
-            || is_validator_max_commission_rate_change_key(key).is_some()
-            || is_validator_address_raw_hash_key(key).is_some();
-
-        gadget.borrow_mut().verify_signatures_when(
-            // A signature is required to become validator
-            || become_validator,
-            ctx,
-            tx_data,
-            owner,
-        )
-    };
-
-    let pos_state_changes = is_valid_bond_or_unbond_change().is_ok()
-        || is_total_deltas_key(key)
-        || is_total_active_deltas_key(key)
-        || is_validator_deltas_key(key)
-        || is_validator_total_bond_or_unbond_key(key)
-        || is_validator_set_positions_key(key)
-        || is_total_consensus_stake_key(key)
-        || is_valid_state_change().is_ok()
-        || is_valid_reward_claim().is_ok()
-        || is_valid_redelegation().is_ok()
-        || is_valid_commission_rate_change().is_ok()
-        || is_valid_metadata_change().is_ok()
-        || is_valid_become_validator().is_ok();
-    let unknown_state_changes = !pos_state_changes;
-
-    let result = gadget.borrow_mut().verify_signatures_when(
-        || unknown_state_changes,
-        ctx,
-        tx_data,
-        owner,
-    );
-
-    result.map_err(|err| match err {
-        VpError::Unspecified => {
-            VpError::Erased("Invalid PoS state changes".into())
-        }
-        err => err,
-    })
-=======
 enum KeyType<'a> {
     TokenBalance { owner: &'a Address },
     TokenMinted,
@@ -572,7 +204,6 @@
             Self::Unknown
         }
     }
->>>>>>> 9ffcd2ec
 }
 
 #[cfg(test)]
@@ -1635,57 +1266,6 @@
     }
 
     proptest! {
-<<<<<<< HEAD
-            /// Test that a signed tx that performs arbitrary storage writes or
-            /// deletes to the account is accepted.
-            #[test]
-            fn test_signed_arb_storage_write(
-                (vp_owner, storage_key) in arb_account_storage_subspace_key(),
-                // Generate bytes to write. If `None`, delete from the key instead
-                storage_value in any::<Option<Vec<u8>>>(),
-            ) {
-                // Initialize a tx environment
-                let mut tx_env = TestTxEnv::default();
-
-                let keypair = key::testing::keypair_1();
-                let public_key = keypair.ref_to();
-
-                // Spawn all the accounts in the storage key to be able to modify
-                // their storage
-                let storage_key_addresses = storage_key.find_addresses();
-                tx_env.spawn_accounts(storage_key_addresses);
-                tx_env.init_account_storage(&vp_owner, vec![public_key.clone()], 1);
-
-                // Initialize VP environment from a transaction
-                vp_host_env::init_from_tx(vp_owner.clone(), tx_env, |_address| {
-                    // Write or delete some data in the transaction
-                    if let Some(value) = &storage_value {
-                        tx::ctx().write(&storage_key, value).unwrap();
-                    } else {
-                        tx::ctx().delete(&storage_key).unwrap();
-                    }
-                });
-
-                let pks_map = AccountPublicKeysMap::from_iter(vec![public_key]);
-
-                let mut vp_env = vp_host_env::take();
-                let mut tx = vp_env.tx.clone();
-                tx.set_code(Code::new(vec![], None));
-                tx.set_data(Data::new(vec![]));
-                tx.add_section(Section::Authorization(Authorization::new(
-    vec![                tx.raw_header_hash()],
-                    pks_map.index_secret_keys(vec![keypair]),
-                    None,
-                )));
-                let signed_tx = tx.clone();
-                vp_env.tx = signed_tx.clone();
-                let keys_changed: BTreeSet<storage::Key> =
-                vp_env.all_touched_storage_keys();
-                let verifiers: BTreeSet<Address> = BTreeSet::default();
-                vp_host_env::set(vp_env);
-                assert!(validate_tx(&CTX, signed_tx, vp_owner, keys_changed, verifiers).is_ok());
-            }
-=======
         /// Test that a signed tx that performs arbitrary storage writes or
         /// deletes to the account is accepted.
         #[test]
@@ -1722,7 +1302,7 @@
             let mut tx = vp_env.tx.clone();
             tx.set_code(Code::new(vec![], None));
             tx.set_data(Data::new(vec![]));
-            tx.add_section(Section::Signature(Signature::new(
+            tx.add_section(Section::Authorization(Authorization::new(
                 vec![tx.raw_header_hash()],
                 pks_map.index_secret_keys(vec![keypair]),
                 None,
@@ -1734,7 +1314,6 @@
             let verifiers: BTreeSet<Address> = BTreeSet::default();
             vp_host_env::set(vp_env);
             assert!(validate_tx(&CTX, signed_tx, vp_owner, keys_changed, verifiers).is_ok());
->>>>>>> 9ffcd2ec
         }
     }
 
