--- conflicted
+++ resolved
@@ -1188,13 +1188,6 @@
                     retry_strategy: RetryStrategy::Forever,
                 },
                 &StdIo,
-<<<<<<< HEAD
-=======
-                None,
-                None,
-                &[spending_key.key.into()],
-                &[],
->>>>>>> c7520ac8
             ))
             .unwrap();
         let native_token =
