--- conflicted
+++ resolved
@@ -987,11 +987,8 @@
         validator_consensus_key_handle, validator_rewards_products_handle,
         validator_slashes_handle, validator_state_handle, write_pos_params,
     };
-<<<<<<< HEAD
+    use namada::proto::{Code, Data, Section, Signature};
     use namada::types::dec::POS_DECIMAL_PRECISION;
-=======
-    use namada::proto::{Code, Data, Section, Signature};
->>>>>>> 4b431cb6
     use namada::types::ethereum_events::{
         EthAddress, TransferToEthereum, Uint,
     };
@@ -1004,7 +1001,7 @@
         InitProposalData, ProposalType, VoteProposalData,
     };
     use namada::types::transaction::protocol::EthereumTxData;
-    use namada::types::transaction::{Fee, WrapperTx, MIN_FEE};
+    use namada::types::transaction::{Fee, WrapperTx, MIN_FEE, MIN_FEE_AMOUNT};
     use namada::types::vote_extensions::ethereum_events;
     use namada_test_utils::TestWasms;
     use test_log::test;
@@ -1045,39 +1042,15 @@
 
         // create some wrapper txs
         for i in 1u64..5 {
-<<<<<<< HEAD
-            let raw_tx = Tx::new(
-                "wasm_code".as_bytes().to_owned(),
-                Some(format!("transaction data: {}", i).as_bytes().to_owned()),
-                shell.chain_id.clone(),
-                None,
-            );
-            let wrapper = WrapperTx::new(
-                Fee {
-                    amount: Amount::from_uint(MIN_FEE, 0).expect("Test failed"),
-                    token: shell.wl_storage.storage.native_token.clone(),
-                },
-                &keypair,
-                Epoch(0),
-                Default::default(),
-                raw_tx.clone(),
-                Default::default(),
-                #[cfg(not(feature = "mainnet"))]
-                None,
-            );
-            let tx = wrapper
-                .sign(&keypair, shell.chain_id.clone(), None)
-                .expect("Test failed");
-=======
             let mut wrapper =
                 Tx::new(TxType::Wrapper(Box::new(WrapperTx::new(
                     Fee {
-                        amount: MIN_FEE.into(),
+                        amount: MIN_FEE_AMOUNT,
                         token: shell.wl_storage.storage.native_token.clone(),
                     },
                     &keypair,
                     Epoch(0),
-                    0.into(),
+                    Default::default(),
                     #[cfg(not(feature = "mainnet"))]
                     None,
                 ))));
@@ -1091,7 +1064,6 @@
                 &keypair,
             )));
             wrapper.encrypt(&Default::default());
->>>>>>> 4b431cb6
             if i > 1 {
                 processed_txs.push(ProcessedTx {
                     tx: wrapper.to_bytes(),
@@ -1153,13 +1125,7 @@
             },
             &keypair,
             Epoch(0),
-<<<<<<< HEAD
             Default::default(),
-            raw_tx.clone(),
-            Default::default(),
-=======
-            0.into(),
->>>>>>> 4b431cb6
             #[cfg(not(feature = "mainnet"))]
             None,
         ))));
@@ -1214,13 +1180,7 @@
             },
             pk: keypair.ref_to(),
             epoch: Epoch(0),
-<<<<<<< HEAD
             gas_limit: Default::default(),
-            inner_tx,
-            tx_hash: hash_tx(&tx),
-=======
-            gas_limit: 0.into(),
->>>>>>> 4b431cb6
             #[cfg(not(feature = "mainnet"))]
             pow_solution: None,
         };
@@ -1281,37 +1241,15 @@
         // create two decrypted txs
         let tx_code = TestWasms::TxNoOp.read_bytes();
         for i in 0..2 {
-<<<<<<< HEAD
-            let raw_tx = Tx::new(
-                tx_code.clone(),
-                Some(
-                    format!("Decrypted transaction data: {}", i)
-                        .as_bytes()
-                        .to_owned(),
-                ),
-                shell.chain_id.clone(),
-                None,
-            );
-            let wrapper_tx = WrapperTx::new(
-                Fee {
-                    amount: Amount::from_uint(MIN_FEE, 0).expect("Test failed"),
-                    token: shell.wl_storage.storage.native_token.clone(),
-                },
-                &keypair,
-                Epoch(0),
-                Default::default(),
-                raw_tx.clone(),
-                Default::default(),
-=======
             let mut outer_tx =
                 Tx::new(TxType::Wrapper(Box::new(WrapperTx::new(
                     Fee {
-                        amount: MIN_FEE.into(),
+                        amount: MIN_FEE_AMOUNT,
                         token: shell.wl_storage.storage.native_token.clone(),
                     },
                     &keypair,
                     Epoch(0),
-                    0.into(),
+                    Default::default(),
                     #[cfg(not(feature = "mainnet"))]
                     None,
                 ))));
@@ -1325,7 +1263,6 @@
             outer_tx.encrypt(&Default::default());
             shell.enqueue_tx(outer_tx.clone());
             outer_tx.update_header(TxType::Decrypted(DecryptedTx::Decrypted {
->>>>>>> 4b431cb6
                 #[cfg(not(feature = "mainnet"))]
                 has_valid_pow: false,
             }));
@@ -1341,44 +1278,15 @@
         }
         // create two wrapper txs
         for i in 0..2 {
-<<<<<<< HEAD
-            let raw_tx = Tx::new(
-                "wasm_code".as_bytes().to_owned(),
-                Some(
-                    format!("Encrypted transaction data: {}", i)
-                        .as_bytes()
-                        .to_owned(),
-                ),
-                shell.chain_id.clone(),
-                None,
-            );
-            let wrapper_tx = WrapperTx::new(
-                Fee {
-                    amount: Amount::from_uint(MIN_FEE, 0).expect("Test failed"),
-                    token: shell.wl_storage.storage.native_token.clone(),
-                },
-                &keypair,
-                Epoch(0),
-                Default::default(),
-                raw_tx.clone(),
-                Default::default(),
-                #[cfg(not(feature = "mainnet"))]
-                None,
-            );
-            let wrapper = wrapper_tx
-                .sign(&keypair, shell.chain_id.clone(), None)
-                .expect("Test failed");
-            valid_txs.push(wrapper_tx);
-=======
             let mut wrapper_tx =
                 Tx::new(TxType::Wrapper(Box::new(WrapperTx::new(
                     Fee {
-                        amount: MIN_FEE.into(),
+                        amount: MIN_FEE_AMOUNT,
                         token: shell.wl_storage.storage.native_token.clone(),
                     },
                     &keypair,
                     Epoch(0),
-                    0.into(),
+                    Default::default(),
                     #[cfg(not(feature = "mainnet"))]
                     None,
                 ))));
@@ -1395,7 +1303,6 @@
             )));
             wrapper_tx.encrypt(&Default::default());
             valid_txs.push(wrapper_tx.clone());
->>>>>>> 4b431cb6
             processed_txs.push(ProcessedTx {
                 tx: wrapper_tx.to_bytes(),
                 result: TxResult {
@@ -1871,11 +1778,7 @@
                 .wl_storage
                 .storage
                 .db
-<<<<<<< HEAD
                 .iter_prefix(None)
-=======
-                .iter_optional_prefix(None)
->>>>>>> 4b431cb6
                 .map(|(key, val, _gas)| (key, val))
                 .collect()
         };
@@ -2174,24 +2077,16 @@
         assert_eq!(current_height, shell.wl_storage.storage.block.height.0);
 
         for _ in current_height..height_of_next_epoch.0 + 2 {
-<<<<<<< HEAD
             // dbg!(
             //     get_rewards_acc(&shell.wl_storage),
             //     get_rewards_sum(&shell.wl_storage),
             // );
-            next_block_for_inflation(&mut shell, pkh1.clone(), votes.clone());
-=======
-            dbg!(
-                get_rewards_acc(&shell.wl_storage),
-                get_rewards_sum(&shell.wl_storage),
-            );
             next_block_for_inflation(
                 &mut shell,
                 pkh1.clone(),
                 votes.clone(),
                 None,
             );
->>>>>>> 4b431cb6
         }
         assert!(
             rewards_accumulator_handle()
@@ -2281,33 +2176,15 @@
         wasm_path.push("wasm_for_tests/tx_no_op.wasm");
         let tx_code = std::fs::read(wasm_path)
             .expect("Expected a file at given code path");
-<<<<<<< HEAD
-        let raw_tx = Tx::new(
-            tx_code,
-            Some("Encrypted transaction data".as_bytes().to_owned()),
-            shell.chain_id.clone(),
-            None,
-        );
-        let wrapper_tx = WrapperTx::new(
-            Fee {
-                amount: Amount::zero(),
-                token: shell.wl_storage.storage.native_token.clone(),
-            },
-            &keypair,
-            Epoch(0),
-            Default::default(),
-            raw_tx.clone(),
-            Default::default(),
-=======
         let mut wrapper_tx =
             Tx::new(TxType::Wrapper(Box::new(WrapperTx::new(
                 Fee {
-                    amount: 0.into(),
+                    amount: Amount::zero(),
                     token: shell.wl_storage.storage.native_token.clone(),
                 },
                 &keypair,
                 Epoch(0),
-                0.into(),
+                Default::default(),
                 #[cfg(not(feature = "mainnet"))]
                 None,
             ))));
@@ -2320,7 +2197,6 @@
         wrapper_tx.encrypt(&Default::default());
 
         decrypted_tx.update_header(TxType::Decrypted(DecryptedTx::Decrypted {
->>>>>>> 4b431cb6
             #[cfg(not(feature = "mainnet"))]
             has_valid_pow: false,
         }));
