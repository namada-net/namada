--- conflicted
+++ resolved
@@ -17,13 +17,8 @@
 use namada::ledger::storage::write_log::StorageModification;
 use namada::ledger::storage::EPOCH_SWITCH_BLOCKS_DELAY;
 use namada::ledger::storage_api::token::credit_tokens;
-<<<<<<< HEAD
 use namada::ledger::storage_api::{pgf, ResultExt, StorageRead, StorageWrite};
-use namada::proof_of_stake::{
-=======
-use namada::ledger::storage_api::{pgf, StorageRead, StorageWrite};
 use namada::proof_of_stake::storage::{
->>>>>>> a569bdf4
     find_validator_by_raw_hash, read_last_block_proposer_address,
     read_pos_params, read_total_stake, write_last_block_proposer_address,
 };
@@ -4617,13 +4612,8 @@
         let current_epoch = shell.wl_storage.storage.block.epoch;
         assert_eq!(current_epoch.0, 12_u64);
 
-<<<<<<< HEAD
         tracing::debug!("\nCHECK BOND AND UNBOND DETAILS");
-        let details = namada_proof_of_stake::bonds_and_unbonds(
-=======
-        println!("\nCHECK BOND AND UNBOND DETAILS");
         let details = namada_proof_of_stake::queries::bonds_and_unbonds(
->>>>>>> a569bdf4
             &shell.wl_storage,
             None,
             None,
@@ -4810,183 +4800,6 @@
     }
 
     #[test]
-<<<<<<< HEAD
-=======
-    fn test_purge_validator_information() -> storage_api::Result<()> {
-        // Setup the network with pipeline_len = 2, unbonding_len = 4
-        let num_validators = 4_u64;
-        let (mut shell, _recv, _, _) = setup_with_cfg(SetupCfg {
-            last_height: 0,
-            num_validators,
-            ..Default::default()
-        });
-        let mut params = read_pos_params(&shell.wl_storage).unwrap();
-        params.owned.unbonding_len = 4;
-        // params.owned.max_validator_slots = 3;
-        // params.owned.validator_stake_threshold = token::Amount::zero();
-        write_pos_params(&mut shell.wl_storage, &params.owned)?;
-
-        let max_proposal_period = params.max_proposal_period;
-        let default_past_epochs = 2;
-        let consensus_val_set_len = max_proposal_period + default_past_epochs;
-
-        let consensus_val_set =
-            namada_proof_of_stake::storage::consensus_validator_set_handle();
-        // let below_cap_val_set =
-        //     namada_proof_of_stake::below_capacity_validator_set_handle();
-        let validator_positions =
-            namada_proof_of_stake::storage::validator_set_positions_handle();
-        let all_validator_addresses =
-            namada_proof_of_stake::storage::validator_addresses_handle();
-
-        let consensus_set: Vec<WeightedValidator> =
-            read_consensus_validator_set_addresses_with_stake(
-                &shell.wl_storage,
-                Epoch::default(),
-            )
-            .unwrap()
-            .into_iter()
-            .collect();
-        let val1 = consensus_set[0].clone();
-        let pkh1 = get_pkh_from_address(
-            &shell.wl_storage,
-            &params,
-            val1.address,
-            Epoch::default(),
-        );
-
-        // Finalize block 1
-        next_block_for_inflation(&mut shell, pkh1.to_vec(), vec![], None);
-
-        let votes = get_default_true_votes(&shell.wl_storage, Epoch::default());
-        assert!(!votes.is_empty());
-
-        let check_is_data = |storage: &WlStorage<_, _>,
-                             start: Epoch,
-                             end: Epoch| {
-            for ep in Epoch::iter_bounds_inclusive(start, end) {
-                assert!(!consensus_val_set.at(&ep).is_empty(storage).unwrap());
-                // assert!(!below_cap_val_set.at(&ep).is_empty(storage).
-                // unwrap());
-                assert!(
-                    !validator_positions.at(&ep).is_empty(storage).unwrap()
-                );
-                assert!(
-                    !all_validator_addresses.at(&ep).is_empty(storage).unwrap()
-                );
-            }
-        };
-
-        // Check that there is validator data for epochs 0 - pipeline_len
-        check_is_data(&shell.wl_storage, Epoch(0), Epoch(params.pipeline_len));
-
-        // Advance to epoch `default_past_epochs`
-        let mut current_epoch = Epoch(0);
-        for _ in 0..default_past_epochs {
-            let votes = get_default_true_votes(
-                &shell.wl_storage,
-                shell.wl_storage.storage.block.epoch,
-            );
-            current_epoch = advance_epoch(&mut shell, &pkh1, &votes, None).0;
-        }
-        assert_eq!(shell.wl_storage.storage.block.epoch.0, default_past_epochs);
-        assert_eq!(current_epoch.0, default_past_epochs);
-
-        check_is_data(
-            &shell.wl_storage,
-            Epoch(0),
-            Epoch(params.pipeline_len + default_past_epochs),
-        );
-
-        // Advance one more epoch, which should purge the data for epoch 0 in
-        // everything except the consensus validator set
-        let votes = get_default_true_votes(
-            &shell.wl_storage,
-            shell.wl_storage.storage.block.epoch,
-        );
-        current_epoch = advance_epoch(&mut shell, &pkh1, &votes, None).0;
-        assert_eq!(current_epoch.0, default_past_epochs + 1);
-
-        check_is_data(
-            &shell.wl_storage,
-            Epoch(1),
-            Epoch(params.pipeline_len + default_past_epochs + 1),
-        );
-        assert!(
-            !consensus_val_set
-                .at(&Epoch(0))
-                .is_empty(&shell.wl_storage)
-                .unwrap()
-        );
-        assert!(
-            validator_positions
-                .at(&Epoch(0))
-                .is_empty(&shell.wl_storage)
-                .unwrap()
-        );
-        assert!(
-            all_validator_addresses
-                .at(&Epoch(0))
-                .is_empty(&shell.wl_storage)
-                .unwrap()
-        );
-
-        // Advance to the epoch `consensus_val_set_len` + 1
-        loop {
-            assert!(
-                !consensus_val_set
-                    .at(&Epoch(0))
-                    .is_empty(&shell.wl_storage)
-                    .unwrap()
-            );
-            let votes = get_default_true_votes(
-                &shell.wl_storage,
-                shell.wl_storage.storage.block.epoch,
-            );
-            current_epoch = advance_epoch(&mut shell, &pkh1, &votes, None).0;
-            if current_epoch.0 == consensus_val_set_len + 1 {
-                break;
-            }
-        }
-
-        assert!(
-            consensus_val_set
-                .at(&Epoch(0))
-                .is_empty(&shell.wl_storage)
-                .unwrap()
-        );
-
-        // Advance one more epoch
-        let votes = get_default_true_votes(
-            &shell.wl_storage,
-            shell.wl_storage.storage.block.epoch,
-        );
-        current_epoch = advance_epoch(&mut shell, &pkh1, &votes, None).0;
-        for ep in Epoch::default().iter_range(2) {
-            assert!(
-                consensus_val_set
-                    .at(&ep)
-                    .is_empty(&shell.wl_storage)
-                    .unwrap()
-            );
-        }
-        for ep in Epoch::iter_bounds_inclusive(
-            Epoch(2),
-            current_epoch + params.pipeline_len,
-        ) {
-            assert!(
-                !consensus_val_set
-                    .at(&ep)
-                    .is_empty(&shell.wl_storage)
-                    .unwrap()
-            );
-        }
-
-        Ok(())
-    }
-
-    #[test]
->>>>>>> a569bdf4
     fn test_jail_validator_for_inactivity() -> storage_api::Result<()> {
         let num_validators = 5_u64;
         let (mut shell, _recv, _, _) = setup_with_cfg(SetupCfg {
