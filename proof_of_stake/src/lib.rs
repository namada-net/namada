//! Proof of Stake system.
//!
//! TODO: We might need to storage both active and total validator set voting
//! power. For consensus, we only consider active validator set voting power,
//! but for other activities in which inactive validators can participate (e.g.
//! voting on a protocol parameter changes, upgrades, default VP changes) we
//! should use the total validator set voting power.

#![doc(html_favicon_url = "https://dev.anoma.net/master/favicon.png")]
#![doc(html_logo_url = "https://dev.anoma.net/master/rustdoc-logo.png")]
#![warn(missing_docs)]
#![deny(rustdoc::broken_intra_doc_links)]
#![deny(rustdoc::private_intra_doc_links)]

pub mod btree_set;
pub mod epoched;
pub mod parameters;
pub mod types;
pub mod validation;

use core::fmt::Debug;
use std::collections::{BTreeSet, HashMap, HashSet};
use std::convert::TryFrom;
use std::fmt::Display;
use std::hash::Hash;
use std::num::TryFromIntError;
use std::ops::{Add, AddAssign, Neg, Sub, SubAssign};

use borsh::{BorshDeserialize, BorshSchema, BorshSerialize};
use epoched::{
    DynEpochOffset, EpochOffset, Epoched, EpochedDelta, OffsetPipelineLen,
};
use parameters::PosParams;
use rust_decimal::Decimal;
use thiserror::Error;
use types::{
    ActiveValidator, Bonds, CommissionRates, Epoch, GenesisValidator, Slash,
    SlashType, Slashes, TotalVotingPowers, Unbond, Unbonds,
    ValidatorConsensusKeys, ValidatorSet, ValidatorSetUpdate, ValidatorSets,
    ValidatorState, ValidatorStates, ValidatorTotalDeltas,
    ValidatorVotingPowers, VotingPower, VotingPowerDelta,
};

use crate::btree_set::BTreeSetShims;
use crate::types::{Bond, BondId, WeightedValidator};

/// Read-only part of the PoS system
pub trait PosReadOnly {
    /// Address type
    type Address: Display
        + Debug
        + Clone
        + PartialEq
        + Eq
        + PartialOrd
        + Ord
        + Hash
        + BorshDeserialize
        + BorshSerialize
        + BorshSchema;
    /// Token amount type
    type TokenAmount: Display
        + Debug
        + Default
        + Clone
        + Copy
        + Add<Output = Self::TokenAmount>
        + AddAssign
        + Sub<Output = Self::TokenAmount>
        + PartialOrd
        + Into<u64>
        + From<u64>
        + Into<Self::TokenChange>
        + SubAssign
        + BorshDeserialize
        + BorshSerialize
        + BorshSchema;
    /// Token change type
    type TokenChange: Display
        + Debug
        + Default
        + Clone
        + Copy
        + Add<Output = Self::TokenChange>
        + Sub<Output = Self::TokenChange>
        + From<Self::TokenAmount>
        + Into<i128>
        + Neg<Output = Self::TokenChange>
        + BorshDeserialize
        + BorshSerialize
        + BorshSchema;
    /// Cryptographic public key type
    type PublicKey: Debug
        + Clone
        + BorshDeserialize
        + BorshSerialize
        + BorshSchema;

    /// Underlying read (and write in [`PosActions`]) interface errors
    type Error;

    /// Address of the PoS account
    const POS_ADDRESS: Self::Address;

    /// Address of the staking token
    fn staking_token_address(&self) -> Self::Address;

    /// Read PoS parameters.
    fn read_pos_params(&self) -> Result<PosParams, Self::Error>;
    /// Read PoS validator's consensus key (used for signing block votes).
    fn read_validator_consensus_key(
        &self,
        key: &Self::Address,
    ) -> Result<Option<ValidatorConsensusKeys<Self::PublicKey>>, Self::Error>;
    /// Read PoS validator's state.
    fn read_validator_state(
        &self,
        key: &Self::Address,
    ) -> Result<Option<ValidatorStates>, Self::Error>;
    /// Read PoS validator's total deltas of their bonds (validator self-bonds
    /// and delegations).
    fn read_validator_total_deltas(
        &self,
        key: &Self::Address,
    ) -> Result<Option<ValidatorTotalDeltas<Self::TokenChange>>, Self::Error>;
    /// Read PoS validator's voting power.
    fn read_validator_voting_power(
        &self,
        key: &Self::Address,
    ) -> Result<Option<ValidatorVotingPowers>, Self::Error>;
    /// Read PoS slashes applied to a validator.
    fn read_validator_slashes(
        &self,
        key: &Self::Address,
    ) -> Result<Vec<Slash>, Self::Error>;
    /// Read PoS validator's commission rate for delegation rewards
    fn read_validator_commission_rate(
        &self,
        key: &Self::Address,
    ) -> Result<Option<CommissionRates>, Self::Error>;
    /// Read PoS validator's maximum change in the commission rate for
    /// delegation rewards
    fn read_validator_max_commission_rate_change(
        &self,
        key: &Self::Address,
    ) -> Result<Option<Decimal>, Self::Error>;
    /// Read PoS bond (validator self-bond or a delegation).
    fn read_bond(
        &self,
        key: &BondId<Self::Address>,
    ) -> Result<Option<Bonds<Self::TokenAmount>>, Self::Error>;
    /// Read PoS unbond (unbonded tokens from validator self-bond or a
    /// delegation).
    fn read_unbond(
        &self,
        key: &BondId<Self::Address>,
    ) -> Result<Option<Unbonds<Self::TokenAmount>>, Self::Error>;
    /// Read PoS validator set (active and inactive).
    fn read_validator_set(
        &self,
    ) -> Result<ValidatorSets<Self::Address>, Self::Error>;
    /// Read PoS total voting power of all validators (active and inactive).
    fn read_total_voting_power(&self)
    -> Result<TotalVotingPowers, Self::Error>;

    /// Check if the given address is a validator by checking that it has some
    /// state.
    fn is_validator(
        &self,
        address: &Self::Address,
    ) -> Result<bool, Self::Error> {
        let state = self.read_validator_state(address)?;
        Ok(state.is_some())
    }

    /// Get the total bond amount for the given bond ID at the given epoch.
    fn bond_amount(
        &self,
        bond_id: &BondId<Self::Address>,
        epoch: impl Into<Epoch>,
    ) -> Result<Self::TokenAmount, Self::Error> {
        // TODO new slash logic
        let slashes = self.read_validator_slashes(&bond_id.validator)?;
        // TODO apply rewards, if any
        let bonds = self.read_bond(bond_id)?;
        Ok(bonds
            .and_then(|bonds| {
                bonds.get(epoch).map(|bond| {
                    let mut total: u64 = 0;
                    // Find the sum of the bonds
                    for (start_epoch, delta) in bond.pos_deltas.into_iter() {
                        let delta: u64 = delta.into();
                        total += delta;
                        // Apply slashes if any
                        for slash in slashes.iter() {
                            if slash.epoch <= start_epoch {
                                let current_slashed = slash.rate * delta;
                                total -= current_slashed;
                            }
                        }
                    }
                    let neg_deltas: u64 = bond.neg_deltas.into();
                    Self::TokenAmount::from(total - neg_deltas)
                })
            })
            .unwrap_or_default())
    }

    /// Get all the validator known addresses. These validators may be in any
    /// state, e.g. active, inactive or jailed.
    fn validator_addresses(
        &self,
        epoch: impl Into<Epoch>,
    ) -> Result<HashSet<Self::Address>, Self::Error> {
        let validator_sets = self.read_validator_set()?;
        let validator_set = validator_sets.get(epoch).unwrap();

        Ok(validator_set
            .active
            .union(&validator_set.inactive)
            .map(|validator| validator.address.clone())
            .collect())
    }

    /// Get the total stake of a validator at the given epoch or current when
    /// `None`. The total stake is a sum of validator's self-bonds and
    /// delegations to their address.
    fn validator_stake(
        &self,
        validator: &Self::Address,
        epoch: impl Into<Epoch>,
    ) -> Result<Self::TokenAmount, Self::Error> {
        let total_deltas = self.read_validator_total_deltas(validator)?;
        let total_stake = total_deltas
            .and_then(|total_deltas| total_deltas.get(epoch))
            .and_then(|total_stake| {
                let sum: i128 = total_stake.into();
                let sum: u64 = sum.try_into().ok()?;
                Some(sum.into())
            });
        Ok(total_stake.unwrap_or_default())
    }

    /// Get the total stake in PoS system at the given epoch or current when
    /// `None`.
    fn total_stake(
        &self,
        epoch: impl Into<Epoch>,
    ) -> Result<Self::TokenAmount, Self::Error> {
        let epoch = epoch.into();
        // TODO read total stake from storage once added
        self.validator_addresses(epoch)?
            .into_iter()
            .try_fold(Self::TokenAmount::default(), |acc, validator| {
                Ok(acc + self.validator_stake(&validator, epoch)?)
            })
    }
}

/// PoS system trait to be implemented in integration that can read and write
/// PoS data.
pub trait PosActions: PosReadOnly {
    /// Error in `PosActions::become_validator`
    type BecomeValidatorError: From<Self::Error>
        + From<BecomeValidatorError<Self::Address>>;

    /// Error in `PosActions::bond_tokens`
    type BondError: From<Self::Error> + From<BondError<Self::Address>>;

    /// Error in `PosActions::unbond_tokens`
    type UnbondError: From<Self::Error>
        + From<UnbondError<Self::Address, Self::TokenAmount>>;

    /// Error in `PosActions::withdraw_tokens`
    type WithdrawError: From<Self::Error> + From<WithdrawError<Self::Address>>;

    /// Error in `PosActions::change_commission_rate`
    type CommissionRateChangeError: From<Self::Error>
        + From<CommissionRateChangeError<Self::Address>>;

    /// Write PoS parameters.
    fn write_pos_params(
        &mut self,
        params: &PosParams,
    ) -> Result<(), Self::Error>;
    /// Write PoS validator's raw hash of its consensus key.
    fn write_validator_address_raw_hash(
        &mut self,
        address: &Self::Address,
        consensus_key: &Self::PublicKey,
    ) -> Result<(), Self::Error>;
    /// Write PoS validator's consensus key (used for signing block votes).
    fn write_validator_consensus_key(
        &mut self,
        key: &Self::Address,
        value: ValidatorConsensusKeys<Self::PublicKey>,
    ) -> Result<(), Self::Error>;
    /// Write PoS validator's state.
    fn write_validator_state(
        &mut self,
        key: &Self::Address,
        value: ValidatorStates,
    ) -> Result<(), Self::Error>;
    /// Write PoS validator's commission rate for delegator rewards
    fn write_validator_commission_rate(
        &mut self,
        key: &Self::Address,
        value: CommissionRates,
    ) -> Result<(), Self::Error>;
    /// Write PoS validator's maximum change in the commission rate per epoch
    fn write_validator_max_commission_rate_change(
        &mut self,
        key: &Self::Address,
        value: Decimal,
    ) -> Result<(), Self::Error>;
    /// Write PoS validator's total deltas of their bonds (validator self-bonds
    /// and delegations).
    fn write_validator_total_deltas(
        &mut self,
        key: &Self::Address,
        value: ValidatorTotalDeltas<Self::TokenChange>,
    ) -> Result<(), Self::Error>;
    /// Write PoS validator's voting power.
    fn write_validator_voting_power(
        &mut self,
        key: &Self::Address,
        value: ValidatorVotingPowers,
    ) -> Result<(), Self::Error>;
    /// Write PoS bond (validator self-bond or a delegation).
    fn write_bond(
        &mut self,
        key: &BondId<Self::Address>,
        value: Bonds<Self::TokenAmount>,
    ) -> Result<(), Self::Error>;
    /// Write PoS unbond (unbonded tokens from validator self-bond or a
    /// delegation).
    fn write_unbond(
        &mut self,
        key: &BondId<Self::Address>,
        value: Unbonds<Self::TokenAmount>,
    ) -> Result<(), Self::Error>;
    /// Write PoS validator set (active and inactive).
    fn write_validator_set(
        &mut self,
        value: ValidatorSets<Self::Address>,
    ) -> Result<(), Self::Error>;
    /// Write PoS total voting power of all validators (active and inactive).
    fn write_total_voting_power(
        &mut self,
        value: TotalVotingPowers,
    ) -> Result<(), Self::Error>;

    /// Delete an emptied PoS bond (validator self-bond or a delegation).
    fn delete_bond(
        &mut self,
        key: &BondId<Self::Address>,
    ) -> Result<(), Self::Error>;
    /// Delete an emptied PoS unbond (unbonded tokens from validator self-bond
    /// or a delegation).
    fn delete_unbond(
        &mut self,
        key: &BondId<Self::Address>,
    ) -> Result<(), Self::Error>;

    /// Transfer tokens from the `src` to the `dest`.
    fn transfer(
        &mut self,
        token: &Self::Address,
        amount: Self::TokenAmount,
        src: &Self::Address,
        dest: &Self::Address,
    ) -> Result<(), Self::Error>;

    /// Attempt to update the given account to become a validator.
    fn become_validator(
        &mut self,
        address: &Self::Address,
        consensus_key: &Self::PublicKey,
        current_epoch: impl Into<Epoch>,
        commission_rate: Decimal,
        max_commission_rate_change: Decimal,
    ) -> Result<(), Self::BecomeValidatorError> {
        let current_epoch = current_epoch.into();
        let params = self.read_pos_params()?;
        let mut validator_set = self.read_validator_set()?;
        if self.is_validator(address)? {
            Err(BecomeValidatorError::AlreadyValidator(address.clone()))?;
        }
        let consensus_key_clone = consensus_key.clone();
        let BecomeValidatorData {
            consensus_key,
            state,
            total_deltas,
            voting_power,
            commission_rate,
            max_commission_rate_change,
        } = become_validator(
            &params,
            address,
            consensus_key,
            &mut validator_set,
            current_epoch,
            commission_rate,
            max_commission_rate_change,
        );
        self.write_validator_consensus_key(address, consensus_key)?;
        self.write_validator_state(address, state)?;
        self.write_validator_set(validator_set)?;
        self.write_validator_address_raw_hash(address, &consensus_key_clone)?;
        self.write_validator_total_deltas(address, total_deltas)?;
        self.write_validator_voting_power(address, voting_power)?;
        self.write_validator_max_commission_rate_change(
            address,
            max_commission_rate_change,
        )?;

        let commission_rates =
            Epoched::init(commission_rate, current_epoch, &params);
        self.write_validator_commission_rate(address, commission_rates)?;

        // Do we need to write the total deltas of all validators?
        Ok(())
    }

    /// Self-bond tokens to a validator when `source` is `None` or equal to
    /// the `validator` address, or delegate tokens from the `source` to the
    /// `validator`.
    fn bond_tokens(
        &mut self,
        source: Option<&Self::Address>,
        validator: &Self::Address,
        amount: Self::TokenAmount,
        current_epoch: impl Into<Epoch>,
    ) -> Result<(), Self::BondError> {
        let current_epoch = current_epoch.into();
        if let Some(source) = source {
            if source != validator && self.is_validator(source)? {
                Err(BondError::SourceMustNotBeAValidator(source.clone()))?;
            }
        }
        let params = self.read_pos_params()?;
        let validator_state = self.read_validator_state(validator)?;
        let source = source.unwrap_or(validator);
        let bond_id = BondId {
            source: source.clone(),
            validator: validator.clone(),
        };
        let bond = self.read_bond(&bond_id)?;
        let validator_total_deltas =
            self.read_validator_total_deltas(validator)?;
        let validator_voting_power =
            self.read_validator_voting_power(validator)?;
        let mut total_voting_power = self.read_total_voting_power()?;
        let mut validator_set = self.read_validator_set()?;

        let BondData {
            bond,
            validator_total_deltas,
            validator_voting_power,
        } = bond_tokens(
            &params,
            validator_state,
            &bond_id,
            bond,
            amount,
            validator_total_deltas,
            validator_voting_power,
            &mut total_voting_power,
            &mut validator_set,
            current_epoch,
        )?;
        self.write_bond(&bond_id, bond)?;
        self.write_validator_total_deltas(validator, validator_total_deltas)?;
        self.write_validator_voting_power(validator, validator_voting_power)?;
        self.write_total_voting_power(total_voting_power)?;
        self.write_validator_set(validator_set)?;

        // Transfer the bonded tokens from the source to PoS
        self.transfer(
            &self.staking_token_address(),
            amount,
            source,
            &Self::POS_ADDRESS,
        )?;
        Ok(())
    }

    /// Unbond self-bonded tokens from a validator when `source` is `None` or
    /// equal to the `validator` address, or unbond delegated tokens from
    /// the `source` to the `validator`.
    fn unbond_tokens(
        &mut self,
        source: Option<&Self::Address>,
        validator: &Self::Address,
        amount: Self::TokenAmount,
        current_epoch: impl Into<Epoch>,
    ) -> Result<(), Self::UnbondError> {
        let current_epoch = current_epoch.into();
        let params = self.read_pos_params()?;
        let source = source.unwrap_or(validator);
        let bond_id = BondId {
            source: source.clone(),
            validator: validator.clone(),
        };
        let mut bond = match self.read_bond(&bond_id)? {
            Some(val) => val,
            None => return Err(UnbondError::NoBondFound.into()),
        };
        let unbond = self.read_unbond(&bond_id)?;
        let mut validator_total_deltas = self
            .read_validator_total_deltas(validator)?
            .ok_or_else(|| {
                UnbondError::ValidatorHasNoBonds(validator.clone())
            })?;
        let mut validator_voting_power = self
            .read_validator_voting_power(validator)?
            .ok_or_else(|| {
                UnbondError::ValidatorHasNoVotingPower(validator.clone())
            })?;
        let slashes = self.read_validator_slashes(validator)?;
        let mut total_voting_power = self.read_total_voting_power()?;
        let mut validator_set = self.read_validator_set()?;

        let UnbondData { unbond } = unbond_tokens(
            &params,
            &bond_id,
            &mut bond,
            unbond,
            amount,
            slashes,
            &mut validator_total_deltas,
            &mut validator_voting_power,
            &mut total_voting_power,
            &mut validator_set,
            current_epoch,
        )?;

        let total_bonds = bond.get_at_offset(
            current_epoch,
            DynEpochOffset::PipelineLen,
            &params,
        );
        match total_bonds {
            Some(total_bonds) if total_bonds.sum() != 0.into() => {
                self.write_bond(&bond_id, bond)?;
            }
            _ => {
                // If the bond is left empty, delete it
                self.delete_bond(&bond_id)?
            }
        }
        self.write_unbond(&bond_id, unbond)?;
        self.write_validator_total_deltas(validator, validator_total_deltas)?;
        self.write_validator_voting_power(validator, validator_voting_power)?;
        self.write_total_voting_power(total_voting_power)?;
        self.write_validator_set(validator_set)?;

        Ok(())
    }

    /// Withdraw unbonded tokens from a self-bond to a validator when `source`
    /// is `None` or equal to the `validator` address, or withdraw unbonded
    /// tokens delegated to the `validator` to the `source`.
    fn withdraw_tokens(
        &mut self,
        source: Option<&Self::Address>,
        validator: &Self::Address,
        current_epoch: impl Into<Epoch>,
    ) -> Result<Self::TokenAmount, Self::WithdrawError> {
        let current_epoch = current_epoch.into();
        let params = self.read_pos_params()?;
        let source = source.unwrap_or(validator);
        let bond_id = BondId {
            source: source.clone(),
            validator: validator.clone(),
        };

        let unbond = self.read_unbond(&bond_id)?;
        let slashes = self.read_validator_slashes(&bond_id.validator)?;

        let WithdrawData {
            unbond,
            withdrawn,
            slashed,
        } = withdraw_unbonds(
            &params,
            &bond_id,
            unbond,
            slashes,
            current_epoch,
        )?;

        let total_unbonds = unbond.get_at_offset(
            current_epoch,
            DynEpochOffset::UnbondingLen,
            &params,
        );
        match total_unbonds {
            Some(total_unbonds) if total_unbonds.sum() != 0.into() => {
                self.write_unbond(&bond_id, unbond)?;
            }
            _ => {
                // If the unbond is left empty, delete it
                self.delete_unbond(&bond_id)?
            }
        }

        // Transfer the tokens from PoS back to the source
        self.transfer(
            &self.staking_token_address(),
            withdrawn,
            &Self::POS_ADDRESS,
            source,
        )?;

        Ok(slashed)
    }

    /// Change the commission rate of a validator
    fn change_validator_commission_rate(
        &mut self,
        validator: &Self::Address,
        new_rate: Decimal,
        current_epoch: impl Into<Epoch>,
    ) -> Result<(), Self::CommissionRateChangeError> {
        if new_rate < Decimal::ZERO {
            return Err(CommissionRateChangeError::NegativeRate(
                new_rate,
                validator.clone(),
            )
            .into());
        }
        let current_epoch = current_epoch.into();
        let max_change = self
            .read_validator_max_commission_rate_change(validator)
            .map_err(|_| {
                CommissionRateChangeError::NoMaxSetInStorage(validator.clone())
            })?
            .ok_or_else(|| {
                CommissionRateChangeError::CannotRead(validator.clone())
            })?;
        let mut commission_rates =
            match self.read_validator_commission_rate(validator) {
                Ok(Some(rates)) => rates,
                _ => {
                    return Err(CommissionRateChangeError::CannotRead(
                        validator.clone(),
                    )
                    .into());
                }
            };
        let params = self.read_pos_params()?;

        let rate_at_pipeline = *commission_rates
            .get_at_offset(current_epoch, DynEpochOffset::PipelineLen, &params)
            .expect("Could not find a rate in given epoch");
        if new_rate == rate_at_pipeline {
            return Err(CommissionRateChangeError::ChangeIsZero(
                validator.clone(),
            )
            .into());
        }

        let rate_before_pipeline = *commission_rates
            .get_at_offset(
                current_epoch,
                DynEpochOffset::PipelineLenMinusOne,
                &params,
            )
            .expect("Could not find a rate in given epoch");
        let change_from_prev = new_rate - rate_before_pipeline;
        if change_from_prev.abs() > max_change {
            return Err(CommissionRateChangeError::RateChangeTooLarge(
                change_from_prev,
                validator.clone(),
            )
            .into());
        }
        commission_rates.update_from_offset(
            |val, _epoch| {
                *val = new_rate;
            },
            current_epoch,
            DynEpochOffset::PipelineLen,
            &params,
        );
        self.write_validator_commission_rate(validator, commission_rates)
            .map_err(|_| {
                CommissionRateChangeError::CannotWrite(validator.clone())
            })?;

        Ok(())
    }
}

/// PoS system base trait for system initialization on genesis block, updating
/// the validator on a new epoch and applying slashes.
pub trait PosBase {
    /// Address type
    type Address: 'static
        + Display
        + Debug
        + Clone
        + PartialEq
        + Eq
        + PartialOrd
        + Ord
        + Hash
        + BorshDeserialize
        + BorshSerialize
        + BorshSchema;
    /// Token amount type
    type TokenAmount: 'static
        + Display
        + Debug
        + Default
        + Clone
        + Copy
        + Add<Output = Self::TokenAmount>
        + AddAssign
        + Sub
        + PartialOrd
        + Into<u64>
        + From<u64>
        + Into<Self::TokenChange>
        + SubAssign
        + BorshDeserialize
        + BorshSerialize
        + BorshSchema;
    /// Token change type
    type TokenChange: 'static
        + Display
        + Debug
        + Default
        + Clone
        + Copy
        + PartialOrd
        + Add<Output = Self::TokenChange>
        + Sub<Output = Self::TokenChange>
        + From<Self::TokenAmount>
        + From<i128>
        + Into<i128>
        + Neg<Output = Self::TokenChange>
        + BorshDeserialize
        + BorshSerialize
        + BorshSchema;
    /// Cryptographic public key type
    type PublicKey: 'static
        + Debug
        + Clone
        + BorshDeserialize
        + BorshSerialize
        + BorshSchema;

    /// Address of the PoS account
    const POS_ADDRESS: Self::Address;
    /// Address of the staking token
    fn staking_token_address(&self) -> Self::Address;
    /// Address of the slash pool, into which slashed tokens are transferred.
    const POS_SLASH_POOL_ADDRESS: Self::Address;

    /// Read PoS parameters.
    fn read_pos_params(&self) -> PosParams;
    /// Read PoS raw hash of validator's consensus key.
    fn read_validator_address_raw_hash(
        &self,
        raw_hash: impl AsRef<str>,
    ) -> Option<Self::Address>;
    /// Read PoS validator's consensus key (used for signing block votes).
    fn read_validator_consensus_key(
        &self,
        key: &Self::Address,
    ) -> Option<ValidatorConsensusKeys<Self::PublicKey>>;
    /// Read PoS validator's state.
    fn read_validator_state(
        &self,
        key: &Self::Address,
    ) -> Option<ValidatorStates>;
    /// Read PoS validator's total deltas of their bonds (validator self-bonds
    /// and delegations).
    fn read_validator_total_deltas(
        &self,
        key: &Self::Address,
    ) -> Option<ValidatorTotalDeltas<Self::TokenChange>>;
    /// Read PoS validator's voting power.
    fn read_validator_voting_power(
        &self,
        key: &Self::Address,
    ) -> Option<ValidatorVotingPowers>;
    /// Read PoS slashes applied to a validator.
    fn read_validator_slashes(&self, key: &Self::Address) -> Slashes;
    /// Read PoS validator's commission rate
    fn read_validator_commission_rate(
        &self,
        key: &Self::Address,
    ) -> CommissionRates;
    /// Read PoS validator's maximum commission rate change per epoch
    fn read_validator_max_commission_rate_change(
        &self,
        key: &Self::Address,
    ) -> Decimal;
    /// Read PoS validator set (active and inactive).
    fn read_validator_set(&self) -> ValidatorSets<Self::Address>;
    /// Read PoS total voting power of all validators (active and inactive).
    fn read_total_voting_power(&self) -> TotalVotingPowers;

    /// Write PoS parameters.
    fn write_pos_params(&mut self, params: &PosParams);
    /// Write PoS validator's raw hash of its consensus key.
    fn write_validator_address_raw_hash(
        &mut self,
        address: &Self::Address,
        consensus_key: &Self::PublicKey,
    );
    /// Write PoS validator's consensus key (used for signing block votes).
    fn write_validator_consensus_key(
        &mut self,
        key: &Self::Address,
        value: &ValidatorConsensusKeys<Self::PublicKey>,
    );
    /// Write PoS validator's state.
    fn write_validator_state(
        &mut self,
        key: &Self::Address,
        value: &ValidatorStates,
    );
    /// Write PoS validator's total deltas of their bonds (validator self-bonds
    /// and delegations).
    fn write_validator_total_deltas(
        &mut self,
        key: &Self::Address,
        value: &ValidatorTotalDeltas<Self::TokenChange>,
    );
    /// Write PoS validator's voting power.
    fn write_validator_voting_power(
        &mut self,
        key: &Self::Address,
        value: &ValidatorVotingPowers,
    );
    /// Write PoS validator's commission rate.
    fn write_validator_commission_rate(
        &mut self,
        key: &Self::Address,
        value: &CommissionRates,
    );
    /// Write PoS validator's maximum change in the commission rate.
    fn write_validator_max_commission_rate_change(
        &mut self,
        key: &Self::Address,
        value: &Decimal,
    );
    /// Write (append) PoS slash applied to a validator.
    fn write_validator_slash(
        &mut self,
        validator: &Self::Address,
        value: Slash,
    );
    /// Write PoS bond (validator self-bond or a delegation).
    fn write_bond(
        &mut self,
        key: &BondId<Self::Address>,
        value: &Bonds<Self::TokenAmount>,
    );
    /// Write PoS validator set (active and inactive).
    fn write_validator_set(&mut self, value: &ValidatorSets<Self::Address>);
    /// Read PoS total voting power of all validators (active and inactive).
    fn write_total_voting_power(&mut self, value: &TotalVotingPowers);
    /// Credit tokens to the `target` account. This should only be used at
    /// genesis.
    fn credit_tokens(
        &mut self,
        token: &Self::Address,
        target: &Self::Address,
        amount: Self::TokenAmount,
    );
    /// Transfer tokens from the `src` to the `dest`.
    fn transfer(
        &mut self,
        token: &Self::Address,
        amount: Self::TokenAmount,
        src: &Self::Address,
        dest: &Self::Address,
    );

    /// Initialize the PoS system storage data in the genesis block for the
    /// given PoS parameters and initial validator set. The validators'
    /// tokens will be put into self-bonds. The given PoS parameters are written
    /// with the [`PosBase::write_pos_params`] method.
    fn init_genesis<'a>(
        &mut self,
        params: &'a PosParams,
        validators: impl Iterator<
            Item = &'a GenesisValidator<
                Self::Address,
                Self::TokenAmount,
                Self::PublicKey,
            >,
        > + Clone
        + 'a,
        current_epoch: impl Into<Epoch>,
    ) -> Result<(), GenesisError> {
        let current_epoch = current_epoch.into();
        self.write_pos_params(params);

        let GenesisData {
            validators,
            validator_set,
            total_voting_power,
            total_bonded_balance,
        } = init_genesis(params, validators, current_epoch)?;

        for res in validators {
            let GenesisValidatorData {
                ref address,
                consensus_key,
<<<<<<< HEAD
=======
                commission_rate,
                max_commission_rate_change,
>>>>>>> 6b92f2ce
                state,
                total_deltas,
                voting_power,
                bond: (bond_id, bond),
            } = res?;
            self.write_validator_address_raw_hash(
                address,
                consensus_key
                    .get(current_epoch)
                    .expect("Consensus key must be set"),
            );
            self.write_validator_consensus_key(address, &consensus_key);
            self.write_validator_state(address, &state);
            self.write_validator_total_deltas(address, &total_deltas);
            self.write_validator_voting_power(address, &voting_power);
            self.write_bond(&bond_id, &bond);
<<<<<<< HEAD
=======
            self.write_validator_commission_rate(address, &commission_rate);
            self.write_validator_max_commission_rate_change(
                address,
                &max_commission_rate_change,
            );
>>>>>>> 6b92f2ce
        }
        self.write_validator_set(&validator_set);
        self.write_total_voting_power(&total_voting_power);
        // Credit the bonded tokens to the PoS account
        self.credit_tokens(
            &self.staking_token_address(),
            &Self::POS_ADDRESS,
            total_bonded_balance,
        );
        Ok(())
    }

    /// Calls a closure on each validator update element.
    fn validator_set_update(
        &self,
        current_epoch: impl Into<Epoch>,
        f: impl FnMut(ValidatorSetUpdate<Self::PublicKey>),
    ) {
        let current_epoch: Epoch = current_epoch.into();
        let current_epoch_u64: u64 = current_epoch.into();
        // INVARIANT: We can only access the previous epochs data, because
        // this function is called on a beginning of a new block, before
        // anything else could be updated (in epoched data updates, the old
        // epochs data are merged with the current one).
        let previous_epoch: Option<Epoch> = if current_epoch_u64 == 0 {
            None
        } else {
            Some(Epoch::from(current_epoch_u64 - 1))
        };
        let validators = self.read_validator_set();
        let cur_validators = validators.get(current_epoch).unwrap();
        let prev_validators =
            previous_epoch.and_then(|epoch| validators.get(epoch));

        // If the validator has never been active before and it doesn't have
        // more than 0 voting power, we should not tell Tendermint to
        // update it until it does. Tendermint uses 0 voting power as a
        // way to signal that a validator has been removed from the
        // validator set, but fails if we attempt to give it a new
        // validator with 0 voting power.
        // For active validators, this would only ever happen until all the
        // validator slots are filled with non-0 voting power validators, but we
        // still need to guard against it.
        let active_validators = cur_validators.active.iter().filter_map(
            |validator: &WeightedValidator<_>| {
                // If the validators set from previous epoch contains the same
                // validator, it means its voting power hasn't changed and hence
                // doesn't need to updated.
                if let (Some(prev_epoch), Some(prev_validators)) =
                    (previous_epoch, prev_validators)
                {
                    if prev_validators.active.contains(validator) {
                        println!(
                            "skipping validator update, still the same {}",
                            validator.address
                        );
                        return None;
                    }
                    if validator.voting_power == 0.into() {
                        // If the validator was `Pending` in the previous epoch,
                        // it means that it just was just added to validator
                        // set. We have to skip it, because it's 0.
                        if let Some(state) =
                            self.read_validator_state(&validator.address)
                        {
                            if let Some(ValidatorState::Pending) =
                                state.get(prev_epoch)
                            {
                                println!(
                                    "skipping validator update, it's new {}",
                                    validator.address
                                );
                                return None;
                            }
                        }
                    }
                }
                let consensus_key = self
                    .read_validator_consensus_key(&validator.address)
                    .unwrap()
                    .get(current_epoch)
                    .unwrap()
                    .clone();
                Some(ValidatorSetUpdate::Active(ActiveValidator {
                    consensus_key,
                    voting_power: validator.voting_power,
                }))
            },
        );
        let inactive_validators = cur_validators.inactive.iter().filter_map(
            |validator: &WeightedValidator<Self::Address>| {
                // If the validators set from previous epoch contains the same
                // validator, it means its voting power hasn't changed and hence
                // doesn't need to updated.
                if let (Some(prev_epoch), Some(prev_validators)) =
                    (previous_epoch, prev_validators)
                {
                    if prev_validators.inactive.contains(validator) {
                        return None;
                    }
                    if validator.voting_power == 0.into() {
                        // If the validator was `Pending` in the previous epoch,
                        // it means that it just was just added to validator
                        // set. We have to skip it, because it's 0.
                        if let Some(state) =
                            self.read_validator_state(&validator.address)
                        {
                            if let Some(ValidatorState::Pending) =
                                state.get(prev_epoch)
                            {
                                return None;
                            }
                        }
                    }
                }
                let consensus_key = self
                    .read_validator_consensus_key(&validator.address)
                    .unwrap()
                    .get(current_epoch)
                    .unwrap()
                    .clone();
                Some(ValidatorSetUpdate::Deactivated(consensus_key))
            },
        );
        active_validators.chain(inactive_validators).for_each(f)
    }

    /// Apply a slash to a byzantine validator for the given evidence.
    fn slash(
        &mut self,
        params: &PosParams,
        current_epoch: impl Into<Epoch>,
        evidence_epoch: impl Into<Epoch>,
        evidence_block_height: impl Into<u64>,
        slash_type: SlashType,
        validator: &Self::Address,
    ) -> Result<(), SlashError<Self::Address>> {
        let current_epoch = current_epoch.into();
        let evidence_epoch = evidence_epoch.into();
        let rate = slash_type.get_slash_rate(params);
        let validator_slash = Slash {
            epoch: evidence_epoch,
            r#type: slash_type,
            rate,
            block_height: evidence_block_height.into(),
        };

        let mut total_deltas =
            self.read_validator_total_deltas(validator).ok_or_else(|| {
                SlashError::ValidatorHasNoTotalDeltas(validator.clone())
            })?;
        let mut voting_power =
            self.read_validator_voting_power(validator).ok_or_else(|| {
                SlashError::ValidatorHasNoVotingPower(validator.clone())
            })?;
        let mut validator_set = self.read_validator_set();
        let mut total_voting_power = self.read_total_voting_power();

        let slashed_change = slash(
            params,
            current_epoch,
            validator,
            &validator_slash,
            &mut total_deltas,
            &mut voting_power,
            &mut validator_set,
            &mut total_voting_power,
        )?;
        let slashed_change: i128 = slashed_change.into();
        let slashed_amount = u64::try_from(slashed_change)
            .map_err(|_err| SlashError::InvalidSlashChange(slashed_change))?;
        let slashed_amount = Self::TokenAmount::from(slashed_amount);

        self.write_validator_total_deltas(validator, &total_deltas);
        self.write_validator_voting_power(validator, &voting_power);
        self.write_validator_slash(validator, validator_slash);
        self.write_validator_set(&validator_set);
        self.write_total_voting_power(&total_voting_power);
        // Transfer the slashed tokens to the PoS slash pool
        self.transfer(
            &self.staking_token_address(),
            slashed_amount,
            &Self::POS_ADDRESS,
            &Self::POS_SLASH_POOL_ADDRESS,
        );
        Ok(())
    }
}

#[allow(missing_docs)]
#[derive(Error, Debug)]
pub enum GenesisError {
    #[error("Voting power overflow: {0}")]
    VotingPowerOverflow(TryFromIntError),
}

#[allow(missing_docs)]
#[derive(Error, Debug)]
pub enum BecomeValidatorError<Address: Display + Debug> {
    #[error("The given address {0} is already a validator")]
    AlreadyValidator(Address),
}

#[allow(missing_docs)]
#[derive(Error, Debug)]
pub enum BondError<Address: Display + Debug> {
    #[error("The given address {0} is not a validator address")]
    NotAValidator(Address),
    #[error(
        "The given source address {0} is a validator address. Validators may \
         not delegate."
    )]
    SourceMustNotBeAValidator(Address),
    #[error("The given validator address {0} is inactive")]
    InactiveValidator(Address),
    #[error("Voting power overflow: {0}")]
    VotingPowerOverflow(TryFromIntError),
    #[error("Given zero amount to bond")]
    ZeroAmount,
}

#[allow(missing_docs)]
#[derive(Error, Debug)]
pub enum UnbondError<Address: Display + Debug, TokenAmount: Display + Debug> {
    #[error("No bond could be found")]
    NoBondFound,
    #[error(
        "Trying to withdraw more tokens ({0}) than the amount bonded ({0})"
    )]
    UnbondAmountGreaterThanBond(TokenAmount, TokenAmount),
    #[error("No bonds found for the validator {0}")]
    ValidatorHasNoBonds(Address),
    #[error("Voting power not found for the validator {0}")]
    ValidatorHasNoVotingPower(Address),
    #[error("Voting power overflow: {0}")]
    VotingPowerOverflow(TryFromIntError),
    #[error("Given zero amount to unbond")]
    ZeroAmount,
}

#[allow(missing_docs)]
#[derive(Error, Debug)]
pub enum WithdrawError<Address>
where
    Address: Display
        + Debug
        + Clone
        + PartialOrd
        + Ord
        + Hash
        + BorshDeserialize
        + BorshSerialize
        + BorshSchema,
{
    #[error("No unbond could be found for {0}")]
    NoUnbondFound(BondId<Address>),
    #[error("No unbond may be withdrawn yet for {0}")]
    NoWithdrawableUnbond(BondId<Address>),
}

#[allow(missing_docs)]
#[derive(Error, Debug)]
pub enum SlashError<Address>
where
    Address: Display + Debug + Clone + PartialOrd + Ord + Hash,
{
    #[error("The validator {0} has no total deltas value")]
    ValidatorHasNoTotalDeltas(Address),
    #[error("The validator {0} has no voting power")]
    ValidatorHasNoVotingPower(Address),
    #[error("Unexpected slash token change")]
    InvalidSlashChange(i128),
    #[error("Voting power overflow: {0}")]
    VotingPowerOverflow(TryFromIntError),
    #[error("Unexpected negative stake {0} for validator {1}")]
    NegativeStake(i128, Address),
}

#[allow(missing_docs)]
#[derive(Error, Debug)]
pub enum CommissionRateChangeError<Address>
where
    Address: Display
        + Debug
        + Clone
        + PartialOrd
        + Ord
        + Hash
        + BorshDeserialize
        + BorshSerialize
        + BorshSchema,
{
    #[error("Unexpected negative commission rate {0} for validator {1}")]
    NegativeRate(Decimal, Address),
    #[error("Rate change of {0} is too large for validator {1}")]
    RateChangeTooLarge(Decimal, Address),
    #[error("The rate change is 0 for validator {0}")]
    ChangeIsZero(Address),
    #[error(
        "There is no maximum rate change written in storage for validator {0}"
    )]
    NoMaxSetInStorage(Address),
    #[error("Cannot write to storage for validator {0}")]
    CannotWrite(Address),
    #[error("Cannot read storage for validator {0}")]
    CannotRead(Address),
}

struct GenesisData<Validators, Address, TokenAmount, TokenChange, PK>
where
    Validators: Iterator<
        Item = Result<
            GenesisValidatorData<Address, TokenAmount, TokenChange, PK>,
            GenesisError,
        >,
    >,
    Address: Display
        + Debug
        + Clone
        + Ord
        + Hash
        + BorshDeserialize
        + BorshSerialize
        + BorshSchema,
    TokenAmount: Debug
        + Default
        + Clone
        + Add<Output = TokenAmount>
        + AddAssign
        + BorshDeserialize
        + BorshSerialize
        + BorshSchema,
    TokenChange: Debug
        + Copy
        + Add<Output = TokenChange>
        + BorshDeserialize
        + BorshSerialize
        + BorshSchema,
    PK: Debug + Clone + BorshDeserialize + BorshSerialize + BorshSchema,
{
    validators: Validators,
    /// Active and inactive validator sets
    validator_set: ValidatorSets<Address>,
    /// The sum of all active and inactive validators' voting power
    total_voting_power: TotalVotingPowers,
    /// The sum of all active and inactive validators' bonded tokens
    total_bonded_balance: TokenAmount,
}
struct GenesisValidatorData<Address, TokenAmount, TokenChange, PK>
where
    Address: Display
        + Debug
        + Clone
        + Ord
        + Hash
        + BorshDeserialize
        + BorshSerialize
        + BorshSchema,
    TokenAmount: Debug
        + Default
        + Clone
        + Add<Output = TokenAmount>
        + AddAssign
        + BorshDeserialize
        + BorshSerialize
        + BorshSchema,
    TokenChange: Debug
        + Copy
        + Add<Output = TokenChange>
        + BorshDeserialize
        + BorshSerialize
        + BorshSchema,
    PK: Debug + Clone + BorshDeserialize + BorshSerialize + BorshSchema,
{
    address: Address,
    consensus_key: ValidatorConsensusKeys<PK>,
<<<<<<< HEAD
=======
    commission_rate: CommissionRates,
    max_commission_rate_change: Decimal,
>>>>>>> 6b92f2ce
    state: ValidatorStates,
    total_deltas: ValidatorTotalDeltas<TokenChange>,
    voting_power: ValidatorVotingPowers,
    bond: (BondId<Address>, Bonds<TokenAmount>),
}

/// A function that returns genesis data created from the initial validator set.
fn init_genesis<'a, Address, TokenAmount, TokenChange, PK>(
    params: &'a PosParams,
    validators: impl Iterator<Item = &'a GenesisValidator<Address, TokenAmount, PK>>
    + Clone
    + 'a,
    current_epoch: Epoch,
) -> Result<
    GenesisData<
        impl Iterator<
            Item = Result<
                GenesisValidatorData<Address, TokenAmount, TokenChange, PK>,
                GenesisError,
            >,
        > + 'a,
        Address,
        TokenAmount,
        TokenChange,
        PK,
    >,
    GenesisError,
>
where
    Address: 'a
        + Display
        + Debug
        + Clone
        + Ord
        + Hash
        + BorshDeserialize
        + BorshSerialize
        + BorshSchema,
    TokenAmount: 'a
        + Debug
        + Default
        + Clone
        + Copy
        + Add<Output = TokenAmount>
        + AddAssign
        + Into<u64>
        + BorshDeserialize
        + BorshSerialize
        + BorshSchema,
    TokenChange: 'a
        + Debug
        + Copy
        + Add<Output = TokenChange>
        + From<TokenAmount>
        + BorshDeserialize
        + BorshSerialize
        + BorshSchema,
    PK: 'a + Debug + Clone + BorshDeserialize + BorshSerialize + BorshSchema,
{
    // Accumulate the validator set and total voting power
    let mut active: BTreeSet<WeightedValidator<Address>> = BTreeSet::default();
    let mut total_voting_power = VotingPowerDelta::default();
    let mut total_bonded_balance = TokenAmount::default();
    for GenesisValidator {
        address, tokens, ..
    } in validators.clone()
    {
        total_bonded_balance += *tokens;
        let delta = VotingPowerDelta::try_from_tokens(*tokens, params)
            .map_err(GenesisError::VotingPowerOverflow)?;
        total_voting_power += delta;
        let voting_power = VotingPower::from_tokens(*tokens, params);
        active.insert(WeightedValidator {
            voting_power,
            address: address.clone(),
        });
    }
    // Pop the smallest validators from the active set until its size is under
    // the limit and insert them into the inactive set
    let mut inactive: BTreeSet<WeightedValidator<Address>> =
        BTreeSet::default();
    while active.len() > params.max_validator_slots as usize {
        match active.pop_first_shim() {
            Some(first) => {
                inactive.insert(first);
            }
            None => break,
        }
    }
    let validator_set = ValidatorSet { active, inactive };
    let validator_set = Epoched::init_at_genesis(validator_set, current_epoch);
    let total_voting_power =
        EpochedDelta::init_at_genesis(total_voting_power, current_epoch);

    // Adapt the genesis validators data to PoS data
    let validators = validators.map(
        move |GenesisValidator {
                  address,
                  tokens,
                  consensus_key,
<<<<<<< HEAD
=======
                  commission_rate,
                  max_commission_rate_change,
>>>>>>> 6b92f2ce
              }| {
            let consensus_key =
                Epoched::init_at_genesis(consensus_key.clone(), current_epoch);
            let commission_rate =
                Epoched::init_at_genesis(*commission_rate, current_epoch);
            let state = Epoched::init_at_genesis(
                ValidatorState::Candidate,
                current_epoch,
            );
            let token_delta = TokenChange::from(*tokens);
            let total_deltas =
                EpochedDelta::init_at_genesis(token_delta, current_epoch);
            let voting_power =
                VotingPowerDelta::try_from_tokens(*tokens, params)
                    .map_err(GenesisError::VotingPowerOverflow)?;
            let voting_power =
                EpochedDelta::init_at_genesis(voting_power, current_epoch);
            let bond_id = BondId {
                source: address.clone(),
                validator: address.clone(),
            };
            let mut pos_deltas = HashMap::default();
            pos_deltas.insert(current_epoch, *tokens);
            let bond = EpochedDelta::init_at_genesis(
                Bond {
                    pos_deltas,
                    neg_deltas: Default::default(),
                },
                current_epoch,
            );
            Ok(GenesisValidatorData {
                address: address.clone(),
                consensus_key,
<<<<<<< HEAD
=======
                commission_rate,
                max_commission_rate_change: *max_commission_rate_change,
>>>>>>> 6b92f2ce
                state,
                total_deltas,
                voting_power,
                bond: (bond_id, bond),
            })
        },
    );

    Ok(GenesisData {
        validators,
        validator_set,
        total_voting_power,
        total_bonded_balance,
    })
}

/// A function to apply a slash to byzantine validator.
#[allow(clippy::too_many_arguments)]
fn slash<Address, TokenChange>(
    params: &PosParams,
    current_epoch: Epoch,
    validator: &Address,
    slash: &Slash,
    total_deltas: &mut ValidatorTotalDeltas<TokenChange>,
    voting_power: &mut ValidatorVotingPowers,
    validator_set: &mut ValidatorSets<Address>,
    total_voting_power: &mut TotalVotingPowers,
) -> Result<TokenChange, SlashError<Address>>
where
    Address: Display
        + Debug
        + Clone
        + Ord
        + Hash
        + BorshDeserialize
        + BorshSerialize
        + BorshSchema,
    TokenChange: Display
        + Debug
        + Copy
        + Default
        + Neg<Output = TokenChange>
        + Add<Output = TokenChange>
        + Sub<Output = TokenChange>
        + From<i128>
        + Into<i128>
        + PartialOrd
        + BorshDeserialize
        + BorshSerialize
        + BorshSchema,
{
    let current_stake: TokenChange =
        total_deltas.get(current_epoch).unwrap_or_default();
    if current_stake < TokenChange::default() {
        return Err(SlashError::NegativeStake(
            current_stake.into(),
            validator.clone(),
        ));
    }
    let raw_current_stake: i128 = current_stake.into();
    let slashed_amount: TokenChange = (slash.rate * raw_current_stake).into();
    let token_change = -slashed_amount;

    // Apply slash at pipeline offset
    let update_offset = DynEpochOffset::PipelineLen;

    // Update validator set. This has to be done before we update the
    // `validator_total_deltas`, because we need to look-up the validator with
    // its voting power before the change.
    update_validator_set(
        params,
        validator,
        token_change,
        update_offset,
        validator_set,
        Some(total_deltas),
        current_epoch,
    );

    // Update validator's total deltas
    total_deltas.add_at_offset(
        token_change,
        current_epoch,
        update_offset,
        params,
    );

    // Update the validator's and the total voting power.
    update_voting_powers(
        params,
        update_offset,
        total_deltas,
        voting_power,
        total_voting_power,
        current_epoch,
    )
    .map_err(SlashError::VotingPowerOverflow)?;

    Ok(slashed_amount)
}

struct BecomeValidatorData<PK, TokenChange>
where
    PK: Debug + Clone + BorshDeserialize + BorshSerialize + BorshSchema,
    TokenChange: Default
        + Debug
        + Clone
        + Copy
        + Add<Output = TokenChange>
        + BorshDeserialize
        + BorshSerialize
        + BorshSchema,
{
    consensus_key: ValidatorConsensusKeys<PK>,
    state: ValidatorStates,
    total_deltas: ValidatorTotalDeltas<TokenChange>,
    voting_power: ValidatorVotingPowers,
    commission_rate: Decimal,
    max_commission_rate_change: Decimal,
}

/// A function that initialized data for a new validator.
fn become_validator<Address, PK, TokenChange>(
    params: &PosParams,
    address: &Address,
    consensus_key: &PK,
    validator_set: &mut ValidatorSets<Address>,
    current_epoch: Epoch,
    commission_rate: Decimal,
    max_commission_rate_change: Decimal,
) -> BecomeValidatorData<PK, TokenChange>
where
    Address: Debug
        + Clone
        + Ord
        + Hash
        + BorshDeserialize
        + BorshSerialize
        + BorshSchema,
    PK: Debug + Clone + BorshDeserialize + BorshSerialize + BorshSchema,
    TokenChange: Default
        + Debug
        + Clone
        + Copy
        + Add<Output = TokenChange>
        + BorshDeserialize
        + BorshSerialize
        + BorshSchema,
{
    let consensus_key =
        Epoched::init(consensus_key.clone(), current_epoch, params);

    let mut state =
        Epoched::init_at_genesis(ValidatorState::Pending, current_epoch);
    state.set(ValidatorState::Candidate, current_epoch, params);

    let total_deltas = EpochedDelta::init_at_offset(
        Default::default(),
        current_epoch,
        DynEpochOffset::PipelineLen,
        params,
    );
    let voting_power = EpochedDelta::init_at_offset(
        Default::default(),
        current_epoch,
        DynEpochOffset::PipelineLen,
        params,
    );

    validator_set.update_from_offset(
        |validator_set, _epoch| {
            let validator = WeightedValidator {
                voting_power: VotingPower::default(),
                address: address.clone(),
            };
            if validator_set.active.len() < params.max_validator_slots as usize
            {
                validator_set.active.insert(validator);
            } else {
                validator_set.inactive.insert(validator);
            }
        },
        current_epoch,
        DynEpochOffset::PipelineLen,
        params,
    );

    BecomeValidatorData {
        consensus_key,
        state,
        total_deltas,
        voting_power,
        commission_rate,
        max_commission_rate_change,
    }
}

struct BondData<TokenAmount, TokenChange>
where
    TokenAmount: Debug
        + Default
        + Clone
        + Copy
        + Add<Output = TokenAmount>
        + AddAssign
        + BorshDeserialize
        + BorshSerialize
        + BorshSchema,
    TokenChange: Debug
        + Clone
        + Copy
        + Add<Output = TokenChange>
        + BorshDeserialize
        + BorshSerialize
        + BorshSchema,
{
    pub bond: Bonds<TokenAmount>,
    pub validator_total_deltas: ValidatorTotalDeltas<TokenChange>,
    pub validator_voting_power: ValidatorVotingPowers,
}

/// Bond tokens to a validator (self-bond or delegation).
#[allow(clippy::too_many_arguments)]
fn bond_tokens<Address, TokenAmount, TokenChange>(
    params: &PosParams,
    validator_state: Option<ValidatorStates>,
    bond_id: &BondId<Address>,
    current_bond: Option<Bonds<TokenAmount>>,
    amount: TokenAmount,
    validator_total_deltas: Option<ValidatorTotalDeltas<TokenChange>>,
    validator_voting_power: Option<ValidatorVotingPowers>,
    total_voting_power: &mut TotalVotingPowers,
    validator_set: &mut ValidatorSets<Address>,
    current_epoch: Epoch,
) -> Result<BondData<TokenAmount, TokenChange>, BondError<Address>>
where
    Address: Display
        + Debug
        + Clone
        + PartialEq
        + Eq
        + PartialOrd
        + Ord
        + Hash
        + BorshDeserialize
        + BorshSerialize
        + BorshSchema,
    TokenAmount: Display
        + Debug
        + Default
        + Clone
        + Copy
        + PartialEq
        + Add<Output = TokenAmount>
        + AddAssign
        + Into<u64>
        + BorshDeserialize
        + BorshSerialize
        + BorshSchema,
    TokenChange: Display
        + Debug
        + Default
        + Clone
        + Copy
        + Neg
        + Add<Output = TokenChange>
        + Sub
        + From<TokenAmount>
        + Into<i128>
        + BorshDeserialize
        + BorshSerialize
        + BorshSchema,
{
    if amount == TokenAmount::default() {
        return Err(BondError::ZeroAmount);
    }
    // Check the validator state
    match validator_state {
        None => {
            return Err(BondError::NotAValidator(bond_id.validator.clone()));
        }
        Some(validator_state) => {
            // Check that it's not inactive anywhere from the current epoch
            // to the pipeline offset
            for epoch in
                current_epoch.iter_range(OffsetPipelineLen::value(params))
            {
                if let Some(ValidatorState::Inactive) =
                    validator_state.get(epoch)
                {
                    return Err(BondError::InactiveValidator(
                        bond_id.validator.clone(),
                    ));
                }
            }
        }
    }

    let update_offset = DynEpochOffset::PipelineLen;

    // Update or create the bond
    let mut value = Bond {
        pos_deltas: HashMap::default(),
        neg_deltas: TokenAmount::default(),
    };
    value
        .pos_deltas
        .insert(current_epoch + update_offset.value(params), amount);
    let bond = match current_bond {
        None => EpochedDelta::init_at_offset(
            value,
            current_epoch,
            update_offset,
            params,
        ),
        Some(mut bond) => {
            bond.add_at_offset(value, current_epoch, update_offset, params);
            bond
        }
    };

    // Update validator set. This has to be done before we update the
    // `validator_total_deltas`, because we need to look-up the validator with
    // its voting power before the change.
    let token_change = TokenChange::from(amount);
    update_validator_set(
        params,
        &bond_id.validator,
        token_change,
        update_offset,
        validator_set,
        validator_total_deltas.as_ref(),
        current_epoch,
    );

    // Update validator's total deltas
    let delta = TokenChange::from(amount);
    let validator_total_deltas = match validator_total_deltas {
        Some(mut validator_total_deltas) => {
            validator_total_deltas.add_at_offset(
                delta,
                current_epoch,
                update_offset,
                params,
            );
            validator_total_deltas
        }
        None => EpochedDelta::init_at_offset(
            delta,
            current_epoch,
            update_offset,
            params,
        ),
    };

    // Update the validator's and the total voting power.
    let mut validator_voting_power = match validator_voting_power {
        Some(voting_power) => voting_power,
        None => EpochedDelta::init_at_offset(
            VotingPowerDelta::default(),
            current_epoch,
            update_offset,
            params,
        ),
    };
    update_voting_powers(
        params,
        update_offset,
        &validator_total_deltas,
        &mut validator_voting_power,
        total_voting_power,
        current_epoch,
    )
    .map_err(BondError::VotingPowerOverflow)?;

    Ok(BondData {
        bond,
        validator_total_deltas,
        validator_voting_power,
    })
}

struct UnbondData<TokenAmount>
where
    TokenAmount: Debug
        + Default
        + Clone
        + Copy
        + Add<Output = TokenAmount>
        + AddAssign
        + BorshDeserialize
        + BorshSerialize
        + BorshSchema,
{
    pub unbond: Unbonds<TokenAmount>,
}

/// Unbond tokens from a validator's bond (self-bond or delegation).
#[allow(clippy::too_many_arguments)]
fn unbond_tokens<Address, TokenAmount, TokenChange>(
    params: &PosParams,
    bond_id: &BondId<Address>,
    bond: &mut Bonds<TokenAmount>,
    unbond: Option<Unbonds<TokenAmount>>,
    amount: TokenAmount,
    slashes: Slashes,
    validator_total_deltas: &mut ValidatorTotalDeltas<TokenChange>,
    validator_voting_power: &mut ValidatorVotingPowers,
    total_voting_power: &mut TotalVotingPowers,
    validator_set: &mut ValidatorSets<Address>,
    current_epoch: Epoch,
) -> Result<UnbondData<TokenAmount>, UnbondError<Address, TokenAmount>>
where
    Address: Display
        + Debug
        + Clone
        + PartialEq
        + Eq
        + PartialOrd
        + Ord
        + Hash
        + BorshDeserialize
        + BorshSerialize
        + BorshSchema,
    TokenAmount: Display
        + Debug
        + Default
        + Clone
        + Copy
        + PartialOrd
        + Add<Output = TokenAmount>
        + AddAssign
        + Into<u64>
        + From<u64>
        + Sub<Output = TokenAmount>
        + SubAssign
        + BorshDeserialize
        + BorshSerialize
        + BorshSchema,
    TokenChange: Display
        + Debug
        + Default
        + Clone
        + Copy
        + Add<Output = TokenChange>
        + Sub<Output = TokenChange>
        + From<TokenAmount>
        + Neg<Output = TokenChange>
        + Into<i128>
        + BorshDeserialize
        + BorshSerialize
        + BorshSchema,
{
    if amount == TokenAmount::default() {
        return Err(UnbondError::ZeroAmount);
    }
    // We can unbond tokens that are bonded for a future epoch (not yet
    // active), hence we check the total at the pipeline offset
    let unbondable_amount = bond
        .get_at_offset(current_epoch, DynEpochOffset::PipelineLen, params)
        .unwrap_or_default()
        .sum();
    if amount > unbondable_amount {
        return Err(UnbondError::UnbondAmountGreaterThanBond(
            amount,
            unbondable_amount,
        ));
    }

    let mut unbond = match unbond {
        Some(unbond) => unbond,
        None => EpochedDelta::init(Unbond::default(), current_epoch, params),
    };

    let update_offset = DynEpochOffset::UnbondingLen;
    let mut to_unbond = amount;
    let to_unbond = &mut to_unbond;
    let mut slashed_amount = TokenAmount::default();
    // Decrement the bond deltas starting from the rightmost value (a bond in a
    // future-most epoch) until whole amount is decremented
    bond.rev_while(
        |bonds, _epoch| {
            for (epoch_start, bond_delta) in bonds.pos_deltas.iter() {
                if *to_unbond == 0.into() {
                    return true;
                }
                let mut unbonded = HashMap::default();
                let unbond_end =
                    current_epoch + update_offset.value(params) - 1;
                // We need to accumulate the slashed delta for multiple
                // slashes applicable to a bond, where
                // each slash should be calculated from
                // the delta reduced by the previous slash.
                let applied_delta = if *to_unbond > *bond_delta {
                    unbonded.insert((*epoch_start, unbond_end), *bond_delta);
                    *to_unbond -= *bond_delta;
                    *bond_delta
                } else {
                    unbonded.insert((*epoch_start, unbond_end), *to_unbond);
                    let applied_delta = *to_unbond;
                    *to_unbond = 0.into();
                    applied_delta
                };
                // Calculate how much the bond delta would be after slashing
                let mut slashed_bond_delta = applied_delta;
                for slash in &slashes {
                    if slash.epoch >= *epoch_start {
                        let raw_delta: u64 = slashed_bond_delta.into();
                        let raw_slashed_delta = slash.rate * raw_delta;
                        let slashed_delta =
                            TokenAmount::from(raw_slashed_delta);
                        slashed_bond_delta -= slashed_delta;
                    }
                }
                slashed_amount += slashed_bond_delta;

                // For each decremented bond value write a new unbond
                unbond.add(Unbond { deltas: unbonded }, current_epoch, params);
            }
            // Stop the update once all the tokens are unbonded
            *to_unbond != 0.into()
        },
        current_epoch,
        params,
    );

    bond.add_at_offset(
        Bond {
            pos_deltas: Default::default(),
            neg_deltas: amount,
        },
        current_epoch,
        update_offset,
        params,
    );

    // Update validator set. This has to be done before we update the
    // `validator_total_deltas`, because we need to look-up the validator with
    // its voting power before the change.
    let token_change = -TokenChange::from(slashed_amount);
    update_validator_set(
        params,
        &bond_id.validator,
        token_change,
        update_offset,
        validator_set,
        Some(validator_total_deltas),
        current_epoch,
    );

    // Update validator's total deltas
    validator_total_deltas.add(token_change, current_epoch, params);

    // Update the validator's and the total voting power.
    update_voting_powers(
        params,
        update_offset,
        validator_total_deltas,
        validator_voting_power,
        total_voting_power,
        current_epoch,
    )
    .map_err(UnbondError::VotingPowerOverflow)?;

    Ok(UnbondData { unbond })
}

/// Update validator set when a validator's receives a new bond and when its
/// bond is unbonded (self-bond or delegation).
fn update_validator_set<Address, TokenChange>(
    params: &PosParams,
    validator: &Address,
    token_change: TokenChange,
    change_offset: DynEpochOffset,
    validator_set: &mut ValidatorSets<Address>,
    validator_total_deltas: Option<&ValidatorTotalDeltas<TokenChange>>,
    current_epoch: Epoch,
) where
    Address: Display
        + Debug
        + Clone
        + PartialEq
        + Eq
        + PartialOrd
        + Ord
        + Hash
        + BorshDeserialize
        + BorshSerialize
        + BorshSchema,
    TokenChange: Display
        + Default
        + Debug
        + Clone
        + Copy
        + Add<Output = TokenChange>
        + Sub
        + Into<i128>
        + BorshDeserialize
        + BorshSerialize
        + BorshSchema,
{
    validator_set.update_from_offset(
        |validator_set, epoch| {
            // Find the validator's voting power at the epoch that's being
            // updated from its total deltas
            let tokens_pre = validator_total_deltas
                .and_then(|d| d.get(epoch))
                .unwrap_or_default();
            let tokens_post = tokens_pre + token_change;
            let tokens_pre: i128 = tokens_pre.into();
            let tokens_post: i128 = tokens_post.into();
            let tokens_pre: u64 = TryFrom::try_from(tokens_pre).unwrap();
            let tokens_post: u64 = TryFrom::try_from(tokens_post).unwrap();
            let voting_power_pre = VotingPower::from_tokens(tokens_pre, params);
            let voting_power_post =
                VotingPower::from_tokens(tokens_post, params);
            if voting_power_pre != voting_power_post {
                let validator_pre = WeightedValidator {
                    voting_power: voting_power_pre,
                    address: validator.clone(),
                };
                let validator_post = WeightedValidator {
                    voting_power: voting_power_post,
                    address: validator.clone(),
                };

                if validator_set.inactive.contains(&validator_pre) {
                    let min_active_validator =
                        validator_set.active.first_shim();
                    let min_voting_power = min_active_validator
                        .map(|v| v.voting_power)
                        .unwrap_or_default();
                    if voting_power_post > min_voting_power {
                        let deactivate_min =
                            validator_set.active.pop_first_shim();
                        let popped =
                            validator_set.inactive.remove(&validator_pre);
                        debug_assert!(popped);
                        validator_set.active.insert(validator_post);
                        if let Some(deactivate_min) = deactivate_min {
                            validator_set.inactive.insert(deactivate_min);
                        }
                    } else {
                        validator_set.inactive.remove(&validator_pre);
                        validator_set.inactive.insert(validator_post);
                    }
                } else {
                    debug_assert!(
                        validator_set.active.contains(&validator_pre)
                    );
                    let max_inactive_validator =
                        validator_set.inactive.last_shim();
                    let max_voting_power = max_inactive_validator
                        .map(|v| v.voting_power)
                        .unwrap_or_default();
                    if voting_power_post < max_voting_power {
                        let activate_max =
                            validator_set.inactive.pop_last_shim();
                        let popped =
                            validator_set.active.remove(&validator_pre);
                        debug_assert!(popped);
                        validator_set.inactive.insert(validator_post);
                        if let Some(activate_max) = activate_max {
                            validator_set.active.insert(activate_max);
                        }
                    } else {
                        validator_set.active.remove(&validator_pre);
                        validator_set.active.insert(validator_post);
                    }
                }
            }
        },
        current_epoch,
        change_offset,
        params,
    )
}

/// Update the validator's voting power and the total voting power.
fn update_voting_powers<TokenChange>(
    params: &PosParams,
    change_offset: DynEpochOffset,
    validator_total_deltas: &ValidatorTotalDeltas<TokenChange>,
    validator_voting_power: &mut ValidatorVotingPowers,
    total_voting_power: &mut TotalVotingPowers,
    current_epoch: Epoch,
) -> Result<(), TryFromIntError>
where
    TokenChange: Display
        + Debug
        + Default
        + Clone
        + Copy
        + Add<Output = TokenChange>
        + Sub
        + Into<i128>
        + BorshDeserialize
        + BorshSerialize
        + BorshSchema,
{
    let change_offset = change_offset.value(params);
    let start_epoch = current_epoch + change_offset;
    // Update voting powers from the change offset to the the last epoch of
    // voting powers data (unbonding epoch)
    let epochs = start_epoch.iter_range(
        DynEpochOffset::UnbondingLen.value(params) - change_offset + 1,
    );
    for epoch in epochs {
        // Recalculate validator's voting power from validator's total deltas
        let total_deltas_at_pipeline =
            validator_total_deltas.get(epoch).unwrap_or_default();
        let total_deltas_at_pipeline: i128 = total_deltas_at_pipeline.into();
        let total_deltas_at_pipeline: u64 =
            TryFrom::try_from(total_deltas_at_pipeline).unwrap();
        let voting_power_at_pipeline =
            validator_voting_power.get(epoch).unwrap_or_default();
        let voting_power_delta = VotingPowerDelta::try_from_tokens(
            total_deltas_at_pipeline,
            params,
        )? - voting_power_at_pipeline;

        validator_voting_power.add_at_epoch(
            voting_power_delta,
            current_epoch,
            epoch,
            params,
        );

        // Update total voting power
        total_voting_power.add_at_epoch(
            voting_power_delta,
            current_epoch,
            epoch,
            params,
        );
    }
    Ok(())
}

struct WithdrawData<TokenAmount>
where
    TokenAmount: Debug
        + Default
        + Clone
        + Copy
        + Add<Output = TokenAmount>
        + AddAssign
        + BorshDeserialize
        + BorshSerialize
        + BorshSchema,
{
    pub unbond: Unbonds<TokenAmount>,
    pub withdrawn: TokenAmount,
    pub slashed: TokenAmount,
}

/// Withdraw tokens from unbonds of self-bonds or delegations.
fn withdraw_unbonds<Address, TokenAmount>(
    params: &PosParams,
    bond_id: &BondId<Address>,
    unbond: Option<Unbonds<TokenAmount>>,
    slashes: Vec<Slash>,
    current_epoch: Epoch,
) -> Result<WithdrawData<TokenAmount>, WithdrawError<Address>>
where
    Address: Display
        + Debug
        + Clone
        + PartialEq
        + Eq
        + PartialOrd
        + Ord
        + Hash
        + BorshDeserialize
        + BorshSerialize
        + BorshSchema,
    TokenAmount: Display
        + Debug
        + Default
        + Clone
        + Copy
        + PartialOrd
        + Add<Output = TokenAmount>
        + AddAssign
        + Into<u64>
        + From<u64>
        + SubAssign
        + BorshDeserialize
        + BorshSerialize
        + BorshSchema,
{
    let mut unbond =
        unbond.ok_or_else(|| WithdrawError::NoUnbondFound(bond_id.clone()))?;
    let withdrawable_unbond = unbond
        .get(current_epoch)
        .ok_or_else(|| WithdrawError::NoWithdrawableUnbond(bond_id.clone()))?;
    let mut slashed = TokenAmount::default();
    let withdrawn_amount = withdrawable_unbond.deltas.iter().fold(
        TokenAmount::default(),
        |sum, ((epoch_start, epoch_end), delta)| {
            let mut delta = *delta;
            // Check and apply slashes, if any
            for slash in &slashes {
                if slash.epoch >= *epoch_start && slash.epoch <= *epoch_end {
                    let raw_delta: u64 = delta.into();
                    let current_slashed =
                        TokenAmount::from(slash.rate * raw_delta);
                    slashed += current_slashed;
                    delta -= current_slashed;
                }
            }
            sum + delta
        },
    );
    unbond.delete_current(current_epoch, params);
    Ok(WithdrawData {
        unbond,
        withdrawn: withdrawn_amount,
        slashed,
    })
}<|MERGE_RESOLUTION|>--- conflicted
+++ resolved
@@ -913,11 +913,8 @@
             let GenesisValidatorData {
                 ref address,
                 consensus_key,
-<<<<<<< HEAD
-=======
                 commission_rate,
                 max_commission_rate_change,
->>>>>>> 6b92f2ce
                 state,
                 total_deltas,
                 voting_power,
@@ -934,14 +931,11 @@
             self.write_validator_total_deltas(address, &total_deltas);
             self.write_validator_voting_power(address, &voting_power);
             self.write_bond(&bond_id, &bond);
-<<<<<<< HEAD
-=======
             self.write_validator_commission_rate(address, &commission_rate);
             self.write_validator_max_commission_rate_change(
                 address,
                 &max_commission_rate_change,
             );
->>>>>>> 6b92f2ce
         }
         self.write_validator_set(&validator_set);
         self.write_total_voting_power(&total_voting_power);
@@ -1318,11 +1312,8 @@
 {
     address: Address,
     consensus_key: ValidatorConsensusKeys<PK>,
-<<<<<<< HEAD
-=======
     commission_rate: CommissionRates,
     max_commission_rate_change: Decimal,
->>>>>>> 6b92f2ce
     state: ValidatorStates,
     total_deltas: ValidatorTotalDeltas<TokenChange>,
     voting_power: ValidatorVotingPowers,
@@ -1423,11 +1414,8 @@
                   address,
                   tokens,
                   consensus_key,
-<<<<<<< HEAD
-=======
                   commission_rate,
                   max_commission_rate_change,
->>>>>>> 6b92f2ce
               }| {
             let consensus_key =
                 Epoched::init_at_genesis(consensus_key.clone(), current_epoch);
@@ -1461,11 +1449,8 @@
             Ok(GenesisValidatorData {
                 address: address.clone(),
                 consensus_key,
-<<<<<<< HEAD
-=======
                 commission_rate,
                 max_commission_rate_change: *max_commission_rate_change,
->>>>>>> 6b92f2ce
                 state,
                 total_deltas,
                 voting_power,
