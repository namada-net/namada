//! The parameters used for the chain's genesis

use std::collections::HashMap;

use borsh::{BorshDeserialize, BorshSerialize};
use derivative::Derivative;
#[cfg(not(feature = "mainnet"))]
use namada::core::ledger::testnet_pow;
use namada::ledger::eth_bridge::EthereumBridgeConfig;
#[cfg(feature = "dev")]
use namada::ledger::eth_bridge::{Contracts, UpgradeableContract};
use namada::ledger::governance::parameters::GovParams;
use namada::ledger::parameters::EpochDuration;
<<<<<<< HEAD
use namada::ledger::pos::{GenesisValidator, PosParams};
#[cfg(feature = "dev")]
use namada::types::address::wnam;
=======
use namada::ledger::pos::{Dec, GenesisValidator, PosParams};
>>>>>>> 714d81c6
use namada::types::address::Address;
use namada::types::chain::ProposalBytes;
#[cfg(feature = "dev")]
use namada::types::ethereum_events::EthAddress;
use namada::types::key::dkg_session_keys::DkgPublicKey;
use namada::types::key::*;
use namada::types::time::{DateTimeUtc, DurationSecs};
use namada::types::token::Denomination;
use namada::types::{storage, token};

/// Genesis configuration file format
pub mod genesis_config {
    use std::array::TryFromSliceError;
    use std::collections::HashMap;
    use std::convert::TryInto;
    use std::path::Path;
    use std::str::FromStr;

    use data_encoding::HEXLOWER;
    use eyre::Context;
    #[cfg(not(feature = "mainnet"))]
    use namada::core::ledger::testnet_pow;
    use namada::ledger::governance::parameters::GovParams;
    use namada::ledger::parameters::EpochDuration;
    use namada::ledger::pos::{Dec, GenesisValidator, PosParams};
    use namada::types::address::Address;
    use namada::types::chain::ProposalBytes;
    use namada::types::key::dkg_session_keys::DkgPublicKey;
    use namada::types::key::*;
    use namada::types::time::Rfc3339String;
    use namada::types::token::Denomination;
    use namada::types::{storage, token};
    use serde::{Deserialize, Serialize};
    use thiserror::Error;

    use super::{
        EstablishedAccount, EthereumBridgeConfig, Genesis, ImplicitAccount,
        Parameters, TokenAccount, Validator,
    };
    use crate::cli;

    #[derive(Clone, Debug, Deserialize, Serialize)]
    pub struct HexString(pub String);

    impl HexString {
        pub fn to_bytes(&self) -> Result<Vec<u8>, HexKeyError> {
            let bytes = HEXLOWER.decode(self.0.as_ref())?;
            Ok(bytes)
        }

        pub fn to_sha256_bytes(&self) -> Result<[u8; 32], HexKeyError> {
            let bytes = HEXLOWER.decode(self.0.as_ref())?;
            let slice = bytes.as_slice();
            let array: [u8; 32] = slice.try_into()?;
            Ok(array)
        }

        pub fn to_public_key(&self) -> Result<common::PublicKey, HexKeyError> {
            let key = common::PublicKey::from_str(&self.0)
                .map_err(HexKeyError::InvalidPublicKey)?;
            Ok(key)
        }

        pub fn to_dkg_public_key(&self) -> Result<DkgPublicKey, HexKeyError> {
            let key = DkgPublicKey::from_str(&self.0)?;
            Ok(key)
        }
    }

    #[derive(Error, Debug)]
    pub enum HexKeyError {
        #[error("Invalid hex string: {0:?}")]
        InvalidHexString(data_encoding::DecodeError),
        #[error("Invalid sha256 checksum: {0}")]
        InvalidSha256(TryFromSliceError),
        #[error("Invalid public key: {0}")]
        InvalidPublicKey(ParsePublicKeyError),
    }

    impl From<data_encoding::DecodeError> for HexKeyError {
        fn from(err: data_encoding::DecodeError) -> Self {
            Self::InvalidHexString(err)
        }
    }

    impl From<ParsePublicKeyError> for HexKeyError {
        fn from(err: ParsePublicKeyError) -> Self {
            Self::InvalidPublicKey(err)
        }
    }

    impl From<TryFromSliceError> for HexKeyError {
        fn from(err: TryFromSliceError) -> Self {
            Self::InvalidSha256(err)
        }
    }

    #[derive(Clone, Debug, Deserialize, Serialize)]
    pub struct GenesisConfig {
        // Genesis timestamp
        pub genesis_time: Rfc3339String,
        // Name of the native token - this must one of the tokens included in
        // the `token` field
        pub native_token: String,
        #[cfg(not(feature = "mainnet"))]
        /// Testnet faucet PoW difficulty - defaults to `0` when not set
        pub faucet_pow_difficulty: Option<testnet_pow::Difficulty>,
        #[cfg(not(feature = "mainnet"))]
        /// Testnet faucet withdrawal limit - defaults to 1000 NAM when not set
        pub faucet_withdrawal_limit: Option<token::Amount>,
        // Initial validator set
        pub validator: HashMap<String, ValidatorConfig>,
        // Token accounts present at genesis
        pub token: HashMap<String, TokenAccountConfig>,
        // Established accounts present at genesis
        pub established: Option<HashMap<String, EstablishedAccountConfig>>,
        // Implicit accounts present at genesis
        pub implicit: Option<HashMap<String, ImplicitAccountConfig>>,
        // Protocol parameters
        pub parameters: ParametersConfig,
        // PoS parameters
        pub pos_params: PosParamsConfig,
        // Governance parameters
        pub gov_params: GovernanceParamsConfig,
        // Ethereum bridge config
        pub ethereum_bridge_params: Option<EthereumBridgeConfig>,
        // Wasm definitions
        pub wasm: HashMap<String, WasmConfig>,
    }

    #[derive(Clone, Debug, Deserialize, Serialize)]
    pub struct GovernanceParamsConfig {
        // Min funds to stake to submit a proposal
        // XXX: u64 doesn't work with toml-rs!
        pub min_proposal_fund: u64,
        // Maximum size of proposal in kibibytes (KiB)
        // XXX: u64 doesn't work with toml-rs!
        pub max_proposal_code_size: u64,
        // Minimum proposal period length in epochs
        // XXX: u64 doesn't work with toml-rs!
        pub min_proposal_period: u64,
        // Maximum proposal period length in epochs
        // XXX: u64 doesn't work with toml-rs!
        pub max_proposal_period: u64,
        // Maximum number of characters in the proposal content
        // XXX: u64 doesn't work with toml-rs!
        pub max_proposal_content_size: u64,
        // Minimum number of epoch between end and grace epoch
        // XXX: u64 doesn't work with toml-rs!
        pub min_proposal_grace_epochs: u64,
    }

    /// Validator pre-genesis configuration can be created with client utils
    /// `init-genesis-validator` command and added to a genesis for
    /// `init-network` cmd and that can be subsequently read by `join-network`
    /// cmd to setup a genesis validator node.
    #[derive(Serialize, Deserialize, Debug)]
    pub struct ValidatorPreGenesisConfig {
        pub validator: HashMap<String, ValidatorConfig>,
    }

    #[derive(Clone, Default, Debug, Deserialize, Serialize)]
    pub struct ValidatorConfig {
        // Public key for consensus. (default: generate)
        pub consensus_public_key: Option<HexString>,
        // Public key (cold) for eth governance. (default: generate)
        pub eth_cold_key: Option<HexString>,
        // Public key (hot) for eth bridge. (default: generate)
        pub eth_hot_key: Option<HexString>,
        // Public key for validator account. (default: generate)
        pub account_public_key: Option<HexString>,
        // Public protocol signing key for validator account. (default:
        // generate)
        pub protocol_public_key: Option<HexString>,
        // Public DKG session key for validator account. (default: generate)
        pub dkg_public_key: Option<HexString>,
        // Validator address (default: generate).
        pub address: Option<String>,
        // Total number of tokens held at genesis.
        // XXX: u64 doesn't work with toml-rs!
        pub tokens: Option<u64>,
        // Unstaked balance at genesis.
        // XXX: u64 doesn't work with toml-rs!
        pub non_staked_balance: Option<u64>,
        /// Commission rate charged on rewards for delegators (bounded inside
        /// 0-1)
        pub commission_rate: Option<Dec>,
        /// Maximum change in commission rate permitted per epoch
        pub max_commission_rate_change: Option<Dec>,
        // Filename of validator VP. (default: default validator VP)
        pub validator_vp: Option<String>,
        // IP:port of the validator. (used in generation only)
        pub net_address: Option<String>,
        /// Tendermint node key is used to derive Tendermint node ID for node
        /// authentication
        pub tendermint_node_key: Option<HexString>,
    }

    #[derive(Clone, Debug, Deserialize, Serialize)]
    pub struct TokenAccountConfig {
        // Address of token account (default: generate).
        pub address: Option<String>,
        // The number of decimal places amounts of this token has
        pub denom: Denomination,
        // Filename of token account VP. (default: token VP)
        pub vp: Option<String>,
        // Initial balances held by accounts defined elsewhere.
        // XXX: u64 doesn't work with toml-rs!
        pub balances: Option<HashMap<String, token::Amount>>,
    }

    #[derive(Clone, Debug, Deserialize, Serialize)]
    pub struct EstablishedAccountConfig {
        // Address of established account (default: generate).
        pub address: Option<String>,
        // Filename of established account VP. (default: user VP)
        pub vp: Option<String>,
        // Public key of established account. (default: generate)
        pub public_key: Option<HexString>,
        // Initial storage key values.
        pub storage: Option<HashMap<String, HexString>>,
    }

    #[derive(Clone, Debug, Deserialize, Serialize)]
    pub struct ImplicitAccountConfig {
        // Public key of implicit account (default: generate).
        pub public_key: Option<HexString>,
    }

    #[derive(Clone, Debug, Deserialize, Serialize)]
    pub struct ParametersConfig {
        /// Max payload size, in bytes, for a tx batch proposal.
        ///
        /// Block proposers may never return a `PrepareProposal`
        /// response containing `txs` with a byte length greater
        /// than whatever is configured through this parameter.
        ///
        /// Note that this parameter's value will always be strictly
        /// smaller than a Tendermint block's `MaxBytes` consensus
        /// parameter. Currently, we hard cap `max_proposal_bytes`
        /// at 90 MiB in Namada, which leaves at least 10 MiB of
        /// room for header data, evidence and protobuf
        /// serialization overhead in Tendermint blocks.
        pub max_proposal_bytes: ProposalBytes,
        /// Minimum number of blocks per epoch.
        // XXX: u64 doesn't work with toml-rs!
        pub min_num_of_blocks: u64,
        /// Maximum duration per block (in seconds).
        // TODO: this is i64 because datetime wants it
        pub max_expected_time_per_block: i64,
        /// Hashes of whitelisted vps array. `None` value or an empty array
        /// disables whitelisting.
        pub vp_whitelist: Option<Vec<String>>,
        /// Hashes of whitelisted txs array. `None` value or an empty array
        /// disables whitelisting.
        pub tx_whitelist: Option<Vec<String>>,
        /// Filename of implicit accounts validity predicate WASM code
        pub implicit_vp: String,
        /// Expected number of epochs per year
        pub epochs_per_year: u64,
        /// PoS gain p
        pub pos_gain_p: Dec,
        /// PoS gain d
        pub pos_gain_d: Dec,
        #[cfg(not(feature = "mainnet"))]
        /// Fix wrapper tx fees
        pub wrapper_tx_fees: Option<token::Amount>,
    }

    #[derive(Clone, Debug, Deserialize, Serialize)]
    pub struct PosParamsConfig {
        // Maximum number of consensus validators.
        // XXX: u64 doesn't work with toml-rs!
        pub max_validator_slots: u64,
        // Pipeline length (in epochs).
        // XXX: u64 doesn't work with toml-rs!
        pub pipeline_len: u64,
        // Unbonding length (in epochs).
        // XXX: u64 doesn't work with toml-rs!
        pub unbonding_len: u64,
        // Votes per token.
        // XXX: u64 doesn't work with toml-rs!
        pub tm_votes_per_token: Dec,
        // Reward for proposing a block.
        // XXX: u64 doesn't work with toml-rs!
        pub block_proposer_reward: Dec,
        // Reward for voting on a block.
        // XXX: u64 doesn't work with toml-rs!
        pub block_vote_reward: Dec,
        // Maximum staking APY
        // XXX: u64 doesn't work with toml-rs!
        pub max_inflation_rate: Dec,
        // Target ratio of staked NAM tokens to total NAM tokens
        pub target_staked_ratio: Dec,
        // Portion of a validator's stake that should be slashed on a
        // duplicate vote.
        // XXX: u64 doesn't work with toml-rs!
        pub duplicate_vote_min_slash_rate: Dec,
        // Portion of a validator's stake that should be slashed on a
        // light client attack.
        // XXX: u64 doesn't work with toml-rs!
        pub light_client_attack_min_slash_rate: Dec,
        /// Number of epochs above and below (separately) the current epoch to
        /// consider when doing cubic slashing
        pub cubic_slashing_window_length: u64,
    }

    #[derive(Clone, Debug, Deserialize, Serialize)]
    pub struct WasmConfig {
        filename: String,
        pub sha256: Option<HexString>,
    }

    fn load_validator(
        config: &ValidatorConfig,
        wasm: &HashMap<String, WasmConfig>,
    ) -> Validator {
        let validator_vp_name = config.validator_vp.as_ref().unwrap();
        let validator_vp_config = wasm.get(validator_vp_name).unwrap();

        Validator {
            pos_data: GenesisValidator {
                address: Address::decode(config.address.as_ref().unwrap())
                    .unwrap(),
                tokens: token::Amount::native_whole(
                    config.tokens.unwrap_or_default(),
                ),
                consensus_key: config
                    .consensus_public_key
                    .as_ref()
                    .unwrap()
                    .to_public_key()
                    .unwrap(),
                eth_cold_key: config
                    .eth_cold_key
                    .as_ref()
                    .unwrap()
                    .to_public_key()
                    .unwrap(),
                eth_hot_key: config
                    .eth_hot_key
                    .as_ref()
                    .unwrap()
                    .to_public_key()
                    .unwrap(),
                commission_rate: config
                    .commission_rate
                    .and_then(|rate| {
                        if rate <= Dec::one() { Some(rate) } else { None }
                    })
                    .expect("Commission rate must be between 0.0 and 1.0"),
                max_commission_rate_change: config
                    .max_commission_rate_change
                    .and_then(|rate| {
                        if rate <= Dec::one() { Some(rate) } else { None }
                    })
                    .expect(
                        "Max commission rate change must be between 0.0 and \
                         1.0",
                    ),
            },
            account_key: config
                .account_public_key
                .as_ref()
                .unwrap()
                .to_public_key()
                .unwrap(),
            protocol_key: config
                .protocol_public_key
                .as_ref()
                .unwrap()
                .to_public_key()
                .unwrap(),
            dkg_public_key: config
                .dkg_public_key
                .as_ref()
                .unwrap()
                .to_dkg_public_key()
                .unwrap(),
            non_staked_balance: token::Amount::native_whole(
                config.non_staked_balance.unwrap_or_default(),
            ),
            validator_vp_code_path: validator_vp_config.filename.to_owned(),
            validator_vp_sha256: validator_vp_config
                .sha256
                .clone()
                .unwrap()
                .to_sha256_bytes()
                .unwrap(),
        }
    }

    fn load_token(
        config: &TokenAccountConfig,
        wasm: &HashMap<String, WasmConfig>,
        validators: &HashMap<String, Validator>,
        established_accounts: &HashMap<String, EstablishedAccount>,
        implicit_accounts: &HashMap<String, ImplicitAccount>,
    ) -> TokenAccount {
        let token_vp_name = config.vp.as_ref().unwrap();
        let token_vp_config = wasm.get(token_vp_name).unwrap();

        TokenAccount {
            address: Address::decode(config.address.as_ref().unwrap()).unwrap(),
            denom: config.denom,
            vp_code_path: token_vp_config.filename.to_owned(),
            vp_sha256: token_vp_config
                .sha256
                .clone()
                .unwrap_or_else(|| {
                    eprintln!("Unknown token VP WASM sha256");
                    cli::safe_exit(1);
                })
                .to_sha256_bytes()
                .unwrap(),
            balances: config
                .balances
                .as_ref()
                .unwrap_or(&HashMap::default())
                .iter()
                .map(|(alias_or_address, amount)| {
                    (
                        match Address::decode(alias_or_address) {
                            Ok(address) => address,
                            Err(decode_err) => {
                                if let Some(alias) =
                                    alias_or_address.strip_suffix(".public_key")
                                {
                                    if let Some(established) =
                                        established_accounts.get(alias)
                                    {
                                        established
                                            .public_key
                                            .as_ref()
                                            .unwrap()
                                            .into()
                                    } else if let Some(validator) =
                                        validators.get(alias)
                                    {
                                        (&validator.account_key).into()
                                    } else {
                                        eprintln!(
                                            "No established or validator \
                                             account with alias {} found",
                                            alias
                                        );
                                        cli::safe_exit(1)
                                    }
                                } else if let Some(established) =
                                    established_accounts.get(alias_or_address)
                                {
                                    established.address.clone()
                                } else if let Some(validator) =
                                    validators.get(alias_or_address)
                                {
                                    validator.pos_data.address.clone()
                                } else if let Some(implicit) =
                                    implicit_accounts.get(alias_or_address)
                                {
                                    (&implicit.public_key).into()
                                } else {
                                    eprintln!(
                                        "{} is unknown alias and not a valid \
                                         address: {}",
                                        alias_or_address, decode_err
                                    );
                                    cli::safe_exit(1)
                                }
                            }
                        },
                        token::Amount::from_uint(*amount, config.denom).expect(
                            "expected a balance that fits into 256 bits",
                        ),
                    )
                })
                .collect(),
        }
    }

    fn load_established(
        config: &EstablishedAccountConfig,
        wasm: &HashMap<String, WasmConfig>,
    ) -> EstablishedAccount {
        let account_vp_name = config.vp.as_ref().unwrap();
        let account_vp_config = wasm.get(account_vp_name).unwrap();

        EstablishedAccount {
            address: Address::decode(config.address.as_ref().unwrap()).unwrap(),
            vp_code_path: account_vp_config.filename.to_owned(),
            vp_sha256: account_vp_config
                .sha256
                .clone()
                .unwrap_or_else(|| {
                    eprintln!("Unknown user VP WASM sha256");
                    cli::safe_exit(1);
                })
                .to_sha256_bytes()
                .unwrap(),
            public_key: config
                .public_key
                .as_ref()
                .map(|hex| hex.to_public_key().unwrap()),
            storage: config
                .storage
                .as_ref()
                .unwrap_or(&HashMap::default())
                .iter()
                .map(|(address, hex)| {
                    (
                        storage::Key::parse(address).unwrap(),
                        hex.to_bytes().unwrap(),
                    )
                })
                .collect(),
        }
    }

    fn load_implicit(config: &ImplicitAccountConfig) -> ImplicitAccount {
        ImplicitAccount {
            public_key: config
                .public_key
                .as_ref()
                .unwrap()
                .to_public_key()
                .unwrap(),
        }
    }

    pub fn load_genesis_config(config: GenesisConfig) -> Genesis {
        let GenesisConfig {
            genesis_time,
            native_token,
            #[cfg(not(feature = "mainnet"))]
            faucet_pow_difficulty,
            #[cfg(not(feature = "mainnet"))]
            faucet_withdrawal_limit,
            validator,
            token,
            established,
            implicit,
            parameters,
            pos_params,
            gov_params,
            wasm,
            ethereum_bridge_params,
        } = config;

        let native_token = Address::decode(
            token
                .get(&native_token)
                .expect(
                    "Native token's alias must be present in the declared \
                     tokens",
                )
                .address
                .as_ref()
                .expect("Missing native token address"),
        )
        .expect("Invalid address");

        let validators: HashMap<String, Validator> = validator
            .iter()
            .map(|(name, cfg)| (name.clone(), load_validator(cfg, &wasm)))
            .collect();
        let established_accounts: HashMap<String, EstablishedAccount> =
            established
                .unwrap_or_default()
                .iter()
                .map(|(name, cfg)| (name.clone(), load_established(cfg, &wasm)))
                .collect();
        let implicit_accounts: HashMap<String, ImplicitAccount> = implicit
            .unwrap_or_default()
            .iter()
            .map(|(name, cfg)| (name.clone(), load_implicit(cfg)))
            .collect();
        #[allow(clippy::iter_kv_map)]
        let token_accounts = token
            .iter()
            .map(|(_name, cfg)| {
                load_token(
                    cfg,
                    &wasm,
                    &validators,
                    &established_accounts,
                    &implicit_accounts,
                )
            })
            .collect();

        let implicit_vp_config = wasm.get(&parameters.implicit_vp).unwrap();
        let implicit_vp_code_path = implicit_vp_config.filename.to_owned();
        let implicit_vp_sha256 = implicit_vp_config
            .sha256
            .clone()
            .unwrap_or_else(|| {
                eprintln!("Unknown implicit VP WASM sha256");
                cli::safe_exit(1);
            })
            .to_sha256_bytes()
            .unwrap();

        let min_duration: i64 =
            60 * 60 * 24 * 365 / (parameters.epochs_per_year as i64);
        let parameters = Parameters {
            epoch_duration: EpochDuration {
                min_num_of_blocks: parameters.min_num_of_blocks,
                min_duration: namada::types::time::Duration::seconds(
                    min_duration,
                )
                .into(),
            },
            max_expected_time_per_block:
                namada::types::time::Duration::seconds(
                    parameters.max_expected_time_per_block,
                )
                .into(),
            max_proposal_bytes: parameters.max_proposal_bytes,
            vp_whitelist: parameters.vp_whitelist.unwrap_or_default(),
            tx_whitelist: parameters.tx_whitelist.unwrap_or_default(),
            implicit_vp_code_path,
            implicit_vp_sha256,
            epochs_per_year: parameters.epochs_per_year,
            pos_gain_p: parameters.pos_gain_p,
            pos_gain_d: parameters.pos_gain_d,
            staked_ratio: Dec::zero(),
            pos_inflation_amount: token::Amount::zero(),
            wrapper_tx_fees: parameters.wrapper_tx_fees,
        };

        let GovernanceParamsConfig {
            min_proposal_fund,
            max_proposal_code_size,
            min_proposal_period,
            max_proposal_content_size,
            min_proposal_grace_epochs,
            max_proposal_period,
        } = gov_params;
        let gov_params = GovParams {
            min_proposal_fund,
            max_proposal_code_size,
            min_proposal_period,
            max_proposal_content_size,
            min_proposal_grace_epochs,
            max_proposal_period,
        };

        let PosParamsConfig {
            max_validator_slots,
            pipeline_len,
            unbonding_len,
            tm_votes_per_token,
            block_proposer_reward,
            block_vote_reward,
            max_inflation_rate,
            target_staked_ratio,
            duplicate_vote_min_slash_rate,
            light_client_attack_min_slash_rate,
            cubic_slashing_window_length,
        } = pos_params;
        let pos_params = PosParams {
            max_validator_slots,
            pipeline_len,
            unbonding_len,
            tm_votes_per_token,
            block_proposer_reward,
            block_vote_reward,
            max_inflation_rate,
            target_staked_ratio,
            duplicate_vote_min_slash_rate,
            light_client_attack_min_slash_rate,
            cubic_slashing_window_length,
        };

        let mut genesis = Genesis {
            genesis_time: genesis_time.try_into().unwrap(),
            native_token,
            #[cfg(not(feature = "mainnet"))]
            faucet_pow_difficulty,
            #[cfg(not(feature = "mainnet"))]
            faucet_withdrawal_limit,
            validators: validators.into_values().collect(),
            token_accounts,
            established_accounts: established_accounts.into_values().collect(),
            implicit_accounts: implicit_accounts.into_values().collect(),
            parameters,
            pos_params,
            gov_params,
            ethereum_bridge_params,
        };
        genesis.init();
        genesis
    }

    pub fn open_genesis_config(
        path: impl AsRef<Path>,
    ) -> color_eyre::eyre::Result<GenesisConfig> {
        let config_file =
            std::fs::read_to_string(&path).wrap_err_with(|| {
                format!(
                    "couldn't read genesis config file from {}",
                    path.as_ref().to_string_lossy()
                )
            })?;
        toml::from_str(&config_file).wrap_err_with(|| {
            format!(
                "couldn't parse TOML from {}",
                path.as_ref().to_string_lossy()
            )
        })
    }

    pub fn write_genesis_config(
        config: &GenesisConfig,
        path: impl AsRef<Path>,
    ) {
        let toml = toml::to_string(&config).unwrap();
        std::fs::write(path, toml).unwrap();
    }

    pub fn read_genesis_config(path: impl AsRef<Path>) -> Genesis {
        load_genesis_config(open_genesis_config(path).unwrap())
    }
}

#[derive(Debug, BorshSerialize, BorshDeserialize)]
#[borsh_init(init)]
pub struct Genesis {
    pub genesis_time: DateTimeUtc,
    pub native_token: Address,
    #[cfg(not(feature = "mainnet"))]
    pub faucet_pow_difficulty: Option<testnet_pow::Difficulty>,
    #[cfg(not(feature = "mainnet"))]
    pub faucet_withdrawal_limit: Option<token::Amount>,
    pub validators: Vec<Validator>,
    pub token_accounts: Vec<TokenAccount>,
    pub established_accounts: Vec<EstablishedAccount>,
    pub implicit_accounts: Vec<ImplicitAccount>,
    pub parameters: Parameters,
    pub pos_params: PosParams,
    pub gov_params: GovParams,
    // Ethereum bridge config
    pub ethereum_bridge_params: Option<EthereumBridgeConfig>,
}

impl Genesis {
    /// Sort all fields for deterministic encoding
    pub fn init(&mut self) {
        self.validators.sort();
        self.token_accounts.sort();
        self.established_accounts.sort();
        self.implicit_accounts.sort();
    }
}

#[derive(
    Clone,
    Debug,
    BorshSerialize,
    BorshDeserialize,
    PartialEq,
    Eq,
    PartialOrd,
    Ord,
)]
/// Genesis validator definition
pub struct Validator {
    /// Data that is used for PoS system initialization
    pub pos_data: GenesisValidator,
    /// Public key associated with the validator account. The default validator
    /// VP will check authorization of transactions from this account against
    /// this key on a transaction signature.
    /// Note that this is distinct from consensus key used in the PoS system.
    pub account_key: common::PublicKey,
    /// Public key associated with validator account used for signing protocol
    /// transactions
    pub protocol_key: common::PublicKey,
    /// The public DKG session key used during the DKG protocol
    pub dkg_public_key: DkgPublicKey,
    /// These tokens are not staked and hence do not contribute to the
    /// validator's voting power
    pub non_staked_balance: token::Amount,
    /// Validity predicate code WASM
    pub validator_vp_code_path: String,
    /// Expected SHA-256 hash of the validator VP
    pub validator_vp_sha256: [u8; 32],
}

#[derive(
    Clone, Debug, BorshSerialize, BorshDeserialize, PartialEq, Eq, Derivative,
)]
#[derivative(PartialOrd, Ord)]
pub struct EstablishedAccount {
    /// Address
    pub address: Address,
    /// Validity predicate code WASM
    pub vp_code_path: String,
    /// Expected SHA-256 hash of the validity predicate wasm
    pub vp_sha256: [u8; 32],
    /// A public key to be stored in the account's storage, if any
    pub public_key: Option<common::PublicKey>,
    /// Account's sub-space storage. The values must be borsh encoded bytes.
    #[derivative(PartialOrd = "ignore", Ord = "ignore")]
    pub storage: HashMap<storage::Key, Vec<u8>>,
}

#[derive(
    Clone, Debug, BorshSerialize, BorshDeserialize, PartialEq, Eq, Derivative,
)]
#[derivative(PartialOrd, Ord)]
pub struct TokenAccount {
    /// Address
    pub address: Address,
    /// The number of decimal places amounts of this token has
    pub denom: Denomination,
    /// Validity predicate code WASM
    pub vp_code_path: String,
    /// Expected SHA-256 hash of the validity predicate wasm
    pub vp_sha256: [u8; 32],
    /// Accounts' balances of this token
    #[derivative(PartialOrd = "ignore", Ord = "ignore")]
    pub balances: HashMap<Address, token::Amount>,
}

#[derive(
    Clone,
    Debug,
    BorshSerialize,
    BorshDeserialize,
    PartialEq,
    Eq,
    PartialOrd,
    Ord,
)]
pub struct ImplicitAccount {
    /// A public key from which the implicit account is derived. This will be
    /// stored on chain for the account.
    pub public_key: common::PublicKey,
}

/// Protocol parameters. This is almost the same as
/// `ledger::parameters::Parameters`, but instead of having the `implicit_vp`
/// WASM code bytes, it only has the name and sha as the actual code is loaded
/// on `init_chain`
#[derive(
    Clone,
    Debug,
    PartialEq,
    Eq,
    PartialOrd,
    Ord,
    Hash,
    BorshSerialize,
    BorshDeserialize,
)]
pub struct Parameters {
    // Max payload size, in bytes, for a tx batch proposal.
    pub max_proposal_bytes: ProposalBytes,
    /// Epoch duration
    pub epoch_duration: EpochDuration,
    /// Maximum expected time per block
    pub max_expected_time_per_block: DurationSecs,
    /// Whitelisted validity predicate hashes
    pub vp_whitelist: Vec<String>,
    /// Whitelisted tx hashes
    pub tx_whitelist: Vec<String>,
    /// Implicit accounts validity predicate code WASM
    pub implicit_vp_code_path: String,
    /// Expected SHA-256 hash of the implicit VP
    pub implicit_vp_sha256: [u8; 32],
    /// Expected number of epochs per year (read only)
    pub epochs_per_year: u64,
    /// PoS gain p (read only)
    pub pos_gain_p: Dec,
    /// PoS gain d (read only)
    pub pos_gain_d: Dec,
    /// PoS staked ratio (read + write for every epoch)
    pub staked_ratio: Dec,
    /// PoS inflation amount from the last epoch (read + write for every epoch)
    pub pos_inflation_amount: token::Amount,
    /// Fixed Wrapper tx fees
    #[cfg(not(feature = "mainnet"))]
    pub wrapper_tx_fees: Option<token::Amount>,
}

#[cfg(not(any(test, feature = "dev")))]
pub fn genesis(
    base_dir: impl AsRef<std::path::Path>,
    chain_id: &namada::types::chain::ChainId,
) -> Genesis {
    let path = base_dir
        .as_ref()
        .join(format!("{}.toml", chain_id.as_str()));
    genesis_config::read_genesis_config(path)
}
#[cfg(any(test, feature = "dev"))]
pub fn genesis(num_validators: u64) -> Genesis {
    use namada::types::address::{
        self, apfel, btc, dot, eth, kartoffel, nam, schnitzel,
    };

    use crate::wallet;

    let vp_implicit_path = "vp_implicit.wasm";
    let vp_token_path = "vp_token.wasm";
    let vp_user_path = "vp_user.wasm";

    // NOTE When the validator's key changes, tendermint must be reset with
    // `namada reset` command. To generate a new validator, use the
    // `tests::gen_genesis_validator` below.
    let mut validators = Vec::<Validator>::new();

    // Use hard-coded keys for the first validator to avoid breaking other code
    let consensus_keypair = wallet::defaults::validator_keypair();
    let account_keypair = wallet::defaults::validator_keypair();
    let secp_eth_cold_keypair = secp256k1::SecretKey::try_from_slice(&[
        90, 83, 107, 155, 193, 251, 120, 27, 76, 1, 188, 8, 116, 121, 90, 99,
        65, 17, 187, 6, 238, 141, 63, 188, 76, 38, 102, 7, 47, 185, 28, 52,
    ])
    .unwrap();

    let eth_cold_keypair =
        common::SecretKey::try_from_sk(&secp_eth_cold_keypair).unwrap();
    let address = wallet::defaults::validator_address();
    let (protocol_keypair, eth_bridge_keypair, dkg_keypair) =
        wallet::defaults::validator_keys();
    let validator = Validator {
        pos_data: GenesisValidator {
            address,
            tokens: token::Amount::native_whole(200_000),
            consensus_key: consensus_keypair.ref_to(),
<<<<<<< HEAD
            eth_cold_key: eth_cold_keypair.ref_to(),
            eth_hot_key: eth_bridge_keypair.ref_to(),
            commission_rate: dec!(0.05),
            max_commission_rate_change: dec!(0.01),
=======
            commission_rate: Dec::new(5, 2).expect("This can't fail"),
            max_commission_rate_change: Dec::new(1, 2)
                .expect("This can't fail"),
>>>>>>> 714d81c6
        },
        account_key: account_keypair.ref_to(),
        protocol_key: protocol_keypair.ref_to(),
        dkg_public_key: dkg_keypair.public(),
        non_staked_balance: token::Amount::native_whole(100_000),
        // TODO replace with https://github.com/anoma/namada/issues/25)
        validator_vp_code_path: vp_user_path.into(),
        validator_vp_sha256: Default::default(),
    };
    validators.push(validator);

    // Add other validators with randomly generated keys if needed
    for _ in 0..(num_validators - 1) {
        let consensus_keypair: common::SecretKey =
            testing::gen_keypair::<ed25519::SigScheme>()
                .try_to_sk()
                .unwrap();
        let account_keypair = consensus_keypair.clone();
        let address = address::gen_established_address("validator account");
        let eth_cold_keypair =
            common::SecretKey::try_from_sk(&secp_eth_cold_keypair).unwrap();
        let (protocol_keypair, eth_bridge_keypair, dkg_keypair) =
            wallet::defaults::validator_keys();
        let validator = Validator {
            pos_data: GenesisValidator {
                address,
                tokens: token::Amount::native_whole(200_000),
                consensus_key: consensus_keypair.ref_to(),
<<<<<<< HEAD
                eth_cold_key: eth_cold_keypair.ref_to(),
                eth_hot_key: eth_bridge_keypair.ref_to(),
                commission_rate: dec!(0.05),
                max_commission_rate_change: dec!(0.01),
=======
                commission_rate: Dec::new(5, 2).expect("This can't fail"),
                max_commission_rate_change: Dec::new(1, 2)
                    .expect("This can't fail"),
>>>>>>> 714d81c6
            },
            account_key: account_keypair.ref_to(),
            protocol_key: protocol_keypair.ref_to(),
            dkg_public_key: dkg_keypair.public(),
            non_staked_balance: token::Amount::native_whole(100_000),
            // TODO replace with https://github.com/anoma/namada/issues/25)
            validator_vp_code_path: vp_user_path.into(),
            validator_vp_sha256: Default::default(),
        };
        validators.push(validator);
    }

    let parameters = Parameters {
        epoch_duration: EpochDuration {
            min_num_of_blocks: 10,
            min_duration: namada::types::time::Duration::seconds(600).into(),
        },
        max_expected_time_per_block: namada::types::time::DurationSecs(30),
        max_proposal_bytes: Default::default(),
        vp_whitelist: vec![],
        tx_whitelist: vec![],
        implicit_vp_code_path: vp_implicit_path.into(),
        implicit_vp_sha256: Default::default(),
        epochs_per_year: 525_600, /* seconds in yr (60*60*24*365) div seconds
                                   * per epoch (60 = min_duration) */
        pos_gain_p: Dec::new(1, 1).expect("This can't fail"),
        pos_gain_d: Dec::new(1, 1).expect("This can't fail"),
        staked_ratio: Dec::zero(),
        pos_inflation_amount: token::Amount::zero(),
        wrapper_tx_fees: Some(token::Amount::native_whole(0)),
    };
    let albert = EstablishedAccount {
        address: wallet::defaults::albert_address(),
        vp_code_path: vp_user_path.into(),
        vp_sha256: Default::default(),
        public_key: Some(wallet::defaults::albert_keypair().ref_to()),
        storage: HashMap::default(),
    };
    let bertha = EstablishedAccount {
        address: wallet::defaults::bertha_address(),
        vp_code_path: vp_user_path.into(),
        vp_sha256: Default::default(),
        public_key: Some(wallet::defaults::bertha_keypair().ref_to()),
        storage: HashMap::default(),
    };
    let christel = EstablishedAccount {
        address: wallet::defaults::christel_address(),
        vp_code_path: vp_user_path.into(),
        vp_sha256: Default::default(),
        public_key: Some(wallet::defaults::christel_keypair().ref_to()),
        storage: HashMap::default(),
    };
    let masp = EstablishedAccount {
        address: namada::types::address::masp(),
        vp_code_path: "vp_masp.wasm".into(),
        vp_sha256: Default::default(),
        public_key: None,
        storage: HashMap::default(),
    };
    let implicit_accounts = vec![ImplicitAccount {
        public_key: wallet::defaults::daewon_keypair().ref_to(),
    }];
    let default_user_tokens = token::Amount::native_whole(1_000_000);
    let default_key_tokens = token::Amount::native_whole(1_000);
    let mut balances: HashMap<Address, token::Amount> = HashMap::from_iter([
        // established accounts' balances
        (wallet::defaults::albert_address(), default_user_tokens),
        (wallet::defaults::bertha_address(), default_user_tokens),
        (wallet::defaults::christel_address(), default_user_tokens),
        // implicit accounts' balances
        (wallet::defaults::daewon_address(), default_user_tokens),
        // implicit accounts derived from public keys balances
        (
            bertha.public_key.as_ref().unwrap().into(),
            default_key_tokens,
        ),
        (
            albert.public_key.as_ref().unwrap().into(),
            default_key_tokens,
        ),
        (
            christel.public_key.as_ref().unwrap().into(),
            default_key_tokens,
        ),
    ]);
    for validator in &validators {
        balances.insert((&validator.account_key).into(), default_key_tokens);
    }

    /// Deprecated function, soon to be deleted. Generates default tokens
    fn tokens() -> HashMap<Address, (&'static str, Denomination)> {
        vec![
            (nam(), ("NAM", 6.into())),
            (btc(), ("BTC", 8.into())),
            (eth(), ("ETH", 18.into())),
            (dot(), ("DOT", 10.into())),
            (schnitzel(), ("Schnitzel", 6.into())),
            (apfel(), ("Apfel", 6.into())),
            (kartoffel(), ("Kartoffel", 6.into())),
        ]
        .into_iter()
        .collect()
    }
    let token_accounts = tokens()
        .into_iter()
        .map(|(address, (_, denom))| TokenAccount {
            address,
            denom,
            vp_code_path: vp_token_path.into(),
            vp_sha256: Default::default(),
            balances: balances.clone(),
        })
        .collect();
    Genesis {
        genesis_time: DateTimeUtc::now(),
        validators,
        established_accounts: vec![albert, bertha, christel, masp],
        implicit_accounts,
        token_accounts,
        parameters,
        pos_params: PosParams::default(),
        gov_params: GovParams::default(),
        ethereum_bridge_params: Some(EthereumBridgeConfig {
            eth_start_height: Default::default(),
            min_confirmations: Default::default(),
            contracts: Contracts {
                native_erc20: wnam(),
                bridge: UpgradeableContract {
                    address: EthAddress([0; 20]),
                    version: Default::default(),
                },
                governance: UpgradeableContract {
                    address: EthAddress([1; 20]),
                    version: Default::default(),
                },
            },
        }),
        native_token: address::nam(),
        #[cfg(not(feature = "mainnet"))]
        faucet_pow_difficulty: None,
        #[cfg(not(feature = "mainnet"))]
        faucet_withdrawal_limit: None,
    }
}

#[cfg(test)]
pub mod tests {
    use borsh::BorshSerialize;
    use namada::types::address::testing::gen_established_address;
    use namada::types::key::*;
    use rand::prelude::ThreadRng;
    use rand::thread_rng;

    use crate::wallet;

    /// Run `cargo test gen_genesis_validator -- --nocapture` to generate a
    /// new genesis validator address and keypair.
    #[test]
    fn gen_genesis_validator() {
        let address = gen_established_address();
        let mut rng: ThreadRng = thread_rng();
        let keypair: common::SecretKey =
            ed25519::SigScheme::generate(&mut rng).try_to_sk().unwrap();
        let kp_arr = keypair.try_to_vec().unwrap();
        let (protocol_keypair, _eth_hot_bridge_keypair, dkg_keypair) =
            wallet::defaults::validator_keys();

        // TODO: derive validator eth address from an eth keypair
        let eth_cold_gov_keypair: common::SecretKey =
            secp256k1::SigScheme::generate(&mut rng)
                .try_to_sk()
                .unwrap();
        let eth_hot_bridge_keypair: common::SecretKey =
            secp256k1::SigScheme::generate(&mut rng)
                .try_to_sk()
                .unwrap();

        println!("address: {}", address);
        println!("keypair: {:?}", kp_arr);
        println!("protocol_keypair: {:?}", protocol_keypair);
        println!("dkg_keypair: {:?}", dkg_keypair.try_to_vec().unwrap());
        println!(
            "eth_cold_gov_keypair: {:?}",
            eth_cold_gov_keypair.try_to_vec().unwrap()
        );
        println!(
            "eth_hot_bridge_keypair: {:?}",
            eth_hot_bridge_keypair.try_to_vec().unwrap()
        );
    }
}<|MERGE_RESOLUTION|>--- conflicted
+++ resolved
@@ -11,13 +11,9 @@
 use namada::ledger::eth_bridge::{Contracts, UpgradeableContract};
 use namada::ledger::governance::parameters::GovParams;
 use namada::ledger::parameters::EpochDuration;
-<<<<<<< HEAD
-use namada::ledger::pos::{GenesisValidator, PosParams};
+use namada::ledger::pos::{Dec, GenesisValidator, PosParams};
 #[cfg(feature = "dev")]
 use namada::types::address::wnam;
-=======
-use namada::ledger::pos::{Dec, GenesisValidator, PosParams};
->>>>>>> 714d81c6
 use namada::types::address::Address;
 use namada::types::chain::ProposalBytes;
 #[cfg(feature = "dev")]
@@ -151,22 +147,16 @@
     #[derive(Clone, Debug, Deserialize, Serialize)]
     pub struct GovernanceParamsConfig {
         // Min funds to stake to submit a proposal
-        // XXX: u64 doesn't work with toml-rs!
         pub min_proposal_fund: u64,
         // Maximum size of proposal in kibibytes (KiB)
-        // XXX: u64 doesn't work with toml-rs!
         pub max_proposal_code_size: u64,
         // Minimum proposal period length in epochs
-        // XXX: u64 doesn't work with toml-rs!
         pub min_proposal_period: u64,
         // Maximum proposal period length in epochs
-        // XXX: u64 doesn't work with toml-rs!
         pub max_proposal_period: u64,
         // Maximum number of characters in the proposal content
-        // XXX: u64 doesn't work with toml-rs!
         pub max_proposal_content_size: u64,
         // Minimum number of epoch between end and grace epoch
-        // XXX: u64 doesn't work with toml-rs!
         pub min_proposal_grace_epochs: u64,
     }
 
@@ -197,10 +187,8 @@
         // Validator address (default: generate).
         pub address: Option<String>,
         // Total number of tokens held at genesis.
-        // XXX: u64 doesn't work with toml-rs!
         pub tokens: Option<u64>,
         // Unstaked balance at genesis.
-        // XXX: u64 doesn't work with toml-rs!
         pub non_staked_balance: Option<u64>,
         /// Commission rate charged on rewards for delegators (bounded inside
         /// 0-1)
@@ -225,7 +213,6 @@
         // Filename of token account VP. (default: token VP)
         pub vp: Option<String>,
         // Initial balances held by accounts defined elsewhere.
-        // XXX: u64 doesn't work with toml-rs!
         pub balances: Option<HashMap<String, token::Amount>>,
     }
 
@@ -263,7 +250,6 @@
         /// serialization overhead in Tendermint blocks.
         pub max_proposal_bytes: ProposalBytes,
         /// Minimum number of blocks per epoch.
-        // XXX: u64 doesn't work with toml-rs!
         pub min_num_of_blocks: u64,
         /// Maximum duration per block (in seconds).
         // TODO: this is i64 because datetime wants it
@@ -290,39 +276,33 @@
     #[derive(Clone, Debug, Deserialize, Serialize)]
     pub struct PosParamsConfig {
         // Maximum number of consensus validators.
-        // XXX: u64 doesn't work with toml-rs!
         pub max_validator_slots: u64,
         // Pipeline length (in epochs).
-        // XXX: u64 doesn't work with toml-rs!
         pub pipeline_len: u64,
         // Unbonding length (in epochs).
-        // XXX: u64 doesn't work with toml-rs!
         pub unbonding_len: u64,
         // Votes per token.
-        // XXX: u64 doesn't work with toml-rs!
         pub tm_votes_per_token: Dec,
         // Reward for proposing a block.
-        // XXX: u64 doesn't work with toml-rs!
         pub block_proposer_reward: Dec,
         // Reward for voting on a block.
-        // XXX: u64 doesn't work with toml-rs!
         pub block_vote_reward: Dec,
         // Maximum staking APY
-        // XXX: u64 doesn't work with toml-rs!
         pub max_inflation_rate: Dec,
         // Target ratio of staked NAM tokens to total NAM tokens
         pub target_staked_ratio: Dec,
         // Portion of a validator's stake that should be slashed on a
         // duplicate vote.
-        // XXX: u64 doesn't work with toml-rs!
         pub duplicate_vote_min_slash_rate: Dec,
         // Portion of a validator's stake that should be slashed on a
         // light client attack.
-        // XXX: u64 doesn't work with toml-rs!
         pub light_client_attack_min_slash_rate: Dec,
         /// Number of epochs above and below (separately) the current epoch to
         /// consider when doing cubic slashing
         pub cubic_slashing_window_length: u64,
+        /// The minimum amount of bonded tokens that a validator needs to be in
+        /// either the `consensus` or `below_capacity` validator sets
+        pub validator_stake_threshold: token::Amount,
     }
 
     #[derive(Clone, Debug, Deserialize, Serialize)]
@@ -676,6 +656,7 @@
             duplicate_vote_min_slash_rate,
             light_client_attack_min_slash_rate,
             cubic_slashing_window_length,
+            validator_stake_threshold,
         } = pos_params;
         let pos_params = PosParams {
             max_validator_slots,
@@ -689,6 +670,7 @@
             duplicate_vote_min_slash_rate,
             light_client_attack_min_slash_rate,
             cubic_slashing_window_length,
+            validator_stake_threshold,
         };
 
         let mut genesis = Genesis {
@@ -948,16 +930,11 @@
             address,
             tokens: token::Amount::native_whole(200_000),
             consensus_key: consensus_keypair.ref_to(),
-<<<<<<< HEAD
-            eth_cold_key: eth_cold_keypair.ref_to(),
-            eth_hot_key: eth_bridge_keypair.ref_to(),
-            commission_rate: dec!(0.05),
-            max_commission_rate_change: dec!(0.01),
-=======
             commission_rate: Dec::new(5, 2).expect("This can't fail"),
             max_commission_rate_change: Dec::new(1, 2)
                 .expect("This can't fail"),
->>>>>>> 714d81c6
+            eth_cold_key: eth_cold_keypair.ref_to(),
+            eth_hot_key: eth_bridge_keypair.ref_to(),
         },
         account_key: account_keypair.ref_to(),
         protocol_key: protocol_keypair.ref_to(),
@@ -986,16 +963,11 @@
                 address,
                 tokens: token::Amount::native_whole(200_000),
                 consensus_key: consensus_keypair.ref_to(),
-<<<<<<< HEAD
-                eth_cold_key: eth_cold_keypair.ref_to(),
-                eth_hot_key: eth_bridge_keypair.ref_to(),
-                commission_rate: dec!(0.05),
-                max_commission_rate_change: dec!(0.01),
-=======
                 commission_rate: Dec::new(5, 2).expect("This can't fail"),
                 max_commission_rate_change: Dec::new(1, 2)
                     .expect("This can't fail"),
->>>>>>> 714d81c6
+                eth_cold_key: eth_cold_keypair.ref_to(),
+                eth_hot_key: eth_bridge_keypair.ref_to(),
             },
             account_key: account_keypair.ref_to(),
             protocol_key: protocol_keypair.ref_to(),
@@ -1055,9 +1027,14 @@
         public_key: None,
         storage: HashMap::default(),
     };
-    let implicit_accounts = vec![ImplicitAccount {
-        public_key: wallet::defaults::daewon_keypair().ref_to(),
-    }];
+    let implicit_accounts = vec![
+        ImplicitAccount {
+            public_key: wallet::defaults::daewon_keypair().ref_to(),
+        },
+        ImplicitAccount {
+            public_key: wallet::defaults::ester_keypair().ref_to(),
+        },
+    ];
     let default_user_tokens = token::Amount::native_whole(1_000_000);
     let default_key_tokens = token::Amount::native_whole(1_000);
     let mut balances: HashMap<Address, token::Amount> = HashMap::from_iter([
