--- conflicted
+++ resolved
@@ -146,12 +146,7 @@
 	$(cargo) test \
 		--manifest-path ./apps/Cargo.toml \
 		--no-default-features \
-<<<<<<< HEAD
-		--features "testing std ABCI-plus-plus eth-fullnode" && \
-	$(cargo) test --manifest-path ./proof_of_stake/Cargo.toml \
-		--features "testing" && \
-=======
-		--features "testing std ABCI-plus-plus" \
+		--features "testing std ABCI-plus-plus eth-fullnode" \
 			-- \
 			-Z unstable-options --report-time && \
 	$(cargo) test \
@@ -160,7 +155,6 @@
 		--features "testing" \
 			-- \
 			-Z unstable-options --report-time && \
->>>>>>> fb91a691
 	$(cargo) test \
 		--manifest-path ./shared/Cargo.toml \
 		--no-default-features \
@@ -170,15 +164,10 @@
 	$(cargo) test \
 		--manifest-path ./tests/Cargo.toml \
 		--no-default-features \
-<<<<<<< HEAD
 		--features "wasm-runtime ABCI-plus-plus namada_apps/ABCI-plus-plus namada_apps/eth-fullnode" \
-		-- --skip e2e && \
-=======
-		--features "wasm-runtime ABCI-plus-plus namada_apps/ABCI-plus-plus" \
 			-- \
 			--skip e2e \
 			-Z unstable-options --report-time && \
->>>>>>> fb91a691
 	$(cargo) test \
 		--manifest-path ./vm_env/Cargo.toml \
 		--no-default-features \
@@ -188,15 +177,10 @@
 
 test-unit:
 	$(cargo) test --no-default-features \
-<<<<<<< HEAD
 		--features "wasm-runtime ABCI ibc-mocks-abci eth-fullnode" \
-		-- --skip e2e
-=======
-		--features "wasm-runtime ABCI ibc-mocks-abci" \
 			-- \
 			--skip e2e \
 			-Z unstable-options --report-time
->>>>>>> fb91a691
 
 test-wasm:
 	make -C $(wasms) test
