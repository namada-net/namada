--- conflicted
+++ resolved
@@ -89,11 +89,7 @@
         self.initialize_established_accounts(
             genesis.established_accounts,
             &mut vp_code_cache,
-<<<<<<< HEAD
-        );
-=======
         )?;
->>>>>>> 32460f9c
 
         // Initialize genesis implicit
         self.initialize_implicit_accounts(genesis.implicit_accounts);
@@ -107,20 +103,12 @@
         // Initialize genesis validator accounts
         self.initialize_validators(&genesis.validators, &mut vp_code_cache);
         // set the initial validators set
-<<<<<<< HEAD
-        Ok(self.set_initial_validators(
-            genesis.validators,
-            &genesis.parameters,
-            &genesis.pos_params,
-        ))
-=======
         Ok(
             self.set_initial_validators(
                 genesis.validators,
                 &genesis.pos_params,
             ),
         )
->>>>>>> 32460f9c
     }
 
     /// Initialize genesis established accounts
@@ -128,11 +116,7 @@
         &mut self,
         accounts: Vec<genesis::EstablishedAccount>,
         vp_code_cache: &mut HashMap<String, Vec<u8>>,
-<<<<<<< HEAD
-    ) {
-=======
     ) -> Result<()> {
->>>>>>> 32460f9c
         for genesis::EstablishedAccount {
             address,
             vp_code_path,
@@ -183,10 +167,7 @@
                 self.storage.write(&key, value).unwrap();
             }
         }
-<<<<<<< HEAD
-=======
         Ok(())
->>>>>>> 32460f9c
     }
 
     /// Initialize genesis implicit accounts
