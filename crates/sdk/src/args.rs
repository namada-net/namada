//! Structures encapsulating SDK arguments

use std::path::PathBuf;
use std::time::Duration as StdDuration;

use namada_core::address::Address;
use namada_core::chain::ChainId;
use namada_core::collections::HashMap;
use namada_core::dec::Dec;
use namada_core::ethereum_events::EthAddress;
use namada_core::keccak::KeccakHash;
use namada_core::key::{common, SchemeType};
use namada_core::masp::{MaspEpoch, PaymentAddress};
use namada_core::storage::{BlockHeight, Epoch};
use namada_core::time::DateTimeUtc;
use namada_core::{storage, token};
use namada_governance::cli::onchain::{
    DefaultProposal, PgfFundingProposal, PgfStewardProposal,
};
use namada_tx::data::GasLimit;
use namada_tx::Memo;
use serde::{Deserialize, Serialize};
use zeroize::Zeroizing;

use crate::eth_bridge::bridge_pool;
use crate::ibc::core::host::types::identifiers::{ChannelId, PortId};
use crate::signing::SigningTxData;
use crate::{rpc, tx, Namada};

/// [`Duration`](StdDuration) wrapper that provides a
/// method to parse a value from a string.
#[derive(Copy, Clone, PartialEq, Eq, PartialOrd, Ord, Debug, Hash)]
#[repr(transparent)]
pub struct Duration(pub StdDuration);

impl ::std::str::FromStr for Duration {
    type Err = String;

    #[inline]
    fn from_str(s: &str) -> Result<Self, Self::Err> {
        ::duration_str::parse(s).map(Duration)
    }
}

/// Abstraction of types being used in Namada
pub trait NamadaTypes: Clone + std::fmt::Debug {
    /// Represents an address on the ledger
    type Address: Clone + std::fmt::Debug;
    /// Represents an address that defaults to a native token
    type AddrOrNativeToken: Clone + std::fmt::Debug + From<Self::Address>;
    /// Represents a key pair
    type Keypair: Clone + std::fmt::Debug;
    /// Represents the address of a Tendermint endpoint (used in context-less
    /// CLI commands where chain config isn't available)
    type TendermintAddress: Clone + std::fmt::Debug;
    /// RPC address of a locally configured node
    type ConfigRpcTendermintAddress: Clone
        + std::fmt::Debug
        + From<Self::TendermintAddress>;
    /// Represents the address of an Ethereum endpoint
    type EthereumAddress: Clone + std::fmt::Debug;
    /// Represents a shielded viewing key
    type ViewingKey: Clone + std::fmt::Debug;
    /// Represents a shielded spending key
    type SpendingKey: Clone + std::fmt::Debug;
    /// Represents a shielded payment address
    type PaymentAddress: Clone + std::fmt::Debug;
    /// Represents the owner of a balance
    type BalanceOwner: Clone + std::fmt::Debug;
    /// Represents a public key
    type PublicKey: Clone + std::fmt::Debug;
    /// Represents the source of a Transfer
    type TransferSource: Clone + std::fmt::Debug;
    /// Represents the target of a Transfer
    type TransferTarget: Clone + std::fmt::Debug;
    /// Represents some data that is used in a transaction
    type Data: Clone + std::fmt::Debug;
    /// Bridge pool recommendations conversion rates table.
    type BpConversionTable: Clone + std::fmt::Debug;
}

/// The concrete types being used in Namada SDK
#[derive(Clone, Debug)]
pub struct SdkTypes;

/// An entry in the Bridge pool recommendations conversion
/// rates table.
#[derive(Clone, Debug, Serialize, Deserialize)]
pub struct BpConversionTableEntry {
    /// An alias for the token, or the string representation
    /// of its address if none is available.
    pub alias: String,
    /// Conversion rate from the given token to gwei.
    pub conversion_rate: f64,
}

impl NamadaTypes for SdkTypes {
    type AddrOrNativeToken = Address;
    type Address = Address;
    type BalanceOwner = namada_core::masp::BalanceOwner;
    type BpConversionTable = HashMap<Address, BpConversionTableEntry>;
    type ConfigRpcTendermintAddress = tendermint_rpc::Url;
    type Data = Vec<u8>;
    type EthereumAddress = ();
    type Keypair = namada_core::key::common::SecretKey;
    type PaymentAddress = namada_core::masp::PaymentAddress;
    type PublicKey = namada_core::key::common::PublicKey;
    type SpendingKey = namada_core::masp::ExtendedSpendingKey;
    type TendermintAddress = tendermint_rpc::Url;
    type TransferSource = namada_core::masp::TransferSource;
    type TransferTarget = namada_core::masp::TransferTarget;
    type ViewingKey = namada_core::masp::ExtendedViewingKey;
}

/// Common query arguments
#[derive(Clone, Debug)]
pub struct Query<C: NamadaTypes = SdkTypes> {
    /// The address of the ledger node as host:port
    pub ledger_address: C::ConfigRpcTendermintAddress,
}

/// Common query arguments
#[derive(Clone, Debug)]
pub struct QueryWithoutCtx<C: NamadaTypes = SdkTypes> {
    /// The address of the ledger node as host:port
    pub ledger_address: C::TendermintAddress,
}

/// Transaction associated results arguments
#[derive(Clone, Debug)]
pub struct QueryResult<C: NamadaTypes = SdkTypes> {
    /// Common query args
    pub query: Query<C>,
    /// Hash of transaction to lookup
    pub tx_hash: String,
}

/// Custom transaction arguments
#[derive(Clone, Debug)]
pub struct TxCustom<C: NamadaTypes = SdkTypes> {
    /// Common tx arguments
    pub tx: Tx<C>,
    /// Path to the tx WASM code file
    pub code_path: Option<PathBuf>,
    /// Path to the data file
    pub data_path: Option<C::Data>,
    /// Path to the serialized transaction
    pub serialized_tx: Option<C::Data>,
    /// The address that correspond to the signatures/signing-keys
    pub owner: C::Address,
}

impl<C: NamadaTypes> TxBuilder<C> for TxCustom<C> {
    fn tx<F>(self, func: F) -> Self
    where
        F: FnOnce(Tx<C>) -> Tx<C>,
    {
        TxCustom {
            tx: func(self.tx),
            ..self
        }
    }
}

impl<C: NamadaTypes> TxCustom<C> {
    /// Path to the tx WASM code file
    pub fn code_path(self, code_path: PathBuf) -> Self {
        Self {
            code_path: Some(code_path),
            ..self
        }
    }

    /// Path to the data file
    pub fn data_path(self, data_path: C::Data) -> Self {
        Self {
            data_path: Some(data_path),
            ..self
        }
    }

    /// Path to the serialized transaction
    pub fn serialized_tx(self, serialized_tx: C::Data) -> Self {
        Self {
            serialized_tx: Some(serialized_tx),
            ..self
        }
    }

    /// The address that correspond to the signatures/signing-keys
    pub fn owner(self, owner: C::Address) -> Self {
        Self { owner, ..self }
    }
}

impl TxCustom {
    /// Build a transaction from this builder
    pub async fn build(
        &self,
        context: &impl Namada,
    ) -> crate::error::Result<(namada_tx::Tx, SigningTxData)> {
        tx::build_custom(context, self).await
    }
}

/// An amount read in by the cli
#[derive(Copy, Clone, Debug)]
pub enum InputAmount {
    /// An amount whose representation has been validated
    /// against the allowed representation in storage
    Validated(token::DenominatedAmount),
    /// The parsed amount read in from the cli. It has
    /// not yet been validated against the allowed
    /// representation in storage.
    Unvalidated(token::DenominatedAmount),
}

impl std::str::FromStr for InputAmount {
    type Err = <token::DenominatedAmount as std::str::FromStr>::Err;

    fn from_str(s: &str) -> Result<Self, Self::Err> {
        token::DenominatedAmount::from_str(s).map(InputAmount::Unvalidated)
    }
}

impl From<token::DenominatedAmount> for InputAmount {
    fn from(amt: token::DenominatedAmount) -> Self {
        InputAmount::Unvalidated(amt)
    }
}

/// Transparent transfer transaction arguments
#[derive(Clone, Debug)]
pub struct TxTransparentTransfer<C: NamadaTypes = SdkTypes> {
    /// Common tx arguments
    pub tx: Tx<C>,
    /// Transfer source address
    pub source: C::Address,
    /// Transfer target address
    pub target: C::Address,
    /// Transferred token address
    pub token: C::Address,
    /// Transferred token amount
    pub amount: InputAmount,
    /// Path to the TX WASM code file
    pub tx_code_path: PathBuf,
}

impl<C: NamadaTypes> TxBuilder<C> for TxTransparentTransfer<C> {
    fn tx<F>(self, func: F) -> Self
    where
        F: FnOnce(Tx<C>) -> Tx<C>,
    {
        TxTransparentTransfer {
            tx: func(self.tx),
            ..self
        }
    }
}

impl<C: NamadaTypes> TxTransparentTransfer<C> {
    /// Transfer source address
    pub fn source(self, source: C::Address) -> Self {
        Self { source, ..self }
    }

    /// Transfer target address
    pub fn receiver(self, target: C::Address) -> Self {
        Self { target, ..self }
    }

    /// Transferred token address
    pub fn token(self, token: C::Address) -> Self {
        Self { token, ..self }
    }

    /// Transferred token amount
    pub fn amount(self, amount: InputAmount) -> Self {
        Self { amount, ..self }
    }

    /// Path to the TX WASM code file
    pub fn tx_code_path(self, tx_code_path: PathBuf) -> Self {
        Self {
            tx_code_path,
            ..self
        }
    }
}

impl TxTransparentTransfer {
    /// Build a transaction from this builder
    pub async fn build(
        &mut self,
        context: &impl Namada,
<<<<<<< HEAD
    ) -> crate::error::Result<(namada_tx::Tx, SigningTxData)> {
        tx::build_transparent_transfer(context, self).await
    }
}

/// Shielded transfer transaction arguments
#[derive(Clone, Debug)]
pub struct TxShieldedTransfer<C: NamadaTypes = SdkTypes> {
    /// Common tx arguments
    pub tx: Tx<C>,
    /// Transfer source spending key
    pub source: C::SpendingKey,
    /// Transfer target address
    pub target: C::PaymentAddress,
    /// Transferred token address
    pub token: C::Address,
    /// Transferred token amount
    pub amount: InputAmount,
    /// Path to the TX WASM code file
    pub tx_code_path: PathBuf,
}

impl TxShieldedTransfer {
    /// Build a transaction from this builder
    pub async fn build(
        &mut self,
        context: &impl Namada,
    ) -> crate::error::Result<(namada_tx::Tx, SigningTxData)> {
        tx::build_shielded_transfer(context, self).await
    }
}

/// Shielding transfer transaction arguments
#[derive(Clone, Debug)]
pub struct TxShieldingTransfer<C: NamadaTypes = SdkTypes> {
    /// Common tx arguments
    pub tx: Tx<C>,
    /// Transfer source address
    pub source: C::Address,
    /// Transfer target address
    pub target: C::PaymentAddress,
    /// Transferred token address
    pub token: C::Address,
    /// Transferred token amount
    pub amount: InputAmount,
    /// Path to the TX WASM code file
    pub tx_code_path: PathBuf,
}

impl TxShieldingTransfer {
    /// Build a transaction from this builder
    pub async fn build(
        &mut self,
        context: &impl Namada,
    ) -> crate::error::Result<(namada_tx::Tx, SigningTxData, Epoch)> {
        tx::build_shielding_transfer(context, self).await
    }
}

/// Unshielding transfer transaction arguments
#[derive(Clone, Debug)]
pub struct TxUnshieldingTransfer<C: NamadaTypes = SdkTypes> {
    /// Common tx arguments
    pub tx: Tx<C>,
    /// Transfer source spending key
    pub source: C::SpendingKey,
    /// Transfer target address
    pub target: C::Address,
    /// Transferred token address
    pub token: C::Address,
    /// Transferred token amount
    pub amount: InputAmount,
    /// Path to the TX WASM code file
    pub tx_code_path: PathBuf,
}

impl TxUnshieldingTransfer {
    /// Build a transaction from this builder
    pub async fn build(
        &mut self,
        context: &impl Namada,
    ) -> crate::error::Result<(namada_tx::Tx, SigningTxData)> {
        tx::build_unshielding_transfer(context, self).await
=======
    ) -> crate::error::Result<(namada_tx::Tx, SigningTxData, Option<MaspEpoch>)>
    {
        tx::build_transfer(context, self).await
>>>>>>> 786dce45
    }
}

/// IBC transfer transaction arguments
#[derive(Clone, Debug)]
pub struct TxIbcTransfer<C: NamadaTypes = SdkTypes> {
    /// Common tx arguments
    pub tx: Tx<C>,
    /// Transfer source address
    pub source: C::TransferSource,
    /// Transfer target address
    pub receiver: String,
    /// Transferred token address
    pub token: C::Address,
    /// Transferred token amount
    pub amount: InputAmount,
    /// Port ID
    pub port_id: PortId,
    /// Channel ID
    pub channel_id: ChannelId,
    /// Timeout height of the destination chain
    pub timeout_height: Option<u64>,
    /// Timeout timestamp offset
    pub timeout_sec_offset: Option<u64>,
    /// Refund target address when the shielded transfer failure
    pub refund_target: Option<C::TransferTarget>,
    /// Memo
    pub memo: Option<String>,
    /// Path to the TX WASM code file
    pub tx_code_path: PathBuf,
}

impl<C: NamadaTypes> TxBuilder<C> for TxIbcTransfer<C> {
    fn tx<F>(self, func: F) -> Self
    where
        F: FnOnce(Tx<C>) -> Tx<C>,
    {
        TxIbcTransfer {
            tx: func(self.tx),
            ..self
        }
    }
}

impl<C: NamadaTypes> TxIbcTransfer<C> {
    /// Transfer source address
    pub fn source(self, source: C::TransferSource) -> Self {
        Self { source, ..self }
    }

    /// Transfer target address
    pub fn receiver(self, receiver: String) -> Self {
        Self { receiver, ..self }
    }

    /// Transferred token address
    pub fn token(self, token: C::Address) -> Self {
        Self { token, ..self }
    }

    /// Transferred token amount
    pub fn amount(self, amount: InputAmount) -> Self {
        Self { amount, ..self }
    }

    /// Port ID
    pub fn port_id(self, port_id: PortId) -> Self {
        Self { port_id, ..self }
    }

    /// Channel ID
    pub fn channel_id(self, channel_id: ChannelId) -> Self {
        Self { channel_id, ..self }
    }

    /// Timeout height of the destination chain
    pub fn timeout_height(self, timeout_height: u64) -> Self {
        Self {
            timeout_height: Some(timeout_height),
            ..self
        }
    }

    /// Timeout timestamp offset
    pub fn timeout_sec_offset(self, timeout_sec_offset: u64) -> Self {
        Self {
            timeout_sec_offset: Some(timeout_sec_offset),
            ..self
        }
    }

    /// Refund target address
    pub fn refund_target(self, refund_target: C::TransferTarget) -> Self {
        Self {
            refund_target: Some(refund_target),
            ..self
        }
    }

    /// Memo
    pub fn memo(self, memo: String) -> Self {
        Self {
            memo: Some(memo),
            ..self
        }
    }

    /// Path to the TX WASM code file
    pub fn tx_code_path(self, tx_code_path: PathBuf) -> Self {
        Self {
            tx_code_path,
            ..self
        }
    }
}

impl TxIbcTransfer {
    /// Build a transaction from this builder
    pub async fn build(
        &self,
        context: &impl Namada,
    ) -> crate::error::Result<(namada_tx::Tx, SigningTxData, Option<MaspEpoch>)>
    {
        tx::build_ibc_transfer(context, self).await
    }
}

/// Transaction to initialize create a new proposal
#[derive(Clone, Debug)]
pub struct InitProposal<C: NamadaTypes = SdkTypes> {
    /// Common tx arguments
    pub tx: Tx<C>,
    /// The proposal data
    pub proposal_data: C::Data,
    /// Flag if proposal is of type Pgf stewards
    pub is_pgf_stewards: bool,
    /// Flag if proposal is of type Pgf funding
    pub is_pgf_funding: bool,
    /// Path to the tx WASM file
    pub tx_code_path: PathBuf,
}

impl<C: NamadaTypes> TxBuilder<C> for InitProposal<C> {
    fn tx<F>(self, func: F) -> Self
    where
        F: FnOnce(Tx<C>) -> Tx<C>,
    {
        InitProposal {
            tx: func(self.tx),
            ..self
        }
    }
}

impl<C: NamadaTypes> InitProposal<C> {
    /// The proposal data
    pub fn proposal_data(self, proposal_data: C::Data) -> Self {
        Self {
            proposal_data,
            ..self
        }
    }

    /// Flag if proposal is of type Pgf stewards
    pub fn is_pgf_stewards(self, is_pgf_stewards: bool) -> Self {
        Self {
            is_pgf_stewards,
            ..self
        }
    }

    /// Flag if proposal is of type Pgf funding
    pub fn is_pgf_funding(self, is_pgf_funding: bool) -> Self {
        Self {
            is_pgf_funding,
            ..self
        }
    }

    /// Path to the tx WASM file
    pub fn tx_code_path(self, tx_code_path: PathBuf) -> Self {
        Self {
            tx_code_path,
            ..self
        }
    }
}

impl InitProposal {
    /// Build a transaction from this builder
    pub async fn build(
        &self,
        context: &impl Namada,
    ) -> crate::error::Result<(namada_tx::Tx, SigningTxData)> {
        let current_epoch = rpc::query_epoch(context.client()).await?;
        let governance_parameters =
            rpc::query_governance_parameters(context.client()).await;

        if self.is_pgf_funding {
            let proposal = PgfFundingProposal::try_from(
                self.proposal_data.as_ref(),
            )
            .map_err(|e| {
                crate::error::TxSubmitError::FailedGovernaneProposalDeserialize(
                    e.to_string(),
                )
            })?
            .validate(&governance_parameters, current_epoch, self.tx.force)
            .map_err(|e| {
                crate::error::TxSubmitError::InvalidProposal(e.to_string())
            })?;

            tx::build_pgf_funding_proposal(context, self, proposal).await
        } else if self.is_pgf_stewards {
            let proposal = PgfStewardProposal::try_from(
                self.proposal_data.as_ref(),
            )
            .map_err(|e| {
                crate::error::TxSubmitError::FailedGovernaneProposalDeserialize(
                    e.to_string(),
                )
            })?;
            let nam_address = context.native_token();
            let author_balance = rpc::get_token_balance(
                context.client(),
                &nam_address,
                &proposal.proposal.author,
            )
            .await?;
            let proposal = proposal
                .validate(
                    &governance_parameters,
                    current_epoch,
                    author_balance,
                    self.tx.force,
                )
                .map_err(|e| {
                    crate::error::TxSubmitError::InvalidProposal(e.to_string())
                })?;

            tx::build_pgf_stewards_proposal(context, self, proposal).await
        } else {
            let proposal = DefaultProposal::try_from(
                self.proposal_data.as_ref(),
            )
            .map_err(|e| {
                crate::error::TxSubmitError::FailedGovernaneProposalDeserialize(
                    e.to_string(),
                )
            })?;
            let nam_address = context.native_token();
            let author_balance = rpc::get_token_balance(
                context.client(),
                &nam_address,
                &proposal.proposal.author,
            )
            .await?;
            let proposal = proposal
                .validate(
                    &governance_parameters,
                    current_epoch,
                    author_balance,
                    self.tx.force,
                )
                .map_err(|e| {
                    crate::error::TxSubmitError::InvalidProposal(e.to_string())
                })?;
            tx::build_default_proposal(context, self, proposal).await
        }
    }
}

/// Transaction to vote on a proposal
#[derive(Clone, Debug)]
pub struct VoteProposal<C: NamadaTypes = SdkTypes> {
    /// Common tx arguments
    pub tx: Tx<C>,
    /// Proposal id
    pub proposal_id: u64,
    /// The vote
    pub vote: String,
    /// The address of the voter
    pub voter_address: C::Address,
    /// Path to the TX WASM code file
    pub tx_code_path: PathBuf,
}

impl<C: NamadaTypes> TxBuilder<C> for VoteProposal<C> {
    fn tx<F>(self, func: F) -> Self
    where
        F: FnOnce(Tx<C>) -> Tx<C>,
    {
        VoteProposal {
            tx: func(self.tx),
            ..self
        }
    }
}

impl<C: NamadaTypes> VoteProposal<C> {
    /// Proposal id
    pub fn proposal_id(self, proposal_id: u64) -> Self {
        Self {
            proposal_id,
            ..self
        }
    }

    /// The vote
    pub fn vote(self, vote: String) -> Self {
        Self { vote, ..self }
    }

    /// The address of the voter
    pub fn voter(self, voter_address: C::Address) -> Self {
        Self {
            voter_address,
            ..self
        }
    }

    /// Path to the TX WASM code file
    pub fn tx_code_path(self, tx_code_path: PathBuf) -> Self {
        Self {
            tx_code_path,
            ..self
        }
    }
}

impl VoteProposal {
    /// Build a transaction from this builder
    pub async fn build(
        &self,
        context: &impl Namada,
    ) -> crate::error::Result<(namada_tx::Tx, SigningTxData)> {
        let current_epoch = rpc::query_epoch(context.client()).await?;
        tx::build_vote_proposal(context, self, current_epoch).await
    }
}

/// Transaction to initialize a new account
#[derive(Clone, Debug)]
pub struct TxInitAccount<C: NamadaTypes = SdkTypes> {
    /// Common tx arguments
    pub tx: Tx<C>,
    /// Path to the VP WASM code file for the new account
    pub vp_code_path: PathBuf,
    /// Path to the TX WASM code file
    pub tx_code_path: PathBuf,
    /// Public key for the new account
    pub public_keys: Vec<C::PublicKey>,
    /// The account multisignature threshold
    pub threshold: Option<u8>,
}

impl<C: NamadaTypes> TxBuilder<C> for TxInitAccount<C> {
    fn tx<F>(self, func: F) -> Self
    where
        F: FnOnce(Tx<C>) -> Tx<C>,
    {
        TxInitAccount {
            tx: func(self.tx),
            ..self
        }
    }
}

impl<C: NamadaTypes> TxInitAccount<C> {
    /// A vector of public key to associate with the new account
    pub fn public_keys(self, public_keys: Vec<C::PublicKey>) -> Self {
        Self {
            public_keys,
            ..self
        }
    }

    /// A threshold to associate with the new account
    pub fn threshold(self, threshold: u8) -> Self {
        Self {
            threshold: Some(threshold),
            ..self
        }
    }

    /// Path to the VP WASM code file
    pub fn vp_code_path(self, vp_code_path: PathBuf) -> Self {
        Self {
            vp_code_path,
            ..self
        }
    }

    /// Path to the TX WASM code file
    pub fn tx_code_path(self, tx_code_path: PathBuf) -> Self {
        Self {
            tx_code_path,
            ..self
        }
    }
}

impl TxInitAccount {
    /// Build a transaction from this builder
    pub async fn build(
        &self,
        context: &impl Namada,
    ) -> crate::error::Result<(namada_tx::Tx, SigningTxData)> {
        tx::build_init_account(context, self).await
    }
}

/// Transaction to initialize a new account
#[derive(Clone, Debug)]
pub struct TxBecomeValidator<C: NamadaTypes = SdkTypes> {
    /// Common tx arguments
    pub tx: Tx<C>,
    /// Address of an account that will become a validator.
    pub address: C::Address,
    /// Signature scheme
    pub scheme: SchemeType,
    /// Consensus key
    pub consensus_key: Option<C::PublicKey>,
    /// Ethereum cold key
    pub eth_cold_key: Option<C::PublicKey>,
    /// Ethereum hot key
    pub eth_hot_key: Option<C::PublicKey>,
    /// Protocol key
    pub protocol_key: Option<C::PublicKey>,
    /// Commission rate
    pub commission_rate: Dec,
    /// Maximum commission rate change
    pub max_commission_rate_change: Dec,
    /// The validator email
    pub email: String,
    /// The validator description
    pub description: Option<String>,
    /// The validator website
    pub website: Option<String>,
    /// The validator's discord handle
    pub discord_handle: Option<String>,
    /// The validator's avatar
    pub avatar: Option<String>,
    /// The validator's name
    pub name: Option<String>,
    /// Path to the TX WASM code file
    pub tx_code_path: PathBuf,
    /// Don't encrypt the keypair
    pub unsafe_dont_encrypt: bool,
}

impl<C: NamadaTypes> TxBuilder<C> for TxBecomeValidator<C> {
    fn tx<F>(self, func: F) -> Self
    where
        F: FnOnce(Tx<C>) -> Tx<C>,
    {
        TxBecomeValidator {
            tx: func(self.tx),
            ..self
        }
    }
}

impl<C: NamadaTypes> TxBecomeValidator<C> {
    /// Set the address
    pub fn address(self, address: C::Address) -> Self {
        Self { address, ..self }
    }

    /// Set the commission rate
    pub fn commission_rate(self, commission_rate: Dec) -> Self {
        Self {
            commission_rate,
            ..self
        }
    }

    /// Set the max commission rate change
    pub fn max_commission_rate_change(
        self,
        max_commission_rate_change: Dec,
    ) -> Self {
        Self {
            max_commission_rate_change,
            ..self
        }
    }

    /// Set the email
    pub fn email(self, email: String) -> Self {
        Self { email, ..self }
    }

    /// Path to the TX WASM code file
    pub fn tx_code_path(self, tx_code_path: PathBuf) -> Self {
        Self {
            tx_code_path,
            ..self
        }
    }
}

impl TxBecomeValidator {
    /// Build the tx
    pub async fn build(
        &self,
        context: &impl Namada,
    ) -> crate::error::Result<(namada_tx::Tx, SigningTxData)> {
        tx::build_become_validator(context, self).await
    }
}

/// Transaction to initialize a new account
#[derive(Clone, Debug)]
pub struct TxInitValidator<C: NamadaTypes = SdkTypes> {
    /// Common tx arguments
    pub tx: Tx<C>,
    /// Signature scheme
    pub scheme: SchemeType,
    /// Account keys
    pub account_keys: Vec<C::PublicKey>,
    /// The account multisignature threshold
    pub threshold: Option<u8>,
    /// Consensus key
    pub consensus_key: Option<C::PublicKey>,
    /// Ethereum cold key
    pub eth_cold_key: Option<C::PublicKey>,
    /// Ethereum hot key
    pub eth_hot_key: Option<C::PublicKey>,
    /// Protocol key
    pub protocol_key: Option<C::PublicKey>,
    /// Commission rate
    pub commission_rate: Dec,
    /// Maximum commission rate change
    pub max_commission_rate_change: Dec,
    /// The validator email
    pub email: String,
    /// The validator description
    pub description: Option<String>,
    /// The validator website
    pub website: Option<String>,
    /// The validator's discord handle
    pub discord_handle: Option<String>,
    /// The validator's avatar
    pub avatar: Option<String>,
    /// The validator's name
    pub name: Option<String>,
    /// Path to the VP WASM code file
    pub validator_vp_code_path: PathBuf,
    /// Path to the TX WASM code file
    pub tx_init_account_code_path: PathBuf,
    /// Path to the TX WASM code file
    pub tx_become_validator_code_path: PathBuf,
    /// Don't encrypt the keypair
    pub unsafe_dont_encrypt: bool,
}

/// Transaction to update a VP arguments
#[derive(Clone, Debug)]
pub struct TxUpdateAccount<C: NamadaTypes = SdkTypes> {
    /// Common tx arguments
    pub tx: Tx<C>,
    /// Path to the VP WASM code file
    pub vp_code_path: Option<PathBuf>,
    /// Path to the TX WASM code file
    pub tx_code_path: PathBuf,
    /// Address of the account whose VP is to be updated
    pub addr: C::Address,
    /// Public keys
    pub public_keys: Vec<C::PublicKey>,
    /// The account threshold
    pub threshold: Option<u8>,
}

impl<C: NamadaTypes> TxBuilder<C> for TxUpdateAccount<C> {
    fn tx<F>(self, func: F) -> Self
    where
        F: FnOnce(Tx<C>) -> Tx<C>,
    {
        TxUpdateAccount {
            tx: func(self.tx),
            ..self
        }
    }
}

impl<C: NamadaTypes> TxUpdateAccount<C> {
    /// Path to the VP WASM code file
    pub fn vp_code_path(self, vp_code_path: PathBuf) -> Self {
        Self {
            vp_code_path: Some(vp_code_path),
            ..self
        }
    }

    /// Path to the TX WASM code file
    pub fn tx_code_path(self, tx_code_path: PathBuf) -> Self {
        Self {
            tx_code_path,
            ..self
        }
    }

    /// Address of the account whose VP is to be updated
    pub fn addr(self, addr: C::Address) -> Self {
        Self { addr, ..self }
    }

    /// Public keys
    pub fn public_keys(self, public_keys: Vec<C::PublicKey>) -> Self {
        Self {
            public_keys,
            ..self
        }
    }

    /// The account threshold
    pub fn threshold(self, threshold: u8) -> Self {
        Self {
            threshold: Some(threshold),
            ..self
        }
    }
}

impl TxUpdateAccount {
    /// Build a transaction from this builder
    pub async fn build(
        &self,
        context: &impl Namada,
    ) -> crate::error::Result<(namada_tx::Tx, SigningTxData)> {
        tx::build_update_account(context, self).await
    }
}

/// Bond arguments
#[derive(Clone, Debug)]
pub struct Bond<C: NamadaTypes = SdkTypes> {
    /// Common tx arguments
    pub tx: Tx<C>,
    /// Validator address
    pub validator: C::Address,
    /// Amount of tokens to stake in a bond
    pub amount: token::Amount,
    /// Source address for delegations. For self-bonds, the validator is
    /// also the source.
    pub source: Option<C::Address>,
    /// Path to the TX WASM code file
    pub tx_code_path: PathBuf,
}

impl<C: NamadaTypes> TxBuilder<C> for Bond<C> {
    fn tx<F>(self, func: F) -> Self
    where
        F: FnOnce(Tx<C>) -> Tx<C>,
    {
        Bond {
            tx: func(self.tx),
            ..self
        }
    }
}

impl<C: NamadaTypes> Bond<C> {
    /// Validator address
    pub fn validator(self, validator: C::Address) -> Self {
        Self { validator, ..self }
    }

    /// Amount of tokens to stake in a bond
    pub fn amount(self, amount: token::Amount) -> Self {
        Self { amount, ..self }
    }

    /// Source address for delegations. For self-bonds, the validator is
    /// also the source.
    pub fn source(self, source: C::Address) -> Self {
        Self {
            source: Some(source),
            ..self
        }
    }

    /// Path to the TX WASM code file
    pub fn tx_code_path(self, tx_code_path: PathBuf) -> Self {
        Self {
            tx_code_path,
            ..self
        }
    }
}

impl Bond {
    /// Build a transaction from this builder
    pub async fn build(
        &self,
        context: &impl Namada,
    ) -> crate::error::Result<(namada_tx::Tx, SigningTxData)> {
        tx::build_bond(context, self).await
    }
}

/// Unbond arguments
#[derive(Clone, Debug)]
pub struct Unbond<C: NamadaTypes = SdkTypes> {
    /// Common tx arguments
    pub tx: Tx<C>,
    /// Validator address
    pub validator: C::Address,
    /// Amount of tokens to unbond from a bond
    pub amount: token::Amount,
    /// Source address for unbonding from delegations. For unbonding from
    /// self-bonds, the validator is also the source
    pub source: Option<C::Address>,
    /// Path to the TX WASM code file
    pub tx_code_path: PathBuf,
}

impl Unbond {
    /// Build a transaction from this builder
    pub async fn build(
        &self,
        context: &impl Namada,
    ) -> crate::error::Result<(
        namada_tx::Tx,
        SigningTxData,
        Option<(Epoch, token::Amount)>,
    )> {
        tx::build_unbond(context, self).await
    }
}

impl<C: NamadaTypes> TxBuilder<C> for Unbond<C> {
    fn tx<F>(self, func: F) -> Self
    where
        F: FnOnce(Tx<C>) -> Tx<C>,
    {
        Unbond {
            tx: func(self.tx),
            ..self
        }
    }
}

impl<C: NamadaTypes> Unbond<C> {
    /// Validator address
    pub fn validator(self, validator: C::Address) -> Self {
        Self { validator, ..self }
    }

    /// Amount of tokens to unbond from a bond
    pub fn amount(self, amount: token::Amount) -> Self {
        Self { amount, ..self }
    }

    /// Source address for unbonding from delegations. For unbonding from
    /// self-bonds, the validator is also the source
    pub fn source(self, source: C::Address) -> Self {
        Self {
            source: Some(source),
            ..self
        }
    }

    /// Path to the TX WASM code file
    pub fn tx_code_path(self, tx_code_path: PathBuf) -> Self {
        Self {
            tx_code_path,
            ..self
        }
    }
}

/// Redelegation arguments
#[derive(Clone, Debug)]
pub struct Redelegate<C: NamadaTypes = SdkTypes> {
    /// Common tx arguments
    pub tx: Tx<C>,
    /// Source validator address
    pub src_validator: C::Address,
    /// Destination validator address
    pub dest_validator: C::Address,
    /// Owner of the bonds that are being redelegated
    pub owner: C::Address,
    /// The amount of tokens to redelegate
    pub amount: token::Amount,
    /// Path to the TX WASM code file
    pub tx_code_path: PathBuf,
}

impl Redelegate {
    /// Build a transaction from this builder
    pub async fn build(
        &self,
        context: &impl Namada,
    ) -> crate::error::Result<(namada_tx::Tx, SigningTxData)> {
        tx::build_redelegation(context, self).await
    }
}

impl<C: NamadaTypes> Redelegate<C> {
    /// Src validator address
    pub fn src_validator(self, src_validator: C::Address) -> Self {
        Self {
            src_validator,
            ..self
        }
    }

    /// Dest validator address
    pub fn dest_validator(self, dest_validator: C::Address) -> Self {
        Self {
            dest_validator,
            ..self
        }
    }

    /// Owner (or delegator or source) of the redelegation
    pub fn owner(self, owner: C::Address) -> Self {
        Self { owner, ..self }
    }

    /// Path to the TX WASM code file
    pub fn tx_code_path(self, tx_code_path: PathBuf) -> Self {
        Self {
            tx_code_path,
            ..self
        }
    }
}

impl<C: NamadaTypes> TxBuilder<C> for Redelegate<C> {
    fn tx<F>(self, func: F) -> Self
    where
        F: FnOnce(Tx<C>) -> Tx<C>,
    {
        Redelegate {
            tx: func(self.tx),
            ..self
        }
    }
}

/// Reveal public key
#[derive(Clone, Debug)]
pub struct RevealPk<C: NamadaTypes = SdkTypes> {
    /// Common tx arguments
    pub tx: Tx<C>,
    /// A public key to be revealed on-chain
    pub public_key: C::PublicKey,
}

impl<C: NamadaTypes> TxBuilder<C> for RevealPk<C> {
    fn tx<F>(self, func: F) -> Self
    where
        F: FnOnce(Tx<C>) -> Tx<C>,
    {
        RevealPk {
            tx: func(self.tx),
            ..self
        }
    }
}

impl<C: NamadaTypes> RevealPk<C> {
    /// A public key to be revealed on-chain
    pub fn public_key(self, public_key: C::PublicKey) -> Self {
        Self { public_key, ..self }
    }
}

impl RevealPk {
    /// Build a transaction from this builder
    pub async fn build(
        &self,
        context: &impl Namada,
    ) -> crate::error::Result<(namada_tx::Tx, SigningTxData)> {
        tx::build_reveal_pk(context, &self.tx, &self.public_key).await
    }
}

/// Query proposal votes
#[derive(Clone, Debug)]
pub struct QueryProposalVotes<C: NamadaTypes = SdkTypes> {
    /// Common query args
    pub query: Query<C>,
    /// Proposal id
    pub proposal_id: u64,
    /// Voter address
    pub voter: Option<C::Address>,
}

/// Query proposal
#[derive(Clone, Debug)]
pub struct QueryProposal<C: NamadaTypes = SdkTypes> {
    /// Common query args
    pub query: Query<C>,
    /// Proposal id
    pub proposal_id: Option<u64>,
}

/// Query protocol parameters
#[derive(Clone, Debug)]
pub struct QueryProtocolParameters<C: NamadaTypes = SdkTypes> {
    /// Common query args
    pub query: Query<C>,
}

/// Query pgf data
#[derive(Clone, Debug)]
pub struct QueryPgf<C: NamadaTypes = SdkTypes> {
    /// Common query args
    pub query: Query<C>,
}

/// Withdraw arguments
#[derive(Clone, Debug)]
pub struct Withdraw<C: NamadaTypes = SdkTypes> {
    /// Common tx arguments
    pub tx: Tx<C>,
    /// Validator address
    pub validator: C::Address,
    /// Source address for withdrawing from delegations. For withdrawing
    /// from self-bonds, the validator is also the source
    pub source: Option<C::Address>,
    /// Path to the TX WASM code file
    pub tx_code_path: PathBuf,
}

impl<C: NamadaTypes> TxBuilder<C> for Withdraw<C> {
    fn tx<F>(self, func: F) -> Self
    where
        F: FnOnce(Tx<C>) -> Tx<C>,
    {
        Withdraw {
            tx: func(self.tx),
            ..self
        }
    }
}

impl<C: NamadaTypes> Withdraw<C> {
    /// Validator address
    pub fn validator(self, validator: C::Address) -> Self {
        Self { validator, ..self }
    }

    /// Source address for withdrawing from delegations. For withdrawing
    /// from self-bonds, the validator is also the source
    pub fn source(self, source: C::Address) -> Self {
        Self {
            source: Some(source),
            ..self
        }
    }

    /// Path to the TX WASM code file
    pub fn tx_code_path(self, tx_code_path: PathBuf) -> Self {
        Self {
            tx_code_path,
            ..self
        }
    }
}

impl Withdraw {
    /// Build a transaction from this builder
    pub async fn build(
        &self,
        context: &impl Namada,
    ) -> crate::error::Result<(namada_tx::Tx, SigningTxData)> {
        tx::build_withdraw(context, self).await
    }
}

/// Claim arguments
#[derive(Clone, Debug)]
pub struct ClaimRewards<C: NamadaTypes = SdkTypes> {
    /// Common tx arguments
    pub tx: Tx<C>,
    /// Validator address
    pub validator: C::Address,
    /// Source address for claiming rewards due to bonds. For self-bonds, the
    /// validator is also the source
    pub source: Option<C::Address>,
    /// Path to the TX WASM code file
    pub tx_code_path: PathBuf,
}

impl<C: NamadaTypes> TxBuilder<C> for ClaimRewards<C> {
    fn tx<F>(self, func: F) -> Self
    where
        F: FnOnce(Tx<C>) -> Tx<C>,
    {
        ClaimRewards {
            tx: func(self.tx),
            ..self
        }
    }
}

impl ClaimRewards {
    /// Build a transaction from this builder
    pub async fn build(
        &self,
        context: &impl Namada,
    ) -> crate::error::Result<(namada_tx::Tx, SigningTxData)> {
        tx::build_claim_rewards(context, self).await
    }
}

/// Query asset conversions
#[derive(Clone, Debug)]
pub struct QueryConversions<C: NamadaTypes = SdkTypes> {
    /// Common query args
    pub query: Query<C>,
    /// Address of a token
    pub token: Option<C::Address>,
    /// Epoch of the asset
    pub epoch: Option<MaspEpoch>,
}

/// Query token balance(s)
#[derive(Clone, Debug)]
pub struct QueryAccount<C: NamadaTypes = SdkTypes> {
    /// Common query args
    pub query: Query<C>,
    /// Address of an owner
    pub owner: C::Address,
}

/// Query token balance(s)
#[derive(Clone, Debug)]
pub struct QueryBalance<C: NamadaTypes = SdkTypes> {
    /// Common query args
    pub query: Query<C>,
    /// Address of an owner
    pub owner: C::BalanceOwner,
    /// Address of a token
    pub token: C::Address,
    /// Whether not to convert balances
    pub no_conversions: bool,
}

/// Query historical transfer(s)
#[derive(Clone, Debug)]
pub struct QueryTransfers<C: NamadaTypes = SdkTypes> {
    /// Common query args
    pub query: Query<C>,
    /// Address of an owner
    pub owner: Option<C::BalanceOwner>,
    /// Address of a token
    pub token: Option<C::Address>,
}

/// Query PoS bond(s)
#[derive(Clone, Debug)]
pub struct QueryBonds<C: NamadaTypes = SdkTypes> {
    /// Common query args
    pub query: Query<C>,
    /// Address of an owner
    pub owner: Option<C::Address>,
    /// Address of a validator
    pub validator: Option<C::Address>,
}

/// Query PoS bonded stake
#[derive(Clone, Debug)]
pub struct QueryBondedStake<C: NamadaTypes = SdkTypes> {
    /// Common query args
    pub query: Query<C>,
    /// Address of a validator
    pub validator: Option<C::Address>,
    /// Epoch in which to find bonded stake
    pub epoch: Option<Epoch>,
}

/// Query the state of a validator (its validator set or if it is jailed)
#[derive(Clone, Debug)]
pub struct QueryValidatorState<C: NamadaTypes = SdkTypes> {
    /// Common query args
    pub query: Query<C>,
    /// Address of a validator
    pub validator: C::Address,
    /// Epoch in which to find the validator state
    pub epoch: Option<Epoch>,
}

#[derive(Clone, Debug)]
/// Commission rate change args
pub struct CommissionRateChange<C: NamadaTypes = SdkTypes> {
    /// Common tx arguments
    pub tx: Tx<C>,
    /// Validator address (should be self)
    pub validator: C::Address,
    /// Value to which the tx changes the commission rate
    pub rate: Dec,
    /// Path to the TX WASM code file
    pub tx_code_path: PathBuf,
}

impl<C: NamadaTypes> TxBuilder<C> for CommissionRateChange<C> {
    fn tx<F>(self, func: F) -> Self
    where
        F: FnOnce(Tx<C>) -> Tx<C>,
    {
        CommissionRateChange {
            tx: func(self.tx),
            ..self
        }
    }
}

impl<C: NamadaTypes> CommissionRateChange<C> {
    /// Validator address (should be self)
    pub fn validator(self, validator: C::Address) -> Self {
        Self { validator, ..self }
    }

    /// Value to which the tx changes the commission rate
    pub fn rate(self, rate: Dec) -> Self {
        Self { rate, ..self }
    }

    /// Path to the TX WASM code file
    pub fn tx_code_path(self, tx_code_path: PathBuf) -> Self {
        Self {
            tx_code_path,
            ..self
        }
    }
}

impl CommissionRateChange {
    /// Build a transaction from this builder
    pub async fn build(
        &self,
        context: &impl Namada,
    ) -> crate::error::Result<(namada_tx::Tx, SigningTxData)> {
        tx::build_validator_commission_change(context, self).await
    }
}

#[derive(Clone, Debug)]
/// Consensus key change args
pub struct ConsensusKeyChange<C: NamadaTypes = SdkTypes> {
    /// Common tx arguments
    pub tx: Tx<C>,
    /// Validator address (should be self)
    pub validator: C::Address,
    /// New consensus key
    pub consensus_key: Option<C::PublicKey>,
    /// Don't encrypt the keypair
    pub unsafe_dont_encrypt: bool,
    /// Path to the TX WASM code file
    pub tx_code_path: PathBuf,
}

impl<C: NamadaTypes> TxBuilder<C> for ConsensusKeyChange<C> {
    fn tx<F>(self, func: F) -> Self
    where
        F: FnOnce(Tx<C>) -> Tx<C>,
    {
        ConsensusKeyChange {
            tx: func(self.tx),
            ..self
        }
    }
}

impl<C: NamadaTypes> ConsensusKeyChange<C> {
    /// Validator address (should be self)
    pub fn validator(self, validator: C::Address) -> Self {
        Self { validator, ..self }
    }

    /// Value to which the tx changes the commission rate
    pub fn consensus_key(self, consensus_key: C::PublicKey) -> Self {
        Self {
            consensus_key: Some(consensus_key),
            ..self
        }
    }

    /// Path to the TX WASM code file
    pub fn tx_code_path(self, tx_code_path: PathBuf) -> Self {
        Self {
            tx_code_path,
            ..self
        }
    }
}

impl ConsensusKeyChange {
    /// Build a transaction from this builder
    pub async fn build(
        &self,
        context: &impl Namada,
    ) -> crate::error::Result<(namada_tx::Tx, SigningTxData)> {
        tx::build_change_consensus_key(context, self).await
    }
}

#[derive(Clone, Debug)]
/// Commission rate change args
pub struct MetaDataChange<C: NamadaTypes = SdkTypes> {
    /// Common tx arguments
    pub tx: Tx<C>,
    /// Validator address (should be self)
    pub validator: C::Address,
    /// New validator email
    pub email: Option<String>,
    /// New validator description
    pub description: Option<String>,
    /// New validator website
    pub website: Option<String>,
    /// New validator discord handle
    pub discord_handle: Option<String>,
    /// New validator avatar url
    pub avatar: Option<String>,
    /// New validator name
    pub name: Option<String>,
    /// New validator commission rate
    pub commission_rate: Option<Dec>,
    /// Path to the TX WASM code file
    pub tx_code_path: PathBuf,
}

impl<C: NamadaTypes> TxBuilder<C> for MetaDataChange<C> {
    fn tx<F>(self, func: F) -> Self
    where
        F: FnOnce(Tx<C>) -> Tx<C>,
    {
        MetaDataChange {
            tx: func(self.tx),
            ..self
        }
    }
}

impl<C: NamadaTypes> MetaDataChange<C> {
    /// Validator address (should be self)
    pub fn validator(self, validator: C::Address) -> Self {
        Self { validator, ..self }
    }

    /// Path to the TX WASM code file
    pub fn tx_code_path(self, tx_code_path: PathBuf) -> Self {
        Self {
            tx_code_path,
            ..self
        }
    }

    /// New validator email
    pub fn email(self, email: String) -> Self {
        Self {
            email: Some(email),
            ..self
        }
    }

    /// New validator description
    pub fn description(self, description: String) -> Self {
        Self {
            description: Some(description),
            ..self
        }
    }

    /// New validator website
    pub fn website(self, website: String) -> Self {
        Self {
            website: Some(website),
            ..self
        }
    }

    /// New validator discord handle
    pub fn discord_handle(self, discord_handle: String) -> Self {
        Self {
            discord_handle: Some(discord_handle),
            ..self
        }
    }

    /// New validator avatar url
    pub fn avatar(self, avatar: String) -> Self {
        Self {
            avatar: Some(avatar),
            ..self
        }
    }

    /// New validator name
    pub fn name(self, name: String) -> Self {
        Self {
            name: Some(name),
            ..self
        }
    }

    /// New validator commission rate
    pub fn commission_rate(self, commission_rate: Dec) -> Self {
        Self {
            commission_rate: Some(commission_rate),
            ..self
        }
    }
}

impl MetaDataChange {
    /// Build a transaction from this builder
    pub async fn build(
        &self,
        context: &impl Namada,
    ) -> crate::error::Result<(namada_tx::Tx, SigningTxData)> {
        tx::build_validator_metadata_change(context, self).await
    }
}

#[derive(Clone, Debug)]
/// Commission rate change args
pub struct UpdateStewardCommission<C: NamadaTypes = SdkTypes> {
    /// Common tx arguments
    pub tx: Tx<C>,
    /// Steward address
    pub steward: C::Address,
    /// Value to which the tx changes the commission rate
    pub commission: C::Data,
    /// Path to the TX WASM code file
    pub tx_code_path: PathBuf,
}

impl<C: NamadaTypes> TxBuilder<C> for UpdateStewardCommission<C> {
    fn tx<F>(self, func: F) -> Self
    where
        F: FnOnce(Tx<C>) -> Tx<C>,
    {
        UpdateStewardCommission {
            tx: func(self.tx),
            ..self
        }
    }
}

impl<C: NamadaTypes> UpdateStewardCommission<C> {
    /// Steward address
    pub fn steward(self, steward: C::Address) -> Self {
        Self { steward, ..self }
    }

    /// Value to which the tx changes the commission rate
    pub fn commission(self, commission: C::Data) -> Self {
        Self { commission, ..self }
    }

    /// Path to the TX WASM code file
    pub fn tx_code_path(self, tx_code_path: PathBuf) -> Self {
        Self {
            tx_code_path,
            ..self
        }
    }
}

impl UpdateStewardCommission {
    /// Build a transaction from this builder
    pub async fn build(
        &self,
        context: &impl Namada,
    ) -> crate::error::Result<(namada_tx::Tx, SigningTxData)> {
        tx::build_update_steward_commission(context, self).await
    }
}

#[derive(Clone, Debug)]
/// Commission rate change args
pub struct ResignSteward<C: NamadaTypes = SdkTypes> {
    /// Common tx arguments
    pub tx: Tx<C>,
    /// Validator address
    pub steward: C::Address,
    /// Path to the TX WASM code file
    pub tx_code_path: PathBuf,
}

impl<C: NamadaTypes> TxBuilder<C> for ResignSteward<C> {
    fn tx<F>(self, func: F) -> Self
    where
        F: FnOnce(Tx<C>) -> Tx<C>,
    {
        ResignSteward {
            tx: func(self.tx),
            ..self
        }
    }
}

impl<C: NamadaTypes> ResignSteward<C> {
    /// Validator address
    pub fn steward(self, steward: C::Address) -> Self {
        Self { steward, ..self }
    }

    /// Path to the TX WASM code file
    pub fn tx_code_path(self, tx_code_path: PathBuf) -> Self {
        Self {
            tx_code_path,
            ..self
        }
    }
}

impl ResignSteward {
    /// Build a transaction from this builder
    pub async fn build(
        &self,
        context: &impl Namada,
    ) -> crate::error::Result<(namada_tx::Tx, SigningTxData)> {
        tx::build_resign_steward(context, self).await
    }
}

#[derive(Clone, Debug)]
/// Re-activate a jailed validator args
pub struct TxUnjailValidator<C: NamadaTypes = SdkTypes> {
    /// Common tx arguments
    pub tx: Tx<C>,
    /// Validator address (should be self)
    pub validator: C::Address,
    /// Path to the TX WASM code file
    pub tx_code_path: PathBuf,
}

impl<C: NamadaTypes> TxBuilder<C> for TxUnjailValidator<C> {
    fn tx<F>(self, func: F) -> Self
    where
        F: FnOnce(Tx<C>) -> Tx<C>,
    {
        TxUnjailValidator {
            tx: func(self.tx),
            ..self
        }
    }
}

impl<C: NamadaTypes> TxUnjailValidator<C> {
    /// Validator address (should be self)
    pub fn validator(self, validator: C::Address) -> Self {
        Self { validator, ..self }
    }

    /// Path to the TX WASM code file
    pub fn tx_code_path(self, tx_code_path: PathBuf) -> Self {
        Self {
            tx_code_path,
            ..self
        }
    }
}

impl TxUnjailValidator {
    /// Build a transaction from this builder
    pub async fn build(
        &self,
        context: &impl Namada,
    ) -> crate::error::Result<(namada_tx::Tx, SigningTxData)> {
        tx::build_unjail_validator(context, self).await
    }
}

#[derive(Clone, Debug)]
/// Deactivate validator args
pub struct TxDeactivateValidator<C: NamadaTypes = SdkTypes> {
    /// Common tx arguments
    pub tx: Tx<C>,
    /// Validator address (should be self)
    pub validator: C::Address,
    /// Path to the TX WASM code file
    pub tx_code_path: PathBuf,
}

impl<C: NamadaTypes> TxBuilder<C> for TxDeactivateValidator<C> {
    fn tx<F>(self, func: F) -> Self
    where
        F: FnOnce(Tx<C>) -> Tx<C>,
    {
        TxDeactivateValidator {
            tx: func(self.tx),
            ..self
        }
    }
}

impl<C: NamadaTypes> TxDeactivateValidator<C> {
    /// Validator address (should be self)
    pub fn validator(self, validator: C::Address) -> Self {
        Self { validator, ..self }
    }

    /// Path to the TX WASM code file
    pub fn tx_code_path(self, tx_code_path: PathBuf) -> Self {
        Self {
            tx_code_path,
            ..self
        }
    }
}

impl TxDeactivateValidator {
    /// Build a transaction from this builder
    pub async fn build(
        &self,
        context: &impl Namada,
    ) -> crate::error::Result<(namada_tx::Tx, SigningTxData)> {
        tx::build_deactivate_validator(context, self).await
    }
}

#[derive(Clone, Debug)]
/// Re-activate a deactivated validator args
pub struct TxReactivateValidator<C: NamadaTypes = SdkTypes> {
    /// Common tx arguments
    pub tx: Tx<C>,
    /// Validator address (should be self)
    pub validator: C::Address,
    /// Path to the TX WASM code file
    pub tx_code_path: PathBuf,
}

impl<C: NamadaTypes> TxBuilder<C> for TxReactivateValidator<C> {
    fn tx<F>(self, func: F) -> Self
    where
        F: FnOnce(Tx<C>) -> Tx<C>,
    {
        TxReactivateValidator {
            tx: func(self.tx),
            ..self
        }
    }
}

impl<C: NamadaTypes> TxReactivateValidator<C> {
    /// Validator address (should be self)
    pub fn validator(self, validator: C::Address) -> Self {
        Self { validator, ..self }
    }

    /// Path to the TX WASM code file
    pub fn tx_code_path(self, tx_code_path: PathBuf) -> Self {
        Self {
            tx_code_path,
            ..self
        }
    }
}

impl TxReactivateValidator {
    /// Build a transaction from this builder
    pub async fn build(
        &self,
        context: &impl Namada,
    ) -> crate::error::Result<(namada_tx::Tx, SigningTxData)> {
        tx::build_reactivate_validator(context, self).await
    }
}

#[derive(Clone, Debug)]
/// Sign a transaction offline
pub struct SignTx<C: NamadaTypes = SdkTypes> {
    /// Common tx arguments
    pub tx: Tx<C>,
    /// Transaction data
    pub tx_data: C::Data,
    /// The account address
    pub owner: C::Address,
}

#[derive(Clone, Debug)]
/// Sync notes from MASP owned by the provided spending /
/// viewing keys. Syncing can be told to stop at a given
/// block height.
pub struct ShieldedSync<C: NamadaTypes = SdkTypes> {
    /// The ledger address
    pub ledger_address: C::ConfigRpcTendermintAddress,
    /// The number of txs to fetch before caching
    pub batch_size: u64,
    /// Height to start syncing from. Defaults to the correct one.
    pub start_query_height: Option<BlockHeight>,
    /// Height to sync up to. Defaults to most recent
    pub last_query_height: Option<BlockHeight>,
    /// Spending keys used to determine note ownership
    pub spending_keys: Vec<C::SpendingKey>,
    /// Viewing keys used to determine note ownership
    pub viewing_keys: Vec<C::ViewingKey>,
}

/// Query PoS commission rate
#[derive(Clone, Debug)]
pub struct QueryCommissionRate<C: NamadaTypes = SdkTypes> {
    /// Common query args
    pub query: Query<C>,
    /// Address of a validator
    pub validator: C::Address,
    /// Epoch in which to find commission rate
    pub epoch: Option<Epoch>,
}

/// Query validator metadata
#[derive(Clone, Debug)]
pub struct QueryMetaData<C: NamadaTypes = SdkTypes> {
    /// Common query args
    pub query: Query<C>,
    /// Address of a validator
    pub validator: C::Address,
}

/// Query PoS slashes
#[derive(Clone, Debug)]
pub struct QuerySlashes<C: NamadaTypes = SdkTypes> {
    /// Common query args
    pub query: Query<C>,
    /// Address of a validator
    pub validator: Option<C::Address>,
}

/// Query PoS rewards
#[derive(Clone, Debug)]
pub struct QueryRewards<C: NamadaTypes = SdkTypes> {
    /// Common query args
    pub query: Query<C>,
    /// Address of the source
    pub source: Option<C::Address>,
    /// Address of the validator
    pub validator: C::Address,
}

/// Query PoS delegations
#[derive(Clone, Debug)]
pub struct QueryDelegations<C: NamadaTypes = SdkTypes> {
    /// Common query args
    pub query: Query<C>,
    /// Address of an owner
    pub owner: C::Address,
}

/// Query PoS to find a validator
#[derive(Clone, Debug)]
pub struct QueryFindValidator<C: NamadaTypes = SdkTypes> {
    /// Common query args
    pub query: Query<C>,
    /// Tendermint address
    pub tm_addr: Option<String>,
    /// Native validator address
    pub validator_addr: Option<C::Address>,
}

/// Query the raw bytes of given storage key
#[derive(Clone, Debug)]
pub struct QueryRawBytes<C: NamadaTypes = SdkTypes> {
    /// The storage key to query
    pub storage_key: storage::Key,
    /// Common query args
    pub query: Query<C>,
}

/// The possible values for the tx expiration
#[derive(Clone, Debug, Default)]
pub enum TxExpiration {
    /// Force the tx to have no expiration
    NoExpiration,
    /// Request the default expiration
    #[default]
    Default,
    /// User-provided custom expiration
    Custom(DateTimeUtc),
}

impl TxExpiration {
    /// Converts the expiration argument into an optional [`DateTimeUtc`]
    pub fn to_datetime(&self) -> Option<DateTimeUtc> {
        match self {
            TxExpiration::NoExpiration => None,
            // Default to 1 hour
            TxExpiration::Default =>
            {
                #[allow(clippy::disallowed_methods)]
                Some(DateTimeUtc::now() + namada_core::time::Duration::hours(1))
            }
            TxExpiration::Custom(exp) => Some(exp.to_owned()),
        }
    }
}

/// Common transaction arguments
#[derive(Clone, Debug)]
pub struct Tx<C: NamadaTypes = SdkTypes> {
    /// Simulate applying the transaction
    pub dry_run: bool,
    /// Simulate applying both the wrapper and inner transactions
    pub dry_run_wrapper: bool,
    /// Dump the transaction bytes to file
    pub dump_tx: bool,
    /// The output directory path to where serialize the data
    pub output_folder: Option<PathBuf>,
    /// Submit the transaction even if it doesn't pass client checks
    pub force: bool,
    /// Do not wait for the transaction to be added to the blockchain
    pub broadcast_only: bool,
    /// The address of the ledger node as host:port
    pub ledger_address: C::ConfigRpcTendermintAddress,
    /// If any new account is initialized by the tx, use the given alias to
    /// save it in the wallet.
    pub initialized_account_alias: Option<String>,
    /// Whether to force overwrite the above alias, if it is provided, in the
    /// wallet.
    pub wallet_alias_force: bool,
    /// The amount being paid (for gas unit) to include the transaction
    pub fee_amount: Option<InputAmount>,
    /// The fee payer signing key
    pub wrapper_fee_payer: Option<C::PublicKey>,
    /// The token in which the fee is being paid
    pub fee_token: C::AddrOrNativeToken,
    /// The max amount of gas used to process tx
    pub gas_limit: GasLimit,
    /// The optional expiration of the transaction
    pub expiration: TxExpiration,
    /// Generate an ephimeral signing key to be used only once to sign a
    /// wrapper tx
    pub disposable_signing_key: bool,
    /// The chain id for which the transaction is intended
    pub chain_id: Option<ChainId>,
    /// Sign the tx with the key for the given alias from your wallet
    pub signing_keys: Vec<C::PublicKey>,
    /// List of signatures to attach to the transaction
    pub signatures: Vec<C::Data>,
    /// Path to the TX WASM code file to reveal PK
    pub tx_reveal_code_path: PathBuf,
    /// Password to decrypt key
    pub password: Option<Zeroizing<String>>,
    /// Optional memo to be included in the transaction
    pub memo: Option<Memo>,
    /// Use device to sign the transaction
    pub use_device: bool,
}

/// Builder functions for Tx
pub trait TxBuilder<C: NamadaTypes>: Sized {
    /// Apply the given function to the Tx inside self
    fn tx<F>(self, func: F) -> Self
    where
        F: FnOnce(Tx<C>) -> Tx<C>;
    /// Simulate applying the transaction
    fn dry_run(self, dry_run: bool) -> Self {
        self.tx(|x| Tx { dry_run, ..x })
    }
    /// Simulate applying both the wrapper and inner transactions
    fn dry_run_wrapper(self, dry_run_wrapper: bool) -> Self {
        self.tx(|x| Tx {
            dry_run_wrapper,
            ..x
        })
    }
    /// Dump the transaction bytes to file
    fn dump_tx(self, dump_tx: bool) -> Self {
        self.tx(|x| Tx { dump_tx, ..x })
    }
    /// The output directory path to where serialize the data
    fn output_folder(self, output_folder: PathBuf) -> Self {
        self.tx(|x| Tx {
            output_folder: Some(output_folder),
            ..x
        })
    }
    /// Submit the transaction even if it doesn't pass client checks
    fn force(self, force: bool) -> Self {
        self.tx(|x| Tx { force, ..x })
    }
    /// Do not wait for the transaction to be added to the blockchain
    fn broadcast_only(self, broadcast_only: bool) -> Self {
        self.tx(|x| Tx {
            broadcast_only,
            ..x
        })
    }
    /// The address of the ledger node as host:port
    fn ledger_address(self, ledger_address: C::TendermintAddress) -> Self {
        self.tx(|x| Tx {
            ledger_address: C::ConfigRpcTendermintAddress::from(ledger_address),
            ..x
        })
    }
    /// If any new account is initialized by the tx, use the given alias to
    /// save it in the wallet.
    fn initialized_account_alias(
        self,
        initialized_account_alias: String,
    ) -> Self {
        self.tx(|x| Tx {
            initialized_account_alias: Some(initialized_account_alias),
            ..x
        })
    }
    /// Whether to force overwrite the above alias, if it is provided, in the
    /// wallet.
    fn wallet_alias_force(self, wallet_alias_force: bool) -> Self {
        self.tx(|x| Tx {
            wallet_alias_force,
            ..x
        })
    }
    /// The amount being paid (for gas unit) to include the transaction
    fn fee_amount(self, fee_amount: InputAmount) -> Self {
        self.tx(|x| Tx {
            fee_amount: Some(fee_amount),
            ..x
        })
    }
    /// The fee payer signing key
    fn wrapper_fee_payer(self, wrapper_fee_payer: C::PublicKey) -> Self {
        self.tx(|x| Tx {
            wrapper_fee_payer: Some(wrapper_fee_payer),
            ..x
        })
    }
    /// The token in which the fee is being paid
    fn fee_token(self, fee_token: C::Address) -> Self {
        self.tx(|x| Tx {
            fee_token: fee_token.into(),
            ..x
        })
    }
    /// The max amount of gas used to process tx
    fn gas_limit(self, gas_limit: GasLimit) -> Self {
        self.tx(|x| Tx { gas_limit, ..x })
    }
    /// The optional expiration of the transaction
    fn expiration(self, expiration: TxExpiration) -> Self {
        self.tx(|x| Tx { expiration, ..x })
    }
    /// Generate an ephimeral signing key to be used only once to sign a
    /// wrapper tx
    fn disposable_signing_key(self, disposable_signing_key: bool) -> Self {
        self.tx(|x| Tx {
            disposable_signing_key,
            ..x
        })
    }
    /// The chain id for which the transaction is intended
    fn chain_id(self, chain_id: ChainId) -> Self {
        self.tx(|x| Tx {
            chain_id: Some(chain_id),
            ..x
        })
    }
    /// Sign the tx with the key for the given alias from your wallet
    fn signing_keys(self, signing_keys: Vec<C::PublicKey>) -> Self {
        self.tx(|x| Tx { signing_keys, ..x })
    }
    /// List of signatures to attach to the transaction
    fn signatures(self, signatures: Vec<C::Data>) -> Self {
        self.tx(|x| Tx { signatures, ..x })
    }
    /// Path to the TX WASM code file to reveal PK
    fn tx_reveal_code_path(self, tx_reveal_code_path: PathBuf) -> Self {
        self.tx(|x| Tx {
            tx_reveal_code_path,
            ..x
        })
    }
    /// Password to decrypt key
    fn password(self, password: Zeroizing<String>) -> Self {
        self.tx(|x| Tx {
            password: Some(password),
            ..x
        })
    }
}

impl<C: NamadaTypes> TxBuilder<C> for Tx<C> {
    fn tx<F>(self, func: F) -> Self
    where
        F: FnOnce(Tx<C>) -> Tx<C>,
    {
        func(self)
    }
}

/// Wallet generate key and implicit address arguments
#[derive(Clone, Debug)]
pub struct KeyGen {
    /// Scheme type
    pub scheme: SchemeType,
    /// Whether to generate a spending key for the shielded pool
    pub shielded: bool,
    /// Whether to generate a raw non-hd key
    pub raw: bool,
    /// Key alias
    pub alias: String,
    /// Whether to force overwrite the alias
    pub alias_force: bool,
    /// Don't encrypt the keypair
    pub unsafe_dont_encrypt: bool,
    /// BIP44 / ZIP32 derivation path
    pub derivation_path: String,
    /// Prompt for BIP39 passphrase
    pub prompt_bip39_passphrase: bool,
    /// Allow non-compliant derivation path
    pub allow_non_compliant: bool,
}

/// Wallet restore key and implicit address arguments
#[derive(Clone, Debug)]
pub struct KeyDerive {
    /// Scheme type
    pub scheme: SchemeType,
    /// Whether to generate a MASP spending key
    pub shielded: bool,
    /// Key alias
    pub alias: String,
    /// Whether to force overwrite the alias
    pub alias_force: bool,
    /// Don't encrypt the keypair
    pub unsafe_dont_encrypt: bool,
    /// BIP44 / ZIP32 derivation path
    pub derivation_path: String,
    /// Allow non-compliant derivation path
    pub allow_non_compliant: bool,
    /// Prompt for BIP39 passphrase
    pub prompt_bip39_passphrase: bool,
    /// Use device to generate key and address
    pub use_device: bool,
}

/// Wallet list arguments
#[derive(Clone, Copy, Debug)]
pub struct KeyAddressList {
    /// Whether to list transparent secret keys only
    pub transparent_only: bool,
    /// Whether to list MASP spending keys only
    pub shielded_only: bool,
    /// List keys only
    pub keys_only: bool,
    /// List addresses only
    pub addresses_only: bool,
    /// Whether to decrypt secret / spending keys
    pub decrypt: bool,
    /// Show secret keys to user
    pub unsafe_show_secret: bool,
}

/// Wallet key / address lookup arguments
#[derive(Clone, Debug)]
pub struct KeyAddressFind {
    /// Alias to find
    pub alias: Option<String>,
    /// Address to find
    pub address: Option<Address>,
    /// Public key to lookup keypair with
    pub public_key: Option<common::PublicKey>,
    /// Public key hash to lookup keypair with
    pub public_key_hash: Option<String>,
    /// Payment address to find
    pub payment_address: Option<PaymentAddress>,
    /// Find keys only
    pub keys_only: bool,
    /// Find addresses only
    pub addresses_only: bool,
    /// Whether to decrypt secret / spending keys
    pub decrypt: bool,
    /// Show secret keys to user
    pub unsafe_show_secret: bool,
}
/// Wallet key export arguments
#[derive(Clone, Debug)]
pub struct KeyExport {
    /// Key alias
    pub alias: String,
}

/// Wallet key export arguments
#[derive(Clone, Debug)]
pub struct KeyConvert {
    /// Key alias
    pub alias: String,
}

/// Wallet key import arguments
#[derive(Clone, Debug)]
pub struct KeyImport {
    /// File name
    pub file_path: String,
    /// Key alias
    pub alias: String,
    /// Whether to force overwrite the alias
    pub alias_force: bool,
    /// Don't encrypt the key
    pub unsafe_dont_encrypt: bool,
}

/// Wallet key / address add arguments
#[derive(Clone, Debug)]
pub struct KeyAddressAdd {
    /// Address alias
    pub alias: String,
    /// Whether to force overwrite the alias
    pub alias_force: bool,
    /// Any supported value
    pub value: String,
    /// Don't encrypt the key
    pub unsafe_dont_encrypt: bool,
}

/// Wallet key / address remove arguments
#[derive(Clone, Debug)]
pub struct KeyAddressRemove {
    /// Address alias
    pub alias: String,
    /// Confirmation to remove the alias
    pub do_it: bool,
}

/// Generate payment address arguments
#[derive(Clone, Debug)]
pub struct PayAddressGen<C: NamadaTypes = SdkTypes> {
    /// Key alias
    pub alias: String,
    /// Whether to force overwrite the alias
    pub alias_force: bool,
    /// Viewing key
    pub viewing_key: C::ViewingKey,
}

/// Bridge pool batch recommendation.
#[derive(Clone, Debug)]
pub struct RecommendBatch<C: NamadaTypes = SdkTypes> {
    /// The query parameters.
    pub query: Query<C>,
    /// The maximum amount of gas to spend.
    pub max_gas: Option<u64>,
    /// An optional parameter indicating how much net
    /// gas the relayer is willing to pay.
    pub gas: Option<u64>,
    /// Bridge pool recommendations conversion rates table.
    pub conversion_table: C::BpConversionTable,
}

/// A transfer to be added to the Ethereum bridge pool.
#[derive(Clone, Debug)]
pub struct EthereumBridgePool<C: NamadaTypes = SdkTypes> {
    /// Whether the transfer is for a NUT.
    ///
    /// By default, we add wrapped ERC20s onto the
    /// Bridge pool.
    pub nut: bool,
    /// The args for building a tx to the bridge pool
    pub tx: Tx<C>,
    /// The type of token
    pub asset: EthAddress,
    /// The recipient address
    pub recipient: EthAddress,
    /// The sender of the transfer
    pub sender: C::Address,
    /// The amount to be transferred
    pub amount: InputAmount,
    /// The amount of gas fees
    pub fee_amount: InputAmount,
    /// The account of fee payer.
    ///
    /// If unset, it is the same as the sender.
    pub fee_payer: Option<C::Address>,
    /// The token in which the gas is being paid
    pub fee_token: C::AddrOrNativeToken,
    /// Path to the tx WASM code file
    pub code_path: PathBuf,
}

impl<C: NamadaTypes> TxBuilder<C> for EthereumBridgePool<C> {
    fn tx<F>(self, func: F) -> Self
    where
        F: FnOnce(Tx<C>) -> Tx<C>,
    {
        EthereumBridgePool {
            tx: func(self.tx),
            ..self
        }
    }
}

impl<C: NamadaTypes> EthereumBridgePool<C> {
    /// Whether the transfer is for a NUT.
    ///
    /// By default, we add wrapped ERC20s onto the
    /// Bridge pool.
    pub fn nut(self, nut: bool) -> Self {
        Self { nut, ..self }
    }

    /// The type of token
    pub fn asset(self, asset: EthAddress) -> Self {
        Self { asset, ..self }
    }

    /// The recipient address
    pub fn recipient(self, recipient: EthAddress) -> Self {
        Self { recipient, ..self }
    }

    /// The sender of the transfer
    pub fn sender(self, sender: C::Address) -> Self {
        Self { sender, ..self }
    }

    /// The amount to be transferred
    pub fn amount(self, amount: InputAmount) -> Self {
        Self { amount, ..self }
    }

    /// The amount of gas fees
    pub fn fee_amount(self, fee_amount: InputAmount) -> Self {
        Self { fee_amount, ..self }
    }

    /// The account of fee payer.
    ///
    /// If unset, it is the same as the sender.
    pub fn fee_payer(self, fee_payer: C::Address) -> Self {
        Self {
            fee_payer: Some(fee_payer),
            ..self
        }
    }

    /// The token in which the gas is being paid
    pub fn fee_token(self, fee_token: C::Address) -> Self {
        Self {
            fee_token: fee_token.into(),
            ..self
        }
    }

    /// Path to the tx WASM code file
    pub fn code_path(self, code_path: PathBuf) -> Self {
        Self { code_path, ..self }
    }
}

impl EthereumBridgePool {
    /// Build a transaction from this builder
    pub async fn build(
        self,
        context: &impl Namada,
    ) -> crate::error::Result<(namada_tx::Tx, SigningTxData)> {
        bridge_pool::build_bridge_pool_tx(context, self).await
    }
}

/// Bridge pool proof arguments.
#[derive(Debug, Clone)]
pub struct BridgePoolProof<C: NamadaTypes = SdkTypes> {
    /// The address of the ledger node as host:port
    pub ledger_address: C::TendermintAddress,
    /// The keccak hashes of transfers to
    /// acquire a proof of.
    pub transfers: Vec<KeccakHash>,
    /// The address of the node responsible for relaying
    /// the transfers.
    ///
    /// This node will receive the gas fees escrowed in
    /// the Bridge pool, to compensate the Ethereum relay
    /// procedure.
    pub relayer: Address,
}

/// Arguments to an Ethereum Bridge pool relay operation.
#[derive(Debug, Clone)]
pub struct RelayBridgePoolProof<C: NamadaTypes = SdkTypes> {
    /// The address of the ledger node as host:port
    pub ledger_address: C::TendermintAddress,
    /// The hashes of the transfers to be relayed
    pub transfers: Vec<KeccakHash>,
    /// The Namada address for receiving fees for relaying
    pub relayer: Address,
    /// The number of confirmations to wait for on Ethereum
    pub confirmations: u64,
    /// The Ethereum RPC endpoint.
    pub eth_rpc_endpoint: C::EthereumAddress,
    /// The Ethereum gas that can be spent during
    /// the relay call.
    pub gas: Option<u64>,
    /// The price of Ethereum gas, during the
    /// relay call.
    pub gas_price: Option<u64>,
    /// The address of the Ethereum wallet to pay the gas fees.
    /// If unset, the default wallet is used.
    pub eth_addr: Option<EthAddress>,
    /// Synchronize with the network, or exit immediately,
    /// if the Ethereum node has fallen behind.
    pub sync: bool,
    /// Safe mode overrides keyboard interrupt signals, to ensure
    /// Ethereum transfers aren't canceled midway through.
    pub safe_mode: bool,
}

/// Bridge validator set arguments.
#[derive(Debug, Clone)]
pub struct BridgeValidatorSet<C: NamadaTypes = SdkTypes> {
    /// The address of the ledger node as host:port
    pub ledger_address: C::TendermintAddress,
    /// The epoch to query.
    pub epoch: Option<Epoch>,
}

/// Governance validator set arguments.
#[derive(Debug, Clone)]
pub struct GovernanceValidatorSet<C: NamadaTypes = SdkTypes> {
    /// The address of the ledger node as host:port
    pub ledger_address: C::TendermintAddress,
    /// The epoch to query.
    pub epoch: Option<Epoch>,
}

/// Validator set proof arguments.
#[derive(Debug, Clone)]
pub struct ValidatorSetProof<C: NamadaTypes = SdkTypes> {
    /// The address of the ledger node as host:port
    pub ledger_address: C::TendermintAddress,
    /// The epoch to query.
    pub epoch: Option<Epoch>,
}

/// Validator set update relayer arguments.
#[derive(Debug, Clone)]
pub struct ValidatorSetUpdateRelay<C: NamadaTypes = SdkTypes> {
    /// Run in daemon mode, which will continuously
    /// perform validator set updates.
    pub daemon: bool,
    /// The address of the ledger node as host:port
    pub ledger_address: C::TendermintAddress,
    /// The number of block confirmations on Ethereum.
    pub confirmations: u64,
    /// The Ethereum RPC endpoint.
    pub eth_rpc_endpoint: C::EthereumAddress,
    /// The epoch of the validator set to relay.
    pub epoch: Option<Epoch>,
    /// The Ethereum gas that can be spent during
    /// the relay call.
    pub gas: Option<u64>,
    /// The price of Ethereum gas, during the
    /// relay call.
    pub gas_price: Option<u64>,
    /// The address of the Ethereum wallet to pay the gas fees.
    /// If unset, the default wallet is used.
    pub eth_addr: Option<EthAddress>,
    /// Synchronize with the network, or exit immediately,
    /// if the Ethereum node has fallen behind.
    pub sync: bool,
    /// The amount of time to sleep between failed
    /// daemon mode relays.
    pub retry_dur: Option<StdDuration>,
    /// The amount of time to sleep between successful
    /// daemon mode relays.
    pub success_dur: Option<StdDuration>,
    /// Safe mode overrides keyboard interrupt signals, to ensure
    /// Ethereum transfers aren't canceled midway through.
    pub safe_mode: bool,
}

/// IBC shielded transfer generation arguments
#[derive(Clone, Debug)]
pub struct GenIbcShieldedTransfer<C: NamadaTypes = SdkTypes> {
    /// The query parameters.
    pub query: Query<C>,
    /// The output directory path to where serialize the data
    pub output_folder: Option<PathBuf>,
    /// The target address
    pub target: C::TransferTarget,
    /// The token address which could be a non-namada address
    pub token: String,
    /// Transferred token amount
    pub amount: InputAmount,
    /// Port ID via which the token is received
    pub port_id: PortId,
    /// Channel ID via which the token is received
    pub channel_id: ChannelId,
    /// Generate the shielded transfer for refunding
    pub refund: bool,
}<|MERGE_RESOLUTION|>--- conflicted
+++ resolved
@@ -293,7 +293,6 @@
     pub async fn build(
         &mut self,
         context: &impl Namada,
-<<<<<<< HEAD
     ) -> crate::error::Result<(namada_tx::Tx, SigningTxData)> {
         tx::build_transparent_transfer(context, self).await
     }
@@ -348,7 +347,7 @@
     pub async fn build(
         &mut self,
         context: &impl Namada,
-    ) -> crate::error::Result<(namada_tx::Tx, SigningTxData, Epoch)> {
+    ) -> crate::error::Result<(namada_tx::Tx, SigningTxData, MaspEpoch)> {
         tx::build_shielding_transfer(context, self).await
     }
 }
@@ -377,11 +376,6 @@
         context: &impl Namada,
     ) -> crate::error::Result<(namada_tx::Tx, SigningTxData)> {
         tx::build_unshielding_transfer(context, self).await
-=======
-    ) -> crate::error::Result<(namada_tx::Tx, SigningTxData, Option<MaspEpoch>)>
-    {
-        tx::build_transfer(context, self).await
->>>>>>> 786dce45
     }
 }
 
