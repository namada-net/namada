//! MASP verification wrappers.

use std::cmp::Ordering;
use std::collections::{btree_map, BTreeMap, BTreeSet, HashMap, HashSet};
use std::env;
use std::fmt::Debug;
use std::ops::Deref;
use std::path::{Path, PathBuf};
use std::str::FromStr;

// use async_std::io::prelude::WriteExt;
// use async_std::io::{self};
use borsh::{BorshDeserialize, BorshSerialize};
use borsh_ext::BorshSerializeExt;
use itertools::Either;
use lazy_static::lazy_static;
use masp_primitives::asset_type::AssetType;
#[cfg(feature = "mainnet")]
use masp_primitives::consensus::MainNetwork;
#[cfg(not(feature = "mainnet"))]
use masp_primitives::consensus::TestNetwork;
use masp_primitives::convert::AllowedConversion;
use masp_primitives::ff::PrimeField;
use masp_primitives::group::GroupEncoding;
use masp_primitives::memo::MemoBytes;
use masp_primitives::merkle_tree::{
    CommitmentTree, IncrementalWitness, MerklePath,
};
use masp_primitives::sapling::keys::FullViewingKey;
use masp_primitives::sapling::note_encryption::*;
use masp_primitives::sapling::redjubjub::PublicKey;
use masp_primitives::sapling::{
    Diversifier, Node, Note, Nullifier, ViewingKey,
};
use masp_primitives::transaction::builder::{self, *};
use masp_primitives::transaction::components::sapling::builder::SaplingMetadata;
use masp_primitives::transaction::components::transparent::builder::TransparentBuilder;
use masp_primitives::transaction::components::{
    ConvertDescription, I128Sum, OutputDescription, SpendDescription, TxOut,
    U64Sum, ValueSum,
};
use masp_primitives::transaction::fees::fixed::FeeRule;
use masp_primitives::transaction::sighash::{signature_hash, SignableInput};
use masp_primitives::transaction::txid::TxIdDigester;
use masp_primitives::transaction::{
    Authorization, Authorized, Transaction, TransactionData,
    TransparentAddress, Unauthorized,
};
use masp_primitives::zip32::{ExtendedFullViewingKey, ExtendedSpendingKey};
use masp_proofs::bellman::groth16::PreparedVerifyingKey;
use masp_proofs::bls12_381::Bls12;
use masp_proofs::prover::LocalTxProver;
use masp_proofs::sapling::SaplingVerificationContext;
use namada_core::types::address::{Address, MASP};
use namada_core::types::ibc::IbcShieldedTransfer;
use namada_core::types::masp::{
    encode_asset_type, AssetData, BalanceOwner, ExtendedViewingKey,
    PaymentAddress, TransferSource, TransferTarget,
};
use namada_core::types::storage::{BlockHeight, Epoch, IndexedTx, TxIndex};
use namada_core::types::time::{DateTimeUtc, DurationSecs};
use namada_ibc::IbcMessage;
use namada_token::{self as token, Denomination, MaspDigitPos, Transfer};
use namada_tx::data::{TxResult, WrapperTx};
use namada_tx::Tx;
use rand_core::{CryptoRng, OsRng, RngCore};
use ripemd::Digest as RipemdDigest;
use sha2::Digest;
use thiserror::Error;

#[cfg(feature = "testing")]
use crate::error::EncodingError;
use crate::error::{Error, PinnedBalanceError, QueryError};
use crate::io::Io;
use crate::queries::Client;
use crate::rpc::{
    query_block, query_conversion, query_denom, query_epoch_at_height,
};
use crate::tendermint_rpc::query::Query;
use crate::tendermint_rpc::Order;
use crate::{
    display_line, edisplay_line, rpc, MaybeSend, MaybeSync, Namada, Wallet,
    WalletIo,
};

/// Env var to point to a dir with MASP parameters. When not specified,
/// the default OS specific path is used.
pub const ENV_VAR_MASP_PARAMS_DIR: &str = "NAMADA_MASP_PARAMS_DIR";

/// Env var to either "save" proofs into files or to "load" them from
/// files.
pub const ENV_VAR_MASP_TEST_PROOFS: &str = "NAMADA_MASP_TEST_PROOFS";

/// Randomness seed for MASP integration tests to build proofs with
/// deterministic rng.
pub const ENV_VAR_MASP_TEST_SEED: &str = "NAMADA_MASP_TEST_SEED";

/// A directory to save serialized proofs for tests.
pub const MASP_TEST_PROOFS_DIR: &str = "test_fixtures/masp_proofs";

/// The network to use for MASP
#[cfg(feature = "mainnet")]
const NETWORK: MainNetwork = MainNetwork;
#[cfg(not(feature = "mainnet"))]
const NETWORK: TestNetwork = TestNetwork;

// TODO these could be exported from masp_proof crate
/// Spend circuit name
pub const SPEND_NAME: &str = "masp-spend.params";
/// Output circuit name
pub const OUTPUT_NAME: &str = "masp-output.params";
/// Convert circuit name
pub const CONVERT_NAME: &str = "masp-convert.params";

/// Shielded transfer
#[derive(Clone, Debug, BorshSerialize, BorshDeserialize)]
pub struct ShieldedTransfer {
    /// Shielded transfer builder
    pub builder: Builder<(), (), ExtendedFullViewingKey, ()>,
    /// MASP transaction
    pub masp_tx: Transaction,
    /// Metadata
    pub metadata: SaplingMetadata,
    /// Epoch in which the transaction was created
    pub epoch: Epoch,
}

#[cfg(feature = "testing")]
#[derive(Clone, Copy, Debug)]
enum LoadOrSaveProofs {
    Load,
    Save,
    Neither,
}

/// A return type for gen_shielded_transfer
#[derive(Error, Debug)]
pub enum TransferErr {
    /// Build error for masp errors
    #[error("{0}")]
    Build(#[from] builder::Error<std::convert::Infallible>),
    /// errors
    #[error("{0}")]
    General(#[from] Error),
}

/// MASP verifying keys
pub struct PVKs {
    /// spend verifying key
    spend_vk: PreparedVerifyingKey<Bls12>,
    /// convert verifying key
    convert_vk: PreparedVerifyingKey<Bls12>,
    /// output verifying key
    output_vk: PreparedVerifyingKey<Bls12>,
}

lazy_static! {
    /// MASP verifying keys load from parameters
    static ref VERIFIYING_KEYS: PVKs =
        {
        let params_dir = get_params_dir();
        let [spend_path, convert_path, output_path] =
            [SPEND_NAME, CONVERT_NAME, OUTPUT_NAME].map(|p| params_dir.join(p));

        #[cfg(feature = "download-params")]
        if !spend_path.exists() || !convert_path.exists() || !output_path.exists() {
            let paths = masp_proofs::download_masp_parameters(None).expect(
                "MASP parameters were not present, expected the download to \
                succeed",
            );
            if paths.spend != spend_path
                || paths.convert != convert_path
                || paths.output != output_path
            {
                panic!(
                    "unrecoverable: downloaded missing masp params, but to an \
                    unfamiliar path"
                )
            }
        }
        // size and blake2b checked here
        let params = masp_proofs::load_parameters(
            spend_path.as_path(),
            output_path.as_path(),
            convert_path.as_path(),
        );
        PVKs {
            spend_vk: params.spend_vk,
            convert_vk: params.convert_vk,
            output_vk: params.output_vk
        }
    };
}

/// Make sure the MASP params are present and load verifying keys into memory
pub fn preload_verifying_keys() -> &'static PVKs {
    &VERIFIYING_KEYS
}

fn load_pvks() -> &'static PVKs {
    &VERIFIYING_KEYS
}

/// check_spend wrapper
pub fn check_spend(
    spend: &SpendDescription<<Authorized as Authorization>::SaplingAuth>,
    sighash: &[u8; 32],
    ctx: &mut SaplingVerificationContext,
    parameters: &PreparedVerifyingKey<Bls12>,
) -> bool {
    let zkproof =
        masp_proofs::bellman::groth16::Proof::read(spend.zkproof.as_slice());
    let zkproof = match zkproof {
        Ok(zkproof) => zkproof,
        _ => return false,
    };
    ctx.check_spend(
        spend.cv,
        spend.anchor,
        &spend.nullifier.0,
        PublicKey(spend.rk.0),
        sighash,
        spend.spend_auth_sig,
        zkproof,
        parameters,
    )
}

/// check_output wrapper
pub fn check_output(
    output: &OutputDescription<<<Authorized as Authorization>::SaplingAuth as masp_primitives::transaction::components::sapling::Authorization>::Proof>,
    ctx: &mut SaplingVerificationContext,
    parameters: &PreparedVerifyingKey<Bls12>,
) -> bool {
    let zkproof =
        masp_proofs::bellman::groth16::Proof::read(output.zkproof.as_slice());
    let zkproof = match zkproof {
        Ok(zkproof) => zkproof,
        _ => return false,
    };
    let epk =
        masp_proofs::jubjub::ExtendedPoint::from_bytes(&output.ephemeral_key.0);
    let epk = match epk.into() {
        Some(p) => p,
        None => return false,
    };
    ctx.check_output(output.cv, output.cmu, epk, zkproof, parameters)
}

/// check convert wrapper
pub fn check_convert(
    convert: &ConvertDescription<<<Authorized as Authorization>::SaplingAuth as masp_primitives::transaction::components::sapling::Authorization>::Proof>,
    ctx: &mut SaplingVerificationContext,
    parameters: &PreparedVerifyingKey<Bls12>,
) -> bool {
    let zkproof =
        masp_proofs::bellman::groth16::Proof::read(convert.zkproof.as_slice());
    let zkproof = match zkproof {
        Ok(zkproof) => zkproof,
        _ => return false,
    };
    ctx.check_convert(convert.cv, convert.anchor, zkproof, parameters)
}

/// Represents an authorization where the Sapling bundle is authorized and the
/// transparent bundle is unauthorized.
pub struct PartialAuthorized;

impl Authorization for PartialAuthorized {
    type SaplingAuth = <Authorized as Authorization>::SaplingAuth;
    type TransparentAuth = <Unauthorized as Authorization>::TransparentAuth;
}

/// Partially deauthorize the transparent bundle
fn partial_deauthorize(
    tx_data: &TransactionData<Authorized>,
) -> Option<TransactionData<PartialAuthorized>> {
    let transp = tx_data.transparent_bundle().and_then(|x| {
        let mut tb = TransparentBuilder::empty();
        for vin in &x.vin {
            tb.add_input(TxOut {
                asset_type: vin.asset_type,
                value: vin.value,
                address: vin.address,
            })
            .ok()?;
        }
        for vout in &x.vout {
            tb.add_output(&vout.address, vout.asset_type, vout.value)
                .ok()?;
        }
        tb.build()
    });
    if tx_data.transparent_bundle().is_some() != transp.is_some() {
        return None;
    }
    Some(TransactionData::from_parts(
        tx_data.version(),
        tx_data.consensus_branch_id(),
        tx_data.lock_time(),
        tx_data.expiry_height(),
        transp,
        tx_data.sapling_bundle().cloned(),
    ))
}

/// Verify a shielded transaction.
pub fn verify_shielded_tx(transaction: &Transaction) -> bool {
    tracing::info!("entered verify_shielded_tx()");

    let sapling_bundle = if let Some(bundle) = transaction.sapling_bundle() {
        bundle
    } else {
        return false;
    };
    let tx_data = transaction.deref();

    // Partially deauthorize the transparent bundle
    let unauth_tx_data = match partial_deauthorize(tx_data) {
        Some(tx_data) => tx_data,
        None => return false,
    };

    let txid_parts = unauth_tx_data.digest(TxIdDigester);
    // the commitment being signed is shared across all Sapling inputs; once
    // V4 transactions are deprecated this should just be the txid, but
    // for now we need to continue to compute it here.
    let sighash =
        signature_hash(&unauth_tx_data, &SignableInput::Shielded, &txid_parts);

    tracing::info!("sighash computed");

    let PVKs {
        spend_vk,
        convert_vk,
        output_vk,
    } = load_pvks();

    let mut ctx = SaplingVerificationContext::new(true);
    let spends_valid = sapling_bundle
        .shielded_spends
        .iter()
        .all(|spend| check_spend(spend, sighash.as_ref(), &mut ctx, spend_vk));
    let converts_valid = sapling_bundle
        .shielded_converts
        .iter()
        .all(|convert| check_convert(convert, &mut ctx, convert_vk));
    let outputs_valid = sapling_bundle
        .shielded_outputs
        .iter()
        .all(|output| check_output(output, &mut ctx, output_vk));

    if !(spends_valid && outputs_valid && converts_valid) {
        return false;
    }

    tracing::info!("passed spend/output verification");

    let assets_and_values: I128Sum = sapling_bundle.value_balance.clone();

    tracing::info!(
        "accumulated {} assets/values",
        assets_and_values.components().len()
    );

    let result = ctx.final_check(
        assets_and_values,
        sighash.as_ref(),
        sapling_bundle.authorization.binding_sig,
    );
    tracing::info!("final check result {result}");
    result
}

/// Get the path to MASP parameters from [`ENV_VAR_MASP_PARAMS_DIR`] env var or
/// use the default.
pub fn get_params_dir() -> PathBuf {
    if let Ok(params_dir) = env::var(ENV_VAR_MASP_PARAMS_DIR) {
        println!("Using {} as masp parameter folder.", params_dir);
        PathBuf::from(params_dir)
    } else {
        masp_proofs::default_params_folder().unwrap()
    }
}

/// Freeze a Builder into the format necessary for inclusion in a Tx. This is
/// the format used by hardware wallets to validate a MASP Transaction.
struct WalletMap;

impl<P1>
    masp_primitives::transaction::components::sapling::builder::MapBuilder<
        P1,
        ExtendedSpendingKey,
        (),
        ExtendedFullViewingKey,
    > for WalletMap
{
    fn map_params(&self, _s: P1) {}

    fn map_key(&self, s: ExtendedSpendingKey) -> ExtendedFullViewingKey {
        (&s).into()
    }
}

impl<P1, R1, N1>
    MapBuilder<
        P1,
        R1,
        ExtendedSpendingKey,
        N1,
        (),
        (),
        ExtendedFullViewingKey,
        (),
    > for WalletMap
{
    fn map_rng(&self, _s: R1) {}

    fn map_notifier(&self, _s: N1) {}
}

/// Abstracts platform specific details away from the logic of shielded pool
/// operations.
#[cfg_attr(feature = "async-send", async_trait::async_trait)]
#[cfg_attr(not(feature = "async-send"), async_trait::async_trait(?Send))]
pub trait ShieldedUtils:
    Sized + BorshDeserialize + BorshSerialize + Default + Clone
{
    /// Get a MASP transaction prover
    fn local_tx_prover(&self) -> LocalTxProver;

    /// Load up the currently saved ShieldedContext
    async fn load<U: ShieldedUtils + MaybeSend>(
        &self,
        ctx: &mut ShieldedContext<U>,
    ) -> std::io::Result<()>;

    /// Save the given ShieldedContext for future loads
    async fn save<U: ShieldedUtils + MaybeSync>(
        &self,
        ctx: &ShieldedContext<U>,
    ) -> std::io::Result<()>;
}

/// Make a ViewingKey that can view notes encrypted by given ExtendedSpendingKey
pub fn to_viewing_key(esk: &ExtendedSpendingKey) -> FullViewingKey {
    ExtendedFullViewingKey::from(esk).fvk
}

/// Generate a valid diversifier, i.e. one that has a diversified base. Return
/// also this diversified base.
pub fn find_valid_diversifier<R: RngCore + CryptoRng>(
    rng: &mut R,
) -> (Diversifier, masp_primitives::jubjub::SubgroupPoint) {
    let mut diversifier;
    let g_d;
    // Keep generating random diversifiers until one has a diversified base
    loop {
        let mut d = [0; 11];
        rng.fill_bytes(&mut d);
        diversifier = Diversifier(d);
        if let Some(val) = diversifier.g_d() {
            g_d = val;
            break;
        }
    }
    (diversifier, g_d)
}

/// Determine if using the current note would actually bring us closer to our
/// target
pub fn is_amount_required(src: I128Sum, dest: I128Sum, delta: I128Sum) -> bool {
    let gap = dest - src;
    for (asset_type, value) in gap.components() {
        if *value > 0 && delta[asset_type] > 0 {
            return true;
        }
    }
    false
}

/// a masp change
#[derive(BorshSerialize, BorshDeserialize, Debug, Clone)]
pub struct MaspChange {
    /// the token address
    pub asset: Address,
    /// the change in the token
    pub change: token::Change,
}

/// a masp amount
pub type MaspAmount = ValueSum<(Option<Epoch>, Address), token::Change>;

/// An extension of Option's cloned method for pair types
fn cloned_pair<T: Clone, U: Clone>((a, b): (&T, &U)) -> (T, U) {
    (a.clone(), b.clone())
}

/// Represents the amount used of different conversions
pub type Conversions =
    BTreeMap<AssetType, (AllowedConversion, MerklePath<Node>, i128)>;

/// Represents the changes that were made to a list of transparent accounts
pub type TransferDelta = HashMap<Address, MaspChange>;

/// Represents the changes that were made to a list of shielded accounts
pub type TransactionDelta = HashMap<ViewingKey, I128Sum>;

/// Represents the current state of the shielded pool from the perspective of
/// the chosen viewing keys.
#[derive(BorshSerialize, BorshDeserialize, Debug)]
pub struct ShieldedContext<U: ShieldedUtils> {
    /// Location where this shielded context is saved
    #[borsh(skip)]
    pub utils: U,
    /// The last indexed transaction to be processed in this context
    pub last_indexed: Option<IndexedTx>,
    /// The commitment tree produced by scanning all transactions up to tx_pos
    pub tree: CommitmentTree<Node>,
    /// Maps viewing keys to applicable note positions
    pub pos_map: HashMap<ViewingKey, BTreeSet<usize>>,
    /// Maps a nullifier to the note position to which it applies
    pub nf_map: HashMap<Nullifier, usize>,
    /// Maps note positions to their corresponding notes
    pub note_map: HashMap<usize, Note>,
    /// Maps note positions to their corresponding memos
    pub memo_map: HashMap<usize, MemoBytes>,
    /// Maps note positions to the diversifier of their payment address
    pub div_map: HashMap<usize, Diversifier>,
    /// Maps note positions to their witness (used to make merkle paths)
    pub witness_map: HashMap<usize, IncrementalWitness<Node>>,
    /// Tracks what each transaction does to various account balances
    pub delta_map:
        BTreeMap<IndexedTx, (Epoch, TransferDelta, TransactionDelta)>,
    /// The set of note positions that have been spent
    pub spents: HashSet<usize>,
    /// Maps asset types to their decodings
    pub asset_types: HashMap<AssetType, AssetData>,
    /// Maps note positions to their corresponding viewing keys
    pub vk_map: HashMap<usize, ViewingKey>,
}

/// Default implementation to ease construction of TxContexts. Derive cannot be
/// used here due to CommitmentTree not implementing Default.
impl<U: ShieldedUtils + Default> Default for ShieldedContext<U> {
    fn default() -> ShieldedContext<U> {
        ShieldedContext::<U> {
            utils: U::default(),
            last_indexed: None,
            tree: CommitmentTree::empty(),
            pos_map: HashMap::default(),
            nf_map: HashMap::default(),
            note_map: HashMap::default(),
            memo_map: HashMap::default(),
            div_map: HashMap::default(),
            witness_map: HashMap::default(),
            spents: HashSet::default(),
            delta_map: BTreeMap::default(),
            asset_types: HashMap::default(),
            vk_map: HashMap::default(),
        }
    }
}

impl<U: ShieldedUtils + MaybeSend + MaybeSync> ShieldedContext<U> {
    /// Try to load the last saved shielded context from the given context
    /// directory. If this fails, then leave the current context unchanged.
    pub async fn load(&mut self) -> std::io::Result<()> {
        self.utils.clone().load(self).await
    }

    /// Save this shielded context into its associated context directory
    pub async fn save(&self) -> std::io::Result<()> {
        self.utils.save(self).await
    }

    /// Merge data from the given shielded context into the current shielded
    /// context. It must be the case that the two shielded contexts share the
    /// same last transaction ID and share identical commitment trees.
    pub fn merge(&mut self, new_ctx: ShieldedContext<U>) {
        debug_assert_eq!(self.last_indexed, new_ctx.last_indexed);
        // Merge by simply extending maps. Identical keys should contain
        // identical values, so overwriting should not be problematic.
        self.pos_map.extend(new_ctx.pos_map);
        self.nf_map.extend(new_ctx.nf_map);
        self.note_map.extend(new_ctx.note_map);
        self.memo_map.extend(new_ctx.memo_map);
        self.div_map.extend(new_ctx.div_map);
        self.witness_map.extend(new_ctx.witness_map);
        self.spents.extend(new_ctx.spents);
        self.asset_types.extend(new_ctx.asset_types);
        self.vk_map.extend(new_ctx.vk_map);
        // The deltas are the exception because different keys can reveal
        // different parts of the same transaction. Hence each delta needs to be
        // merged separately.
        for (height, (ep, ntfer_delta, ntx_delta)) in new_ctx.delta_map {
            let (_ep, tfer_delta, tx_delta) = self
                .delta_map
                .entry(height)
                .or_insert((ep, TransferDelta::new(), TransactionDelta::new()));
            tfer_delta.extend(ntfer_delta);
            tx_delta.extend(ntx_delta);
        }
    }

    /// Fetch the current state of the multi-asset shielded pool into a
    /// ShieldedContext
    pub async fn fetch<C: Client + Sync>(
        &mut self,
        client: &C,
        sks: &[ExtendedSpendingKey],
        fvks: &[ViewingKey],
    ) -> Result<(), Error> {
        // First determine which of the keys requested to be fetched are new.
        // Necessary because old transactions will need to be scanned for new
        // keys.
        let mut unknown_keys = Vec::new();
        for esk in sks {
            let vk = to_viewing_key(esk).vk;
            if !self.pos_map.contains_key(&vk) {
                unknown_keys.push(vk);
            }
        }
        for vk in fvks {
            if !self.pos_map.contains_key(vk) {
                unknown_keys.push(*vk);
            }
        }

        // If unknown keys are being used, we need to scan older transactions
        // for any unspent notes
        let (txs, mut tx_iter);
        if !unknown_keys.is_empty() {
            // Load all transactions accepted until this point
            txs = Self::fetch_shielded_transfers(client, None).await?;
            tx_iter = txs.iter();
            // Do this by constructing a shielding context only for unknown keys
            let mut tx_ctx = Self {
                utils: self.utils.clone(),
                ..Default::default()
            };
            for vk in unknown_keys {
                tx_ctx.pos_map.entry(vk).or_insert_with(BTreeSet::new);
            }
            // Update this unknown shielded context until it is level with self
            while tx_ctx.last_indexed != self.last_indexed {
                if let Some((indexed_tx, (epoch, tx, stx))) = tx_iter.next() {
                    tx_ctx.scan_tx(*indexed_tx, *epoch, tx, stx)?;
                } else {
                    break;
                }
            }
            // Merge the context data originating from the unknown keys into the
            // current context
            self.merge(tx_ctx);
        } else {
            // Load only transactions accepted from last_txid until this point
            txs = Self::fetch_shielded_transfers(client, self.last_indexed)
                .await?;
            tx_iter = txs.iter();
        }
        // Now that we possess the unspent notes corresponding to both old and
        // new keys up until tx_pos, proceed to scan the new transactions.
        for (indexed_tx, (epoch, tx, stx)) in &mut tx_iter {
            self.scan_tx(*indexed_tx, *epoch, tx, stx)?;
        }
        Ok(())
    }

    /// Obtain a chronologically-ordered list of all accepted shielded
    /// transactions from a node.
    pub async fn fetch_shielded_transfers<C: Client + Sync>(
        client: &C,
        last_indexed_tx: Option<IndexedTx>,
    ) -> Result<BTreeMap<IndexedTx, (Epoch, Transfer, Transaction)>, Error>
    {
        // Query for the last produced block height
        let last_block_height = query_block(client)
            .await?
            .map_or_else(BlockHeight::first, |block| block.height);

        let mut shielded_txs = BTreeMap::new();
        // Fetch all the transactions we do not have yet
        let first_height_to_query =
            last_indexed_tx.map_or_else(|| 1, |last| last.height.0);
        let first_idx_to_query =
            last_indexed_tx.map_or_else(|| 0, |last| last.index.0 + 1);
        for height in first_height_to_query..=last_block_height.0 {
            // Get the valid masp transactions at the specified height
            let epoch = query_epoch_at_height(client, height.into())
                .await?
                .ok_or_else(|| {
                    Error::from(QueryError::General(
                        "Queried height is greater than the last committed \
                         block height"
                            .to_string(),
                    ))
                })?;

            let first_index_to_query = if height == first_height_to_query {
                Some(TxIndex(first_idx_to_query))
            } else {
                None
            };

            let txs_results = match get_indexed_masp_events_at_height(
                client,
                height.into(),
                first_index_to_query,
            )
            .await?
            {
                Some(events) => events,
                None => continue,
            };

            // Query the actual block to get the txs bytes. If we only need one
            // tx it might be slightly better to query the /tx endpoint to
            // reduce the amount of data sent over the network, but this is a
            // minimal improvement and it's even hard to tell how many times
            // we'd need a single masp tx to make this worth it
            let block = client
                .block(height as u32)
                .await
                .map_err(|e| Error::from(QueryError::General(e.to_string())))?
                .block
                .data;

            for (idx, tx_event) in txs_results {
                let tx = Tx::try_from(block[idx.0 as usize].as_ref())
                    .map_err(|e| Error::Other(e.to_string()))?;
                let (transfer, masp_transaction) = Self::extract_masp_tx(
                    &tx,
                    ExtractShieldedActionArg::Event::<C>(tx_event),
                    true,
                )
                .await?;

                // Collect the current transaction
                shielded_txs.insert(
                    IndexedTx {
                        height: height.into(),
                        index: idx,
                    },
                    (epoch, transfer, masp_transaction),
                );
            }
        }

        Ok(shielded_txs)
    }

    /// Extract the relevant shield portions of a [`Tx`], if any.
    async fn extract_masp_tx<'args, C: Client + Sync>(
        tx: &Tx,
        action_arg: ExtractShieldedActionArg<'args, C>,
        check_header: bool,
    ) -> Result<(Transfer, Transaction), Error> {
        let maybe_transaction = if check_header {
            let tx_header = tx.header();
            // NOTE: simply looking for masp sections attached to the tx
            // is not safe. We don't validate the sections attached to a
            // transaction se we could end up with transactions carrying
            // an unnecessary masp section. We must instead look for the
            // required masp sections in the signed commitments (hashes)
            // of the transactions' headers/data sections
            if let Some(wrapper_header) = tx_header.wrapper() {
                let hash =
                    wrapper_header.unshield_section_hash.ok_or_else(|| {
                        Error::Other(
                            "Missing expected fee unshielding section hash"
                                .to_string(),
                        )
                    })?;

                let masp_transaction = tx
                    .get_section(&hash)
                    .ok_or_else(|| {
                        Error::Other(
                            "Missing expected masp section".to_string(),
                        )
                    })?
                    .masp_tx()
                    .ok_or_else(|| {
                        Error::Other("Missing masp transaction".to_string())
                    })?;

                // Transfer objects for fee unshielding are absent from
                // the tx because they are completely constructed in
                // protocol, need to recreate it here
                let transfer = Transfer {
                    source: MASP,
                    target: wrapper_header.fee_payer(),
                    token: wrapper_header.fee.token.clone(),
                    amount: wrapper_header
                        .get_tx_fee()
                        .map_err(|e| Error::Other(e.to_string()))?,
                    key: None,
                    shielded: Some(hash),
                };
                Some((transfer, masp_transaction))
            } else {
                None
            }
        } else {
            None
        };

        let tx = if let Some(tx) = maybe_transaction {
            tx
        } else {
            // Expect decrypted transaction
            let tx_data = tx.data().ok_or_else(|| {
                Error::Other("Missing data section".to_string())
            })?;
            match Transfer::try_from_slice(&tx_data) {
                Ok(transfer) => {
                    let masp_transaction = tx
                        .get_section(&transfer.shielded.ok_or_else(|| {
                            Error::Other(
                                "Missing masp section hash".to_string(),
                            )
                        })?)
                        .ok_or_else(|| {
                            Error::Other(
                                "Missing masp section in transaction"
                                    .to_string(),
                            )
                        })?
                        .masp_tx()
                        .ok_or_else(|| {
                            Error::Other("Missing masp transaction".to_string())
                        })?;

                    (transfer, masp_transaction)
                }
                Err(_) => {
                    // This should be a MASP over IBC transaction, it
                    // could be a ShieldedTransfer or an Envelop
                    // message, need to try both
                    let shielded_transfer =
                        extract_payload_from_shielded_action::<C>(
                            &tx_data, action_arg,
                        )
                        .await?;
                    (shielded_transfer.transfer, shielded_transfer.masp_tx)
                }
            }
        };
        Ok(tx)
    }

    /// Applies the given transaction to the supplied context. More precisely,
    /// the shielded transaction's outputs are added to the commitment tree.
    /// Newly discovered notes are associated to the supplied viewing keys. Note
    /// nullifiers are mapped to their originating notes. Note positions are
    /// associated to notes, memos, and diversifiers. And the set of notes that
    /// we have spent are updated. The witness map is maintained to make it
    /// easier to construct note merkle paths in other code. See
    /// <https://zips.z.cash/protocol/protocol.pdf#scan>
    pub fn scan_tx(
        &mut self,
        indexed_tx: IndexedTx,
        epoch: Epoch,
        tx: &Transfer,
        shielded: &Transaction,
    ) -> Result<(), Error> {
        // For tracking the account changes caused by this Transaction
        let mut transaction_delta = TransactionDelta::new();
        // Listen for notes sent to our viewing keys
        for so in shielded
            .sapling_bundle()
            .map_or(&vec![], |x| &x.shielded_outputs)
        {
            // Create merkle tree leaf node from note commitment
            let node = Node::new(so.cmu.to_repr());
            // Update each merkle tree in the witness map with the latest
            // addition
            for (_, witness) in self.witness_map.iter_mut() {
                witness.append(node).map_err(|()| {
                    Error::Other("note commitment tree is full".to_string())
                })?;
            }
            let note_pos = self.tree.size();
            self.tree.append(node).map_err(|()| {
                Error::Other("note commitment tree is full".to_string())
            })?;
            // Finally, make it easier to construct merkle paths to this new
            // note
            let witness = IncrementalWitness::<Node>::from_tree(&self.tree);
            self.witness_map.insert(note_pos, witness);
            // Let's try to see if any of our viewing keys can decrypt latest
            // note
            let mut pos_map = HashMap::new();
            std::mem::swap(&mut pos_map, &mut self.pos_map);
            for (vk, notes) in pos_map.iter_mut() {
                let decres = try_sapling_note_decryption::<_, OutputDescription<<<Authorized as Authorization>::SaplingAuth as masp_primitives::transaction::components::sapling::Authorization>::Proof>>(
                    &NETWORK,
                    1.into(),
                    &PreparedIncomingViewingKey::new(&vk.ivk()),
                    so,
                );
                // So this current viewing key does decrypt this current note...
                if let Some((note, pa, memo)) = decres {
                    // Add this note to list of notes decrypted by this viewing
                    // key
                    notes.insert(note_pos);
                    // Compute the nullifier now to quickly recognize when spent
                    let nf = note.nf(
                        &vk.nk,
                        note_pos.try_into().map_err(|_| {
                            Error::Other("Can not get nullifier".to_string())
                        })?,
                    );
                    self.note_map.insert(note_pos, note);
                    self.memo_map.insert(note_pos, memo);
                    // The payment address' diversifier is required to spend
                    // note
                    self.div_map.insert(note_pos, *pa.diversifier());
                    self.nf_map.insert(nf, note_pos);
                    // Note the account changes
                    let balance = transaction_delta
                        .entry(*vk)
                        .or_insert_with(I128Sum::zero);
                    *balance += I128Sum::from_nonnegative(
                        note.asset_type,
                        note.value as i128,
                    )
                    .map_err(|()| {
                        Error::Other(
                            "found note with invalid value or asset type"
                                .to_string(),
                        )
                    })?;

                    self.vk_map.insert(note_pos, *vk);
                    break;
                }
            }
            std::mem::swap(&mut pos_map, &mut self.pos_map);
        }
        // Cancel out those of our notes that have been spent
        for ss in shielded
            .sapling_bundle()
            .map_or(&vec![], |x| &x.shielded_spends)
        {
            // If the shielded spend's nullifier is in our map, then target note
            // is rendered unusable
            if let Some(note_pos) = self.nf_map.get(&ss.nullifier) {
                self.spents.insert(*note_pos);
                // Note the account changes
                let balance = transaction_delta
                    .entry(self.vk_map[note_pos])
                    .or_insert_with(I128Sum::zero);
                let note = self.note_map[note_pos];
                *balance -= I128Sum::from_nonnegative(
                    note.asset_type,
                    note.value as i128,
                )
                .map_err(|()| {
                    Error::Other(
                        "found note with invalid value or asset type"
                            .to_string(),
                    )
                })?;
            }
        }
        // Record the changes to the transparent accounts
        let mut transfer_delta = TransferDelta::new();
        let token_addr = tx.token.clone();
        transfer_delta.insert(
            tx.source.clone(),
            MaspChange {
                asset: token_addr,
                change: -tx.amount.amount().change(),
            },
        );
        self.last_indexed = Some(indexed_tx);

        self.delta_map
            .insert(indexed_tx, (epoch, transfer_delta, transaction_delta));
        Ok(())
    }

    /// Summarize the effects on shielded and transparent accounts of each
    /// Transfer in this context
    pub fn get_tx_deltas(
        &self,
    ) -> &BTreeMap<IndexedTx, (Epoch, TransferDelta, TransactionDelta)> {
        &self.delta_map
    }

    /// Compute the total unspent notes associated with the viewing key in the
    /// context. If the key is not in the context, then we do not know the
    /// balance and hence we return None.
    pub async fn compute_shielded_balance(
        &mut self,
        vk: &ViewingKey,
    ) -> Result<Option<I128Sum>, Error> {
        // Cannot query the balance of a key that's not in the map
        if !self.pos_map.contains_key(vk) {
            return Ok(None);
        }
        let mut val_acc = I128Sum::zero();
        // Retrieve the notes that can be spent by this key
        if let Some(avail_notes) = self.pos_map.get(vk) {
            for note_idx in avail_notes {
                // Spent notes cannot contribute a new transaction's pool
                if self.spents.contains(note_idx) {
                    continue;
                }
                // Get note associated with this ID
                let note = self.note_map.get(note_idx).ok_or_else(|| {
                    Error::Other(format!("Unable to get note {note_idx}"))
                })?;
                // Finally add value to multi-asset accumulator
                val_acc += I128Sum::from_nonnegative(
                    note.asset_type,
                    note.value as i128,
                )
                .map_err(|()| {
                    Error::Other(
                        "found note with invalid value or asset type"
                            .to_string(),
                    )
                })?
            }
        }
        Ok(Some(val_acc))
    }

    /// Use the addresses already stored in the wallet to precompute as many
    /// asset types as possible.
    pub fn precompute_asset_types(
        &mut self,
        wallet: &Wallet<impl WalletIo>,
    ) -> Result<(), Error> {
        // To facilitate lookups of human-readable token names
        for token in wallet.get_addresses().values() {
            for denom in MaspDenom::iter() {
                let asset_type = encode_asset_type(None, token, denom)
                    .map_err(|_| {
                        Error::Other("unable to create asset type".to_string())
                    })?;
                self.asset_types
                    .insert(asset_type, (token.clone(), denom, None));
            }
        }
        Ok(())
    }

    /// Query the ledger for the decoding of the given asset type and cache it
    /// if it is found.
    pub async fn decode_asset_type<C: Client + Sync>(
        &mut self,
        client: &C,
        asset_type: AssetType,
    ) -> Option<AssetData> {
        // Try to find the decoding in the cache
        if let decoded @ Some(_) = self.asset_types.get(&asset_type) {
            return decoded.cloned();
        }
        // Query for the ID of the last accepted transaction
        let (token, denom, position, ep, _conv, _path): (
            Address,
            Denomination,
            MaspDigitPos,
            _,
            I128Sum,
            MerklePath<Node>,
        ) = rpc::query_conversion(client, asset_type).await?;
        let pre_asset_type = AssetData {
            token,
            denom,
            position,
            epoch: Some(ep),
        };
        self.asset_types.insert(asset_type, pre_asset_type.clone());
        Some(pre_asset_type)
    }

    /// Query the ledger for the conversion that is allowed for the given asset
    /// type and cache it.
    async fn query_allowed_conversion<'a, C: Client + Sync>(
        &'a mut self,
        client: &C,
        asset_type: AssetType,
        conversions: &'a mut Conversions,
    ) {
        if let btree_map::Entry::Vacant(conv_entry) =
            conversions.entry(asset_type)
        {
            // Query for the ID of the last accepted transaction
            let Some((token, denom, position, ep, conv, path)) =
                query_conversion(client, asset_type).await else { return };
            self.asset_types.insert(
                asset_type,
                AssetData {
                    token,
                    denom,
                    position,
                    epoch: Some(ep),
                },
            );
            // If the conversion is 0, then we just have a pure decoding
            if !conv.is_zero() {
                conv_entry.insert((conv.into(), path, 0));
            }
        }
    }

    /// Compute the total unspent notes associated with the viewing key in the
    /// context and express that value in terms of the currently timestamped
    /// asset types. If the key is not in the context, then we do not know the
    /// balance and hence we return None.
    pub async fn compute_exchanged_balance(
        &mut self,
        client: &(impl Client + Sync),
        io: &impl Io,
        vk: &ViewingKey,
        target_epoch: Epoch,
    ) -> Result<Option<I128Sum>, Error> {
        // First get the unexchanged balance
        if let Some(balance) = self.compute_shielded_balance(vk).await? {
            let exchanged_amount = self
                .compute_exchanged_amount(
                    client,
                    io,
                    balance,
                    target_epoch,
                    BTreeMap::new(),
                )
                .await?
                .0;
            // And then exchange balance into current asset types
            Ok(Some(exchanged_amount))
        } else {
            Ok(None)
        }
    }

    /// Try to convert as much of the given asset type-value pair using the
    /// given allowed conversion. usage is incremented by the amount of the
    /// conversion used, the conversions are applied to the given input, and
    /// the trace amount that could not be converted is moved from input to
    /// output.
    #[allow(clippy::too_many_arguments)]
    async fn apply_conversion(
        &mut self,
        io: &impl Io,
        conv: AllowedConversion,
        asset_type: AssetType,
        value: i128,
        usage: &mut i128,
        input: &mut I128Sum,
        output: &mut I128Sum,
        normed_asset_type: AssetType,
        normed_output: &mut I128Sum,
    ) -> Result<(), Error> {
        // we do not need to convert negative values
        if value <= 0 {
            return Ok(());
        }
        // If conversion if possible, accumulate the exchanged amount
        let conv: I128Sum = I128Sum::from_sum(conv.into());
        // The amount required of current asset to qualify for conversion
        let threshold = -conv[&asset_type];
        if threshold == 0 {
            edisplay_line!(
                io,
                "Asset threshold of selected conversion for asset type {} is \
                 0, this is a bug, please report it.",
                asset_type
            );
        }
        // We should use an amount of the AllowedConversion that almost
        // cancels the original amount
        let required = value / threshold;
        // Forget about the trace amount left over because we cannot
        // realize its value
        let trace = I128Sum::from_pair(asset_type, value % threshold)
            .expect("the trace should be a valid i128");
        let normed_trace =
            I128Sum::from_pair(normed_asset_type, value % threshold)
                .expect("the trace should be a valid i128");
        // Record how much more of the given conversion has been used
        *usage += required;
        // Apply the conversions to input and move the trace amount to output
        *input += conv * required - trace.clone();
        *output += trace;
        *normed_output += normed_trace;
        Ok(())
    }

    /// Convert the given amount into the latest asset types whilst making a
    /// note of the conversions that were used. Note that this function does
    /// not assume that allowed conversions from the ledger are expressed in
    /// terms of the latest asset types.
    pub async fn compute_exchanged_amount(
        &mut self,
        client: &(impl Client + Sync),
        io: &impl Io,
        mut input: I128Sum,
        target_epoch: Epoch,
        mut conversions: Conversions,
    ) -> Result<(I128Sum, I128Sum, Conversions), Error> {
        // Where we will store our exchanged value
        let mut output = I128Sum::zero();
        // Where we will store our normed exchanged value
        let mut normed_output = I128Sum::zero();
        // Repeatedly exchange assets until it is no longer possible
        while let Some((asset_type, value)) =
            input.components().next().map(cloned_pair)
        {
            // Get the equivalent to the current asset in the target epoch and
            // note whether this equivalent chronologically comes after the
            // current asset
            let (target_asset_type, forward_conversion) = self
                .decode_asset_type(client, asset_type)
                .await
                .map(|mut pre_asset_type| {
                    let old_epoch = pre_asset_type.redate(target_epoch);
                    pre_asset_type
                        .encode()
                        .map(|asset_type| {
                            (
                                asset_type,
                                old_epoch.map_or(false, |epoch| {
                                    target_epoch >= epoch
                                }),
                            )
                        })
                        .map_err(|_| {
                            Error::Other(
                                "unable to create asset type".to_string(),
                            )
                        })
                })
                .transpose()?
                .unwrap_or((asset_type, false));
            let at_target_asset_type = target_asset_type == asset_type;
            let trace_asset_type = if forward_conversion {
                // If we are doing a forward conversion, then we can assume that
                // the trace left over in the older epoch has at least a 1-to-1
                // conversion to the newer epoch.
                target_asset_type
            } else {
                // If we are not doing a forward conversion, then we cannot
                // lower bound what the asset type will be worth in the target
                // asset type. So leave the asset type fixed.
                asset_type
            };
            // Fetch and store the required conversions
            self.query_allowed_conversion(
                client,
                target_asset_type,
                &mut conversions,
            )
            .await;
            self.query_allowed_conversion(client, asset_type, &mut conversions)
                .await;
            if let (Some((conv, _wit, usage)), false) =
                (conversions.get_mut(&asset_type), at_target_asset_type)
            {
                display_line!(
                    io,
                    "converting current asset type to latest asset type..."
                );
                // Not at the target asset type, not at the latest asset
                // type. Apply conversion to get from
                // current asset type to the latest
                // asset type.
                self.apply_conversion(
                    io,
                    conv.clone(),
                    asset_type,
                    value,
                    usage,
                    &mut input,
                    &mut output,
                    trace_asset_type,
                    &mut normed_output,
                )
                .await?;
            } else if let (Some((conv, _wit, usage)), false) = (
                conversions.get_mut(&target_asset_type),
                at_target_asset_type,
            ) {
                display_line!(
                    io,
                    "converting latest asset type to target asset type..."
                );
                // Not at the target asset type, yet at the latest asset
                // type. Apply inverse conversion to get
                // from latest asset type to the target
                // asset type.
                self.apply_conversion(
                    io,
                    conv.clone(),
                    asset_type,
                    value,
                    usage,
                    &mut input,
                    &mut output,
                    trace_asset_type,
                    &mut normed_output,
                )
                .await?;
            } else {
                // At the target asset type. Then move component over to
                // output.
                let comp = input.project(asset_type);
                output += comp.clone();
                normed_output += comp.clone();
                input -= comp;
            }
        }
        Ok((output, normed_output, conversions))
    }

    /// Collect enough unspent notes in this context to exceed the given amount
    /// of the specified asset type. Return the total value accumulated plus
    /// notes and the corresponding diversifiers/merkle paths that were used to
    /// achieve the total value.
    pub async fn collect_unspent_notes(
        &mut self,
        context: &impl Namada,
        vk: &ViewingKey,
        target: I128Sum,
        target_epoch: Epoch,
    ) -> Result<
        (
            I128Sum,
            Vec<(Diversifier, Note, MerklePath<Node>)>,
            Conversions,
        ),
        Error,
    > {
        // Establish connection with which to do exchange rate queries
        let mut conversions = BTreeMap::new();
        let mut val_acc = I128Sum::zero();
        let mut normed_val_acc = I128Sum::zero();
        let mut notes = Vec::new();
        // Retrieve the notes that can be spent by this key
        if let Some(avail_notes) = self.pos_map.get(vk).cloned() {
            for note_idx in &avail_notes {
                // No more transaction inputs are required once we have met
                // the target amount
                if normed_val_acc >= target {
                    break;
                }
                // Spent notes cannot contribute a new transaction's pool
                if self.spents.contains(note_idx) {
                    continue;
                }
                // Get note, merkle path, diversifier associated with this ID
                let note = *self.note_map.get(note_idx).ok_or_else(|| {
                    Error::Other(format!("Unable to get note {note_idx}"))
                })?;

                // The amount contributed by this note before conversion
                let pre_contr =
                    I128Sum::from_pair(note.asset_type, note.value as i128)
                        .map_err(|()| {
                            Error::Other(
                                "received note has invalid value or asset type"
                                    .to_string(),
                            )
                        })?;
                let (contr, normed_contr, proposed_convs) = self
                    .compute_exchanged_amount(
                        context.client(),
                        context.io(),
                        pre_contr,
                        target_epoch,
                        conversions.clone(),
                    )
                    .await?;

                // Use this note only if it brings us closer to our target
                if is_amount_required(
                    normed_val_acc.clone(),
                    target.clone(),
                    normed_contr.clone(),
                ) {
                    // Be sure to record the conversions used in computing
                    // accumulated value
                    val_acc += contr;
                    normed_val_acc += normed_contr;
                    // Commit the conversions that were used to exchange
                    conversions = proposed_convs;
                    let merkle_path = self
                        .witness_map
                        .get(note_idx)
                        .ok_or_else(|| {
                            Error::Other(format!(
                                "Unable to get note {note_idx}"
                            ))
                        })?
                        .path()
                        .ok_or_else(|| {
                            Error::Other(format!(
                                "Unable to get path: {}",
                                line!()
                            ))
                        })?;
                    let diversifier =
                        self.div_map.get(note_idx).ok_or_else(|| {
                            Error::Other(format!(
                                "Unable to get note {note_idx}"
                            ))
                        })?;
                    // Commit this note to our transaction
                    notes.push((*diversifier, note, merkle_path));
                }
            }
        }
        Ok((val_acc, notes, conversions))
    }

    /// Compute the combined value of the output notes of the transaction pinned
    /// at the given payment address. This computation uses the supplied viewing
    /// keys to try to decrypt the output notes. If no transaction is pinned at
    /// the given payment address fails with
    /// `PinnedBalanceError::NoTransactionPinned`.
    pub async fn compute_pinned_balance<C: Client + Sync>(
        client: &C,
        owner: PaymentAddress,
        viewing_key: &ViewingKey,
    ) -> Result<(I128Sum, Epoch), Error> {
        // Check that the supplied viewing key corresponds to given payment
        // address
        let counter_owner = viewing_key.to_payment_address(
            *masp_primitives::sapling::PaymentAddress::diversifier(
                &owner.into(),
            ),
        );
        match counter_owner {
            Some(counter_owner) if counter_owner == owner.into() => {}
            _ => {
                return Err(Error::from(PinnedBalanceError::InvalidViewingKey));
            }
        }
        // Construct the key for where the transaction ID would be stored
        let pin_key = namada_token::storage_key::masp_pin_tx_key(&owner.hash());
        // Obtain the transaction pointer at the key
        // If we don't discard the error message then a test fails,
        // however the error underlying this will go undetected
        let indexed_tx =
            rpc::query_storage_value::<C, IndexedTx>(client, &pin_key)
                .await
                .map_err(|_| PinnedBalanceError::NoTransactionPinned)?;
        let tx_epoch = query_epoch_at_height(client, indexed_tx.height)
            .await?
            .ok_or_else(|| {
                Error::from(QueryError::General(
                    "Queried height is greater than the last committed block \
                     height"
                        .to_string(),
                ))
            })?;

        let block = client
            .block(indexed_tx.height.0 as u32)
            .await
            .map_err(|e| Error::from(QueryError::General(e.to_string())))?
            .block
            .data;

        let tx = Tx::try_from(block[indexed_tx.index.0 as usize].as_ref())
            .map_err(|e| Error::Other(e.to_string()))?;
        let (_, shielded) = Self::extract_masp_tx(
            &tx,
            ExtractShieldedActionArg::Request((
                client,
                indexed_tx.height,
                Some(indexed_tx.index),
            )),
            false,
        )
        .await?;

        // Accumulate the combined output note value into this Amount
        let mut val_acc = I128Sum::zero();
        for so in shielded
            .sapling_bundle()
            .map_or(&vec![], |x| &x.shielded_outputs)
        {
            // Let's try to see if our viewing key can decrypt current note
            let decres = try_sapling_note_decryption::<_, OutputDescription<<<Authorized as Authorization>::SaplingAuth as masp_primitives::transaction::components::sapling::Authorization>::Proof>>(
                &NETWORK,
                1.into(),
                &PreparedIncomingViewingKey::new(&viewing_key.ivk()),
                so,
            );
            match decres {
                // So the given viewing key does decrypt this current note...
                Some((note, pa, _memo)) if pa == owner.into() => {
                    val_acc += I128Sum::from_nonnegative(
                        note.asset_type,
                        note.value as i128,
                    )
                    .map_err(|()| {
                        Error::Other(
                            "found note with invalid value or asset type"
                                .to_string(),
                        )
                    })?;
                }
                _ => {}
            }
        }
        Ok((val_acc, tx_epoch))
    }

    /// Compute the combined value of the output notes of the pinned transaction
    /// at the given payment address if there's any. The asset types may be from
    /// the epoch of the transaction or even before, so exchange all these
    /// amounts to the epoch of the transaction in order to get the value that
    /// would have been displayed in the epoch of the transaction.
    pub async fn compute_exchanged_pinned_balance(
        &mut self,
        context: &impl Namada,
        owner: PaymentAddress,
        viewing_key: &ViewingKey,
    ) -> Result<(ValueSum<Address, token::Change>, I128Sum, Epoch), Error> {
        // Obtain the balance that will be exchanged
        let (amt, ep) =
            Self::compute_pinned_balance(context.client(), owner, viewing_key)
                .await?;
        display_line!(context.io(), "Pinned balance: {:?}", amt);
        // Finally, exchange the balance to the transaction's epoch
        let computed_amount = self
            .compute_exchanged_amount(
                context.client(),
                context.io(),
                amt,
                ep,
                BTreeMap::new(),
            )
            .await?
            .0;
        display_line!(context.io(), "Exchanged amount: {:?}", computed_amount);
        let (decoded, undecoded) = self
            .decode_combine_sum_to_epoch(context.client(), computed_amount, ep)
            .await;
        Ok((decoded, undecoded, ep))
    }

    /// Convert an amount whose units are AssetTypes to one whose units are
    /// Addresses that they decode to. All asset types not corresponding to
    /// the given epoch are ignored.
    pub async fn decode_combine_sum_to_epoch<C: Client + Sync>(
        &mut self,
        client: &C,
        amt: I128Sum,
        target_epoch: Epoch,
    ) -> (ValueSum<Address, token::Change>, I128Sum) {
        let mut res = ValueSum::zero();
        let mut undecoded = ValueSum::zero();
        for (asset_type, val) in amt.components() {
            // Decode the asset type
            let decoded = self.decode_asset_type(client, *asset_type).await;
            // Only assets with the target timestamp count
            match decoded {
                Some(pre_asset_type)
                    if pre_asset_type
                        .epoch
                        .map_or(true, |epoch| epoch <= target_epoch) =>
                {
                    let decoded_change = token::Change::from_masp_denominated(
                        *val,
                        pre_asset_type.position,
                    )
                    .expect("expected this to fit");
                    res += ValueSum::from_pair(
                        pre_asset_type.token,
                        decoded_change,
                    )
                    .expect("expected this to fit");
                }
                None => {
                    undecoded += ValueSum::from_pair(*asset_type, *val)
                        .expect("expected this to fit");
                }
                _ => {}
            }
        }
        (res, undecoded)
    }

    /// Convert an amount whose units are AssetTypes to one whose units are
    /// Addresses that they decode to and combine the denominations.
    pub async fn decode_combine_sum<C: Client + Sync>(
        &mut self,
        client: &C,
        amt: I128Sum,
    ) -> (MaspAmount, I128Sum) {
        let mut res = MaspAmount::zero();
        let mut undecoded = ValueSum::zero();
        for (asset_type, val) in amt.components() {
            // Decode the asset type
            if let Some(decoded) =
                self.decode_asset_type(client, *asset_type).await
            {
<<<<<<< HEAD
                let decoded_change =
                    token::Change::from_masp_denominated(*val, denom)
                        .expect("expected this to fit");
                res += MaspAmount::from_pair((epoch, addr), decoded_change)
                    .expect("unable to construct decoded amount");
            } else {
                undecoded += ValueSum::from_pair(*asset_type, *val)
                    .expect("expected this to fit");
=======
                let decoded_change = token::Change::from_masp_denominated(
                    *val,
                    decoded.position,
                )
                .expect("expected this to fit");
                res += MaspAmount::from_pair(
                    (decoded.epoch, decoded.token),
                    decoded_change,
                )
                .expect("unable to construct decoded amount");
>>>>>>> 3a3cd920
            }
        }
        (res, undecoded)
    }

    /// Convert an amount whose units are AssetTypes to one whose units are
    /// Addresses that they decode to.
    pub async fn decode_sum<C: Client + Sync>(
        &mut self,
        client: &C,
        amt: I128Sum,
    ) -> ValueSum<(AssetType, AssetData), i128> {
        let mut res = ValueSum::zero();
        for (asset_type, val) in amt.components() {
            // Decode the asset type
            if let Some(decoded) =
                self.decode_asset_type(client, *asset_type).await
            {
                res += ValueSum::from_pair((*asset_type, decoded), *val)
                    .expect("unable to construct decoded amount");
            }
        }
        res
    }

    /// Make shielded components to embed within a Transfer object. If no
    /// shielded payment address nor spending key is specified, then no
    /// shielded components are produced. Otherwise a transaction containing
    /// nullifiers and/or note commitments are produced. Dummy transparent
    /// UTXOs are sometimes used to make transactions balanced, but it is
    /// understood that transparent account changes are effected only by the
    /// amounts and signatures specified by the containing Transfer object.
    pub async fn gen_shielded_transfer(
        context: &impl Namada,
        source: &TransferSource,
        target: &TransferTarget,
        token: &Address,
        amount: token::DenominatedAmount,
    ) -> Result<Option<ShieldedTransfer>, TransferErr> {
        // No shielded components are needed when neither source nor destination
        // are shielded

        use rand::rngs::StdRng;
        use rand_core::SeedableRng;

        let spending_key = source.spending_key();
        let payment_address = target.payment_address();
        // No shielded components are needed when neither source nor
        // destination are shielded
        if spending_key.is_none() && payment_address.is_none() {
            return Ok(None);
        }
        // We want to fund our transaction solely from supplied spending key
        let spending_key = spending_key.map(|x| x.into());
        let spending_keys: Vec<_> = spending_key.into_iter().collect();
        {
            // Load the current shielded context given the spending key we
            // possess
            let mut shielded = context.shielded_mut().await;
            let _ = shielded.load().await;
            shielded
                .fetch(context.client(), &spending_keys, &[])
                .await?;
            // Save the update state so that future fetches can be
            // short-circuited
            let _ = shielded.save().await;
        }
        // Determine epoch in which to submit potential shielded transaction
        let epoch = rpc::query_epoch(context.client()).await?;
        // Context required for storing which notes are in the source's
        // possession
        let memo = MemoBytes::empty();

        // Try to get a seed from env var, if any.
        let rng = if let Ok(seed) = env::var(ENV_VAR_MASP_TEST_SEED)
            .map_err(|e| Error::Other(e.to_string()))
            .and_then(|seed| {
                let exp_str =
                    format!("Env var {ENV_VAR_MASP_TEST_SEED} must be a u64.");
                let parsed_seed: u64 = FromStr::from_str(&seed)
                    .map_err(|_| Error::Other(exp_str))?;
                Ok(parsed_seed)
            }) {
            tracing::warn!(
                "UNSAFE: Using a seed from {ENV_VAR_MASP_TEST_SEED} env var \
                 to build proofs."
            );
            StdRng::seed_from_u64(seed)
        } else {
            StdRng::from_rng(OsRng).unwrap()
        };

        // Now we build up the transaction within this object
        let expiration_height: u32 = match context.tx_builder().expiration {
            Some(expiration) => {
                // Try to match a DateTime expiration with a plausible
                // corresponding block height
                let last_block_height: u64 =
                    crate::rpc::query_block(context.client())
                        .await?
                        .map_or_else(|| 1, |block| u64::from(block.height));
                let current_time = DateTimeUtc::now();
                let delta_time =
                    expiration.0.signed_duration_since(current_time.0);

                let max_expected_time_per_block_key =
                    namada_parameters::storage::get_max_expected_time_per_block_key();
                let max_block_time =
                    crate::rpc::query_storage_value::<_, DurationSecs>(
                        context.client(),
                        &max_expected_time_per_block_key,
                    )
                    .await?;

                let delta_blocks = u32::try_from(
                    delta_time.num_seconds() / max_block_time.0 as i64,
                )
                .map_err(|e| Error::Other(e.to_string()))?;
                u32::try_from(last_block_height)
                    .map_err(|e| Error::Other(e.to_string()))?
                    + delta_blocks
            }
            None => {
                // NOTE: The masp library doesn't support optional expiration so
                // we set the max to mimic a never-expiring tx. We also need to
                // remove 20 which is going to be added back by the builder
                u32::MAX - 20
            }
        };
        let mut builder = Builder::<TestNetwork, _>::new_with_rng(
            NETWORK,
            // NOTE: this is going to add 20 more blocks to the actual
            // expiration but there's no other exposed function that we could
            // use from the masp crate to specify the expiration better
            expiration_height.into(),
            rng,
        );

        // Convert transaction amount into MASP types
<<<<<<< HEAD
        let (asset_types, masp_amount) = {
            let mut shielded = context.shielded_mut().await;
            // Do the actual conversion to an asset type
            let amount = shielded
                .convert_amount(context.client(), epoch, token, amount.amount())
                .await?;
            // Make sure to save any decodings of the asset types used so that
            // balance queries involving them are successful
            let _ = shielded.save().await;
            amount
        };
=======
        let Some(denom) = query_denom(context.client(), token).await else {
            return Err(TransferErr::General(Error::from(QueryError::General(format!(
                "denomination for token {token}"
            )))))
        };
        let (asset_types, masp_amount) = context
            .shielded_mut()
            .await
            .convert_amount(
                context.client(),
                epoch,
                token,
                denom,
                amount.amount(),
            )
            .await?;
>>>>>>> 3a3cd920

        // If there are shielded inputs
        if let Some(sk) = spending_key {
            // Locate unspent notes that can help us meet the transaction amount
            let (_, unspent_notes, used_convs) = context
                .shielded_mut()
                .await
                .collect_unspent_notes(
                    context,
                    &to_viewing_key(&sk).vk,
                    I128Sum::from_sum(masp_amount),
                    epoch,
                )
                .await?;
            // Commit the notes found to our transaction
            for (diversifier, note, merkle_path) in unspent_notes {
                builder
                    .add_sapling_spend(sk, diversifier, note, merkle_path)
                    .map_err(builder::Error::SaplingBuild)?;
            }
            // Commit the conversion notes used during summation
            for (conv, wit, value) in used_convs.values() {
                if value.is_positive() {
                    builder
                        .add_sapling_convert(
                            conv.clone(),
                            *value as u64,
                            wit.clone(),
                        )
                        .map_err(builder::Error::SaplingBuild)?;
                }
            }
        } else {
            // We add a dummy UTXO to our transaction, but only the source of
            // the parent Transfer object is used to validate fund
            // availability
            let source_enc = source
                .address()
                .ok_or_else(|| {
                    Error::Other(
                        "source address should be transparent".to_string(),
                    )
                })?
                .serialize_to_vec();

            let hash = ripemd::Ripemd160::digest(sha2::Sha256::digest(
                source_enc.as_ref(),
            ));
            let script = TransparentAddress(hash.into());
            for (digit, asset_type) in
                MaspDigitPos::iter().zip(asset_types.iter())
            {
                let amount_part = digit.denominate(&amount.amount());
                // Skip adding an input if its value is 0
                if amount_part != 0 {
                    builder
                        .add_transparent_input(TxOut {
                            asset_type: *asset_type,
                            value: amount_part,
                            address: script,
                        })
                        .map_err(builder::Error::TransparentBuild)?;
                }
            }
        }

        // Anotate the asset type in the value balance with its decoding in
        // order to facilitate cross-epoch computations
        let value_balance = builder.value_balance().map_err(|e| {
            Error::Other(format!("unable to complete value balance: {}", e))
        })?;
        let value_balance = context
            .shielded_mut()
            .await
            .decode_sum(context.client(), value_balance)
            .await;

        // If we are sending to a transparent output, then we will need to embed
        // the transparent target address into the shielded transaction so that
        // it can be signed
        let transparent_target_hash = if payment_address.is_none() {
            let target_enc = target
                .address()
                .ok_or_else(|| {
                    Error::Other(
                        "target address should be transparent".to_string(),
                    )
                })?
                .serialize_to_vec();
            Some(ripemd::Ripemd160::digest(sha2::Sha256::digest(
                target_enc.as_ref(),
            )))
        } else {
            None
        };
        // This indicates how many more assets need to be sent to the receiver
        // in order to satisfy the requested transfer amount.
        let mut rem_amount = amount.amount().raw_amount().0;
        // If we are sending to a shielded address, we may need the outgoing
        // viewing key in the following computations.
        let ovk_opt = spending_key.map(|x| x.expsk.ovk);

        // Now handle the outputs of this transaction
        // Loop through the value balance components and see which
        // ones can be given to the receiver
        for ((asset_type, decoded), val) in value_balance.components() {
            let rem_amount = &mut rem_amount[decoded.position as usize];
            // Only asset types with the correct token can contribute. But
            // there must be a demonstrated need for it.
            if decoded.token == *token
                && decoded.denom == denom
                && decoded.epoch.map_or(true, |vbal_epoch| vbal_epoch <= epoch)
                && *rem_amount > 0
            {
                let val = u128::try_from(*val).expect(
                    "value balance in absence of output descriptors should be \
                     non-negative",
                );
                // We want to take at most the remaining quota for the
                // current denomination to the receiver
                let contr = std::cmp::min(*rem_amount as u128, val) as u64;
                // Make transaction output tied to thee currentt token,
                // denomination, and epoch.
                if let Some(pa) = payment_address {
                    // If there is a shielded output
                    builder
                        .add_sapling_output(
                            ovk_opt,
                            pa.into(),
                            *asset_type,
                            contr,
                            memo.clone(),
                        )
                        .map_err(builder::Error::SaplingBuild)?;
                } else {
                    // If there is a transparent output
                    let hash = transparent_target_hash
                        .expect(
                            "transparent target hash should have been \
                             computed already",
                        )
                        .into();
                    builder
                        .add_transparent_output(
                            &TransparentAddress(hash),
                            *asset_type,
                            contr,
                        )
                        .map_err(builder::Error::TransparentBuild)?;
                }
                // Lower what is required of the remaining contribution
                *rem_amount -= contr;
            }
        }

        // Nothing must remain to be included in output
        if rem_amount != [0; 4] {
            // Convert the shortfall into a I128Sum
            let mut shortfall = I128Sum::zero();
            for (asset_type, val) in asset_types.iter().zip(rem_amount) {
                shortfall += I128Sum::from_pair(*asset_type, val.into())
                    .expect("unable to construct value sum");
            }
            // Return an insufficient ffunds error
            return Result::Err(TransferErr::from(
                builder::Error::InsufficientFunds(shortfall),
            ));
        }

        // Now add outputs representing the change from this payment
        if let Some(sk) = spending_key {
            // Represents the amount of inputs we are short by
            let mut additional = I128Sum::zero();
            for (asset_type, amt) in builder
                .value_balance()
                .map_err(|e| {
                    Error::Other(format!(
                        "unable to complete value balance: {}",
                        e
                    ))
                })?
                .components()
            {
                match amt.cmp(&0) {
                    Ordering::Greater => {
                        // Send the change in this asset type back to the sender
                        builder
                            .add_sapling_output(
                                Some(sk.expsk.ovk),
                                sk.default_address().1,
                                *asset_type,
                                *amt as u64,
                                memo.clone(),
                            )
                            .map_err(builder::Error::SaplingBuild)?;
                    }
                    Ordering::Less => {
                        // Record how much of the current asset type we are
                        // short by
                        additional +=
                            I128Sum::from_nonnegative(*asset_type, -*amt)
                                .map_err(|()| {
                                    Error::Other(format!(
                                        "from non negative conversion: {}",
                                        line!()
                                    ))
                                })?;
                    }
                    Ordering::Equal => {}
                }
            }
            // If we are short by a non-zero amount, then we have insufficient
            // funds
            if !additional.is_zero() {
                return Err(TransferErr::from(
                    builder::Error::InsufficientFunds(additional),
                ));
            }
        }

        // To speed up integration tests, we can save and load proofs
        #[cfg(feature = "testing")]
        let load_or_save = if let Ok(masp_proofs) =
            env::var(ENV_VAR_MASP_TEST_PROOFS)
        {
            let parsed = match masp_proofs.to_ascii_lowercase().as_str() {
                "load" => LoadOrSaveProofs::Load,
                "save" => LoadOrSaveProofs::Save,
                env_var => Err(Error::Other(format!(
                    "Unexpected value for {ENV_VAR_MASP_TEST_PROOFS} env var. \
                     Expecting \"save\" or \"load\", but got \"{env_var}\"."
                )))?,
            };
            if env::var(ENV_VAR_MASP_TEST_SEED).is_err() {
                Err(Error::Other(format!(
                    "Ensure to set a seed with {ENV_VAR_MASP_TEST_SEED} env \
                     var when using {ENV_VAR_MASP_TEST_PROOFS} for \
                     deterministic proofs."
                )))?;
            }
            parsed
        } else {
            LoadOrSaveProofs::Neither
        };

        let builder_clone = builder.clone().map_builder(WalletMap);
        #[cfg(feature = "testing")]
        let builder_bytes = borsh::to_vec(&builder_clone).map_err(|e| {
            Error::from(EncodingError::Conversion(e.to_string()))
        })?;

        let build_transfer = |prover: LocalTxProver| -> Result<
            ShieldedTransfer,
            builder::Error<std::convert::Infallible>,
        > {
            let (masp_tx, metadata) = builder
                .build(&prover, &FeeRule::non_standard(U64Sum::zero()))?;
            Ok(ShieldedTransfer {
                builder: builder_clone,
                masp_tx,
                metadata,
                epoch,
            })
        };

        #[cfg(feature = "testing")]
        {
            let builder_hash =
                namada_core::types::hash::Hash::sha256(&builder_bytes);

            let saved_filepath = env::current_dir()
                .map_err(|e| Error::Other(e.to_string()))?
                // Two up from "tests" dir to the root dir
                .parent()
                .and_then(Path::parent)
                .ok_or_else(|| {
                    Error::Other("Can not get root dir".to_string())
                })?
                .join(MASP_TEST_PROOFS_DIR)
                .join(format!("{builder_hash}.bin"));

            if let LoadOrSaveProofs::Load = load_or_save {
                let recommendation = format!(
                    "Re-run the tests with {ENV_VAR_MASP_TEST_PROOFS}=save to \
                     re-generate proofs."
                );
                let exp_str = format!(
                    "Read saved MASP proofs from {}. {recommendation}",
                    saved_filepath.to_string_lossy()
                );
                let loaded_bytes = tokio::fs::read(&saved_filepath)
                    .await
                    .map_err(|_e| Error::Other(exp_str))?;

                let exp_str = format!(
                    "Valid `ShieldedTransfer` bytes in {}. {recommendation}",
                    saved_filepath.to_string_lossy()
                );
                let loaded: ShieldedTransfer =
                    BorshDeserialize::try_from_slice(&loaded_bytes)
                        .map_err(|_e| Error::Other(exp_str))?;

                Ok(Some(loaded))
            } else {
                // Build and return the constructed transaction
                let built = build_transfer(
                    context.shielded().await.utils.local_tx_prover(),
                )?;
                if let LoadOrSaveProofs::Save = load_or_save {
                    let built_bytes = borsh::to_vec(&built).map_err(|e| {
                        Error::from(EncodingError::Conversion(e.to_string()))
                    })?;
                    tokio::fs::write(&saved_filepath, built_bytes)
                        .await
                        .map_err(|e| Error::Other(e.to_string()))?;
                }
                Ok(Some(built))
            }
        }

        #[cfg(not(feature = "testing"))]
        {
            // Build and return the constructed transaction
            let built = build_transfer(
                context.shielded().await.utils.local_tx_prover(),
            )?;
            Ok(Some(built))
        }
    }

    /// Obtain the known effects of all accepted shielded and transparent
    /// transactions. If an owner is specified, then restrict the set to only
    /// transactions crediting/debiting the given owner. If token is specified,
    /// then restrict set to only transactions involving the given token.
    pub async fn query_tx_deltas<C: Client + Sync>(
        &mut self,
        client: &C,
        query_owner: &Either<BalanceOwner, Vec<Address>>,
        query_token: &Option<Address>,
        viewing_keys: &HashMap<String, ExtendedViewingKey>,
    ) -> Result<
        BTreeMap<IndexedTx, (Epoch, TransferDelta, TransactionDelta)>,
        Error,
    > {
        const TXS_PER_PAGE: u8 = 100;
        let _ = self.load().await;
        let vks = viewing_keys;
        let fvks: Vec<_> = vks
            .values()
            .map(|fvk| ExtendedFullViewingKey::from(*fvk).fvk.vk)
            .collect();
        self.fetch(client, &[], &fvks).await?;
        // Save the update state so that future fetches can be short-circuited
        let _ = self.save().await;
        // Required for filtering out rejected transactions from Tendermint
        // responses
        let block_results = rpc::query_results(client).await?;
        let mut transfers = self.get_tx_deltas().clone();
        // Construct the set of addresses relevant to user's query
        let relevant_addrs = match &query_owner {
            Either::Left(BalanceOwner::Address(owner)) => vec![owner.clone()],
            // MASP objects are dealt with outside of tx_search
            Either::Left(BalanceOwner::FullViewingKey(_viewing_key)) => vec![],
            Either::Left(BalanceOwner::PaymentAddress(_owner)) => vec![],
            // Unspecified owner means all known addresses are considered
            // relevant
            Either::Right(addrs) => addrs.clone(),
        };
        // Find all transactions to or from the relevant address set
        for addr in relevant_addrs {
            for prop in ["transfer.source", "transfer.target"] {
                // Query transactions involving the current address
                let mut tx_query = Query::eq(prop, addr.encode());
                // Elaborate the query if requested by the user
                if let Some(token) = &query_token {
                    tx_query =
                        tx_query.and_eq("transfer.token", token.encode());
                }
                for page in 1.. {
                    let txs = &client
                        .tx_search(
                            tx_query.clone(),
                            true,
                            page,
                            TXS_PER_PAGE,
                            Order::Ascending,
                        )
                        .await
                        .map_err(|e| {
                            Error::from(QueryError::General(format!(
                                "for transaction: {e}"
                            )))
                        })?
                        .txs;
                    for response_tx in txs {
                        let height = BlockHeight(response_tx.height.value());
                        let idx = TxIndex(response_tx.index);
                        // Only process yet unprocessed transactions which have
                        // been accepted by node VPs
                        let should_process = !transfers
                            .contains_key(&IndexedTx { height, index: idx })
                            && block_results[u64::from(height) as usize]
                                .is_accepted(idx.0 as usize);
                        if !should_process {
                            continue;
                        }
                        let tx = Tx::try_from(response_tx.tx.as_ref())
                            .map_err(|e| Error::Other(e.to_string()))?;
                        let mut wrapper = None;
                        let mut transfer = None;
                        extract_payload(tx, &mut wrapper, &mut transfer)?;
                        // Epoch data is not needed for transparent transactions
                        let epoch =
                            wrapper.map(|x| x.epoch).unwrap_or_default();
                        if let Some(transfer) = transfer {
                            // Skip MASP addresses as they are already handled
                            // by ShieldedContext
                            if transfer.source == MASP
                                || transfer.target == MASP
                            {
                                continue;
                            }
                            // Describe how a Transfer simply subtracts from one
                            // account and adds the same to another

                            let delta = TransferDelta::from([(
                                transfer.source.clone(),
                                MaspChange {
                                    asset: transfer.token.clone(),
                                    change: -transfer.amount.amount().change(),
                                },
                            )]);

                            // No shielded accounts are affected by this
                            // Transfer
                            transfers.insert(
                                IndexedTx { height, index: idx },
                                (epoch, delta, TransactionDelta::new()),
                            );
                        }
                    }
                    // An incomplete page signifies no more transactions
                    if (txs.len() as u8) < TXS_PER_PAGE {
                        break;
                    }
                }
            }
        }
        Ok(transfers)
    }

    /// Get the asset type with the given epoch, token, and denomination. If it
    /// does not exist in the protocol, then remove the timestamp. Make sure to
    /// store the derived AssetType so that future decoding is possible.
    pub async fn get_asset_type<C: Client + Sync>(
        &mut self,
        client: &C,
        decoded: &mut AssetData,
    ) -> Result<AssetType, Error> {
        let mut asset_type = decoded.encode().map_err(|_| {
            Error::Other("unable to create asset type".to_string())
        })?;
        if self.decode_asset_type(client, asset_type).await.is_none() {
            // If we fail to decode the epoched asset type, then remove the
            // epoch
            decoded.undate();
            asset_type = decoded.encode().map_err(|_| {
                Error::Other("unable to create asset type".to_string())
            })?;
            self.asset_types.insert(asset_type, decoded.clone());
        }
        Ok(asset_type)
    }

    /// Convert Anoma amount and token type to MASP equivalents
    async fn convert_amount<C: Client + Sync>(
        &mut self,
        client: &C,
        epoch: Epoch,
        token: &Address,
        denom: Denomination,
        val: token::Amount,
    ) -> Result<([AssetType; 4], U64Sum), Error> {
        let mut amount = U64Sum::zero();
        let mut asset_types = Vec::new();
        for position in MaspDigitPos::iter() {
            let mut pre_asset_type = AssetData {
                epoch: Some(epoch),
                token: token.clone(),
                denom,
                position,
            };
            let asset_type =
                self.get_asset_type(client, &mut pre_asset_type).await?;
            // Combine the value and unit into one amount
            amount +=
                U64Sum::from_nonnegative(asset_type, position.denominate(&val))
                    .map_err(|_| {
                        Error::Other("invalid value for amount".to_string())
                    })?;
            asset_types.push(asset_type);
        }
        Ok((
            asset_types
                .try_into()
                .expect("there must be exactly 4 denominations"),
            amount,
        ))
    }
}

/// Extract the payload from the given Tx object
fn extract_payload(
    tx: Tx,
    wrapper: &mut Option<WrapperTx>,
    transfer: &mut Option<Transfer>,
) -> Result<(), Error> {
    *wrapper = tx.header.wrapper();
    let _ = tx.data().map(|signed| {
        Transfer::try_from_slice(&signed[..]).map(|tfer| *transfer = Some(tfer))
    });
    Ok(())
}

// Retrieves all the indexes and tx events at the specified height which refer
// to a valid masp transaction. If an index is given, it filters only the
// transactions with an index equal or greater to the provided one.
async fn get_indexed_masp_events_at_height<C: Client + Sync>(
    client: &C,
    height: BlockHeight,
    first_idx_to_query: Option<TxIndex>,
) -> Result<Option<Vec<(TxIndex, crate::tendermint::abci::Event)>>, Error> {
    let first_idx_to_query = first_idx_to_query.unwrap_or_default();

    Ok(client
        .block_results(height.0 as u32)
        .await
        .map_err(|e| Error::from(QueryError::General(e.to_string())))?
        .end_block_events
        .map(|events| {
            events
                .into_iter()
                .filter_map(|event| {
                    let tx_index =
                        event.attributes.iter().find_map(|attribute| {
                            if attribute.key == "is_valid_masp_tx" {
                                Some(TxIndex(
                                    u32::from_str(&attribute.value).unwrap(),
                                ))
                            } else {
                                None
                            }
                        });

                    match tx_index {
                        Some(idx) => {
                            if idx >= first_idx_to_query {
                                Some((idx, event))
                            } else {
                                None
                            }
                        }
                        None => None,
                    }
                })
                .collect::<Vec<_>>()
        }))
}

enum ExtractShieldedActionArg<'args, C: Client + Sync> {
    Event(crate::tendermint::abci::Event),
    Request((&'args C, BlockHeight, Option<TxIndex>)),
}

// Extract the Transfer and Transaction objects from a masp over ibc message
async fn extract_payload_from_shielded_action<'args, C: Client + Sync>(
    tx_data: &[u8],
    args: ExtractShieldedActionArg<'args, C>,
) -> Result<IbcShieldedTransfer, Error> {
    let message = namada_ibc::decode_message(tx_data)
        .map_err(|e| Error::Other(e.to_string()))?;

    let shielded_transfer = match message {
        IbcMessage::ShieldedTransfer(msg) => msg.shielded_transfer,
        IbcMessage::Envelope(_) => {
            let tx_event = match args {
                ExtractShieldedActionArg::Event(event) => event,
                ExtractShieldedActionArg::Request((client, height, index)) => {
                    get_indexed_masp_events_at_height(client, height, index)
                        .await?
                        .ok_or_else(|| {
                            Error::Other(format!(
                                "Missing required ibc event at block height {}",
                                height
                            ))
                        })?
                        .first()
                        .ok_or_else(|| {
                            Error::Other(format!(
                                "Missing required ibc event at block height {}",
                                height
                            ))
                        })?
                        .1
                        .to_owned()
                }
            };

            tx_event
                .attributes
                .iter()
                .find_map(|attribute| {
                    if attribute.key == "inner_tx" {
                        let tx_result =
                            TxResult::from_str(&attribute.value).unwrap();
                        for ibc_event in &tx_result.ibc_events {
                            let event =
                                namada_core::types::ibc::get_shielded_transfer(
                                    ibc_event,
                                )
                                .ok()
                                .flatten();
                            if event.is_some() {
                                return event;
                            }
                        }
                        None
                    } else {
                        None
                    }
                })
                .ok_or_else(|| {
                    Error::Other(
                        "Couldn't deserialize masp tx to ibc message envelope"
                            .to_string(),
                    )
                })?
        }
        _ => {
            return Err(Error::Other(
                "Couldn't deserialize masp tx to a valid ibc message"
                    .to_string(),
            ));
        }
    };

    Ok(shielded_transfer)
}

mod tests {
    /// quick and dirty test. will fail on size check
    #[test]
    #[should_panic(expected = "parameter file size is not correct")]
    fn test_wrong_masp_params() {
        use std::io::Write;

        use super::{CONVERT_NAME, OUTPUT_NAME, SPEND_NAME};

        let tempdir = tempfile::tempdir()
            .expect("expected a temp dir")
            .into_path();
        let fake_params_paths =
            [SPEND_NAME, OUTPUT_NAME, CONVERT_NAME].map(|p| tempdir.join(p));
        for path in &fake_params_paths {
            let mut f =
                std::fs::File::create(path).expect("expected a temp file");
            f.write_all(b"fake params")
                .expect("expected a writable temp file");
            f.sync_all()
                .expect("expected a writable temp file (on sync)");
        }

        std::env::set_var(super::ENV_VAR_MASP_PARAMS_DIR, tempdir.as_os_str());
        // should panic here
        masp_proofs::load_parameters(
            &fake_params_paths[0],
            &fake_params_paths[1],
            &fake_params_paths[2],
        );
    }

    /// a more involved test, using dummy parameters with the right
    /// size but the wrong hash.
    #[test]
    #[should_panic(expected = "parameter file is not correct")]
    fn test_wrong_masp_params_hash() {
        use masp_primitives::ff::PrimeField;
        use masp_proofs::bellman::groth16::{
            generate_random_parameters, Parameters,
        };
        use masp_proofs::bellman::{Circuit, ConstraintSystem, SynthesisError};
        use masp_proofs::bls12_381::{Bls12, Scalar};

        use super::{CONVERT_NAME, OUTPUT_NAME, SPEND_NAME};

        struct FakeCircuit<E: PrimeField> {
            x: E,
        }

        impl<E: PrimeField> Circuit<E> for FakeCircuit<E> {
            fn synthesize<CS: ConstraintSystem<E>>(
                self,
                cs: &mut CS,
            ) -> Result<(), SynthesisError> {
                let x = cs.alloc(|| "x", || Ok(self.x)).unwrap();
                cs.enforce(
                    || {
                        "this is an extra long constraint name so that rustfmt \
                         is ok with wrapping the params of enforce()"
                    },
                    |lc| lc + x,
                    |lc| lc + x,
                    |lc| lc + x,
                );
                Ok(())
            }
        }

        let dummy_circuit = FakeCircuit { x: Scalar::zero() };
        let mut rng = rand::thread_rng();
        let fake_params: Parameters<Bls12> =
            generate_random_parameters(dummy_circuit, &mut rng)
                .expect("expected to generate fake params");

        let tempdir = tempfile::tempdir()
            .expect("expected a temp dir")
            .into_path();
        // TODO: get masp to export these consts
        let fake_params_paths = [
            (SPEND_NAME, 49848572u64),
            (OUTPUT_NAME, 16398620u64),
            (CONVERT_NAME, 22570940u64),
        ]
        .map(|(p, s)| (tempdir.join(p), s));
        for (path, size) in &fake_params_paths {
            let mut f =
                std::fs::File::create(path).expect("expected a temp file");
            fake_params
                .write(&mut f)
                .expect("expected a writable temp file");
            // the dummy circuit has one constraint, and therefore its
            // params should always be smaller than the large masp
            // circuit params. so this truncate extends the file, and
            // extra bytes at the end do not make it invalid.
            f.set_len(*size)
                .expect("expected to truncate the temp file");
            f.sync_all()
                .expect("expected a writable temp file (on sync)");
        }

        std::env::set_var(super::ENV_VAR_MASP_PARAMS_DIR, tempdir.as_os_str());
        // should panic here
        masp_proofs::load_parameters(
            &fake_params_paths[0].0,
            &fake_params_paths[1].0,
            &fake_params_paths[2].0,
        );
    }
}

#[cfg(any(test, feature = "testing"))]
/// Tests and strategies for transactions
pub mod testing {
    use std::ops::AddAssign;
    use std::sync::Mutex;

    use masp_primitives::asset_type::AssetType;
    use masp_primitives::consensus::testing::arb_height;
    use masp_primitives::constants::SPENDING_KEY_GENERATOR;
    use masp_primitives::convert::AllowedConversion;
    use masp_primitives::ff::Field;
    use masp_primitives::merkle_tree::MerklePath;
    use masp_primitives::sapling::prover::TxProver;
    use masp_primitives::sapling::redjubjub::{PublicKey, Signature};
    use masp_primitives::sapling::{
        Diversifier, Node, PaymentAddress, ProofGenerationKey, Rseed,
    };
    use masp_primitives::transaction::components::{I128Sum, GROTH_PROOF_SIZE};
    use proptest::collection::SizeRange;
    use proptest::prelude::*;
    use proptest::test_runner::TestRng;
    use proptest::{collection, option, prop_compose};

    use super::*;
    use crate::masp_primitives::consensus::BranchId;
    use crate::masp_primitives::constants::VALUE_COMMITMENT_RANDOMNESS_GENERATOR;
    use crate::masp_primitives::merkle_tree::FrozenCommitmentTree;
    use crate::masp_primitives::sapling::keys::OutgoingViewingKey;
    use crate::masp_primitives::sapling::redjubjub::PrivateKey;
    use crate::masp_primitives::transaction::components::transparent::testing::arb_transparent_address;
    use crate::token::testing::arb_denomination;
    use crate::types::address::testing::arb_address;
    use crate::types::storage::testing::arb_epoch;

    #[derive(Debug, Clone)]
    // Adapts a CSPRNG from a PRNG for proptesting
    pub struct TestCsprng<R: RngCore>(R);

    impl<R: RngCore> CryptoRng for TestCsprng<R> {}

    impl<R: RngCore> RngCore for TestCsprng<R> {
        fn next_u32(&mut self) -> u32 {
            self.0.next_u32()
        }

        fn next_u64(&mut self) -> u64 {
            self.0.next_u64()
        }

        fn fill_bytes(&mut self, dest: &mut [u8]) {
            self.0.fill_bytes(dest)
        }

        fn try_fill_bytes(
            &mut self,
            dest: &mut [u8],
        ) -> Result<(), rand::Error> {
            self.0.try_fill_bytes(dest)
        }
    }

    // This function computes `value` in the exponent of the value commitment
    // base
    fn masp_compute_value_balance(
        asset_type: AssetType,
        value: i128,
    ) -> Option<jubjub::ExtendedPoint> {
        // Compute the absolute value (failing if -i128::MAX is
        // the value)
        let abs = match value.checked_abs() {
            Some(a) => a as u128,
            None => return None,
        };

        // Is it negative? We'll have to negate later if so.
        let is_negative = value.is_negative();

        // Compute it in the exponent
        let mut abs_bytes = [0u8; 32];
        abs_bytes[0..16].copy_from_slice(&abs.to_le_bytes());
        let mut value_balance = asset_type.value_commitment_generator()
            * jubjub::Fr::from_bytes(&abs_bytes).unwrap();

        // Negate if necessary
        if is_negative {
            value_balance = -value_balance;
        }

        // Convert to unknown order point
        Some(value_balance.into())
    }

    // A context object for creating the Sapling components of a Zcash
    // transaction.
    pub struct SaplingProvingContext {
        bsk: jubjub::Fr,
        // (sum of the Spend value commitments) - (sum of the Output value
        // commitments)
        cv_sum: jubjub::ExtendedPoint,
    }

    // An implementation of TxProver that does everything except generating
    // valid zero-knowledge proofs. Uses the supplied source of randomness to
    // carry out its operations.
    pub struct MockTxProver<R: RngCore>(Mutex<R>);

    impl<R: RngCore> TxProver for MockTxProver<R> {
        type SaplingProvingContext = SaplingProvingContext;

        fn new_sapling_proving_context(&self) -> Self::SaplingProvingContext {
            SaplingProvingContext {
                bsk: jubjub::Fr::zero(),
                cv_sum: jubjub::ExtendedPoint::identity(),
            }
        }

        fn spend_proof(
            &self,
            ctx: &mut Self::SaplingProvingContext,
            proof_generation_key: ProofGenerationKey,
            _diversifier: Diversifier,
            _rseed: Rseed,
            ar: jubjub::Fr,
            asset_type: AssetType,
            value: u64,
            _anchor: bls12_381::Scalar,
            _merkle_path: MerklePath<Node>,
        ) -> Result<
            ([u8; GROTH_PROOF_SIZE], jubjub::ExtendedPoint, PublicKey),
            (),
        > {
            // Initialize secure RNG
            let mut rng = self.0.lock().unwrap();

            // We create the randomness of the value commitment
            let rcv = jubjub::Fr::random(&mut *rng);

            // Accumulate the value commitment randomness in the context
            {
                let mut tmp = rcv;
                tmp.add_assign(&ctx.bsk);

                // Update the context
                ctx.bsk = tmp;
            }

            // Construct the value commitment
            let value_commitment = asset_type.value_commitment(value, rcv);

            // This is the result of the re-randomization, we compute it for the
            // caller
            let rk = PublicKey(proof_generation_key.ak.into())
                .randomize(ar, SPENDING_KEY_GENERATOR);

            // Compute value commitment
            let value_commitment: jubjub::ExtendedPoint =
                value_commitment.commitment().into();

            // Accumulate the value commitment in the context
            ctx.cv_sum += value_commitment;

            Ok(([0u8; GROTH_PROOF_SIZE], value_commitment, rk))
        }

        fn output_proof(
            &self,
            ctx: &mut Self::SaplingProvingContext,
            _esk: jubjub::Fr,
            _payment_address: PaymentAddress,
            _rcm: jubjub::Fr,
            asset_type: AssetType,
            value: u64,
        ) -> ([u8; GROTH_PROOF_SIZE], jubjub::ExtendedPoint) {
            // Initialize secure RNG
            let mut rng = self.0.lock().unwrap();

            // We construct ephemeral randomness for the value commitment. This
            // randomness is not given back to the caller, but the synthetic
            // blinding factor `bsk` is accumulated in the context.
            let rcv = jubjub::Fr::random(&mut *rng);

            // Accumulate the value commitment randomness in the context
            {
                let mut tmp = rcv.neg(); // Outputs subtract from the total.
                tmp.add_assign(&ctx.bsk);

                // Update the context
                ctx.bsk = tmp;
            }

            // Construct the value commitment for the proof instance
            let value_commitment = asset_type.value_commitment(value, rcv);

            // Compute the actual value commitment
            let value_commitment_point: jubjub::ExtendedPoint =
                value_commitment.commitment().into();

            // Accumulate the value commitment in the context. We do this to
            // check internal consistency.
            ctx.cv_sum -= value_commitment_point; // Outputs subtract from the total.

            ([0u8; GROTH_PROOF_SIZE], value_commitment_point)
        }

        fn convert_proof(
            &self,
            ctx: &mut Self::SaplingProvingContext,
            allowed_conversion: AllowedConversion,
            value: u64,
            _anchor: bls12_381::Scalar,
            _merkle_path: MerklePath<Node>,
        ) -> Result<([u8; GROTH_PROOF_SIZE], jubjub::ExtendedPoint), ()>
        {
            // Initialize secure RNG
            let mut rng = self.0.lock().unwrap();

            // We create the randomness of the value commitment
            let rcv = jubjub::Fr::random(&mut *rng);

            // Accumulate the value commitment randomness in the context
            {
                let mut tmp = rcv;
                tmp.add_assign(&ctx.bsk);

                // Update the context
                ctx.bsk = tmp;
            }

            // Construct the value commitment
            let value_commitment =
                allowed_conversion.value_commitment(value, rcv);

            // Compute value commitment
            let value_commitment: jubjub::ExtendedPoint =
                value_commitment.commitment().into();

            // Accumulate the value commitment in the context
            ctx.cv_sum += value_commitment;

            Ok(([0u8; GROTH_PROOF_SIZE], value_commitment))
        }

        fn binding_sig(
            &self,
            ctx: &mut Self::SaplingProvingContext,
            assets_and_values: &I128Sum,
            sighash: &[u8; 32],
        ) -> Result<Signature, ()> {
            // Initialize secure RNG
            let mut rng = self.0.lock().unwrap();

            // Grab the current `bsk` from the context
            let bsk = PrivateKey(ctx.bsk);

            // Grab the `bvk` using DerivePublic.
            let bvk = PublicKey::from_private(
                &bsk,
                VALUE_COMMITMENT_RANDOMNESS_GENERATOR,
            );

            // In order to check internal consistency, let's use the accumulated
            // value commitments (as the verifier would) and apply
            // value_balance to compare against our derived bvk.
            {
                let final_bvk = assets_and_values
                    .components()
                    .map(|(asset_type, value_balance)| {
                        // Compute value balance for each asset
                        // Error for bad value balances (-INT128_MAX value)
                        masp_compute_value_balance(*asset_type, *value_balance)
                    })
                    .try_fold(ctx.cv_sum, |tmp, value_balance| {
                        // Compute cv_sum minus sum of all value balances
                        Result::<_, ()>::Ok(tmp - value_balance.ok_or(())?)
                    })?;

                // The result should be the same, unless the provided
                // valueBalance is wrong.
                if bvk.0 != final_bvk {
                    return Err(());
                }
            }

            // Construct signature message
            let mut data_to_be_signed = [0u8; 64];
            data_to_be_signed[0..32].copy_from_slice(&bvk.0.to_bytes());
            data_to_be_signed[32..64].copy_from_slice(&sighash[..]);

            // Sign
            Ok(bsk.sign(
                &data_to_be_signed,
                &mut *rng,
                VALUE_COMMITMENT_RANDOMNESS_GENERATOR,
            ))
        }
    }

    prop_compose! {
        // Expose a random number generator
        pub fn arb_rng()(rng in Just(()).prop_perturb(|(), rng| rng)) -> TestRng {
            rng
        }
    }

    prop_compose! {
        // Generate an arbitrary output description with the given value
        pub fn arb_output_description(
            asset_type: AssetType,
            value: u64,
        )(
            mut rng in arb_rng().prop_map(TestCsprng),
        ) -> (Option<OutgoingViewingKey>, masp_primitives::sapling::PaymentAddress, AssetType, u64, MemoBytes) {
            let mut spending_key_seed = [0; 32];
            rng.fill_bytes(&mut spending_key_seed);
            let spending_key = masp_primitives::zip32::ExtendedSpendingKey::master(spending_key_seed.as_ref());

            let viewing_key = ExtendedFullViewingKey::from(&spending_key).fvk.vk;
            let (div, _g_d) = find_valid_diversifier(&mut rng);
            let payment_addr = viewing_key
                .to_payment_address(div)
                .expect("a PaymentAddress");

            (None, payment_addr, asset_type, value, MemoBytes::empty())
        }
    }

    prop_compose! {
        // Generate an arbitrary spend description with the given value
        pub fn arb_spend_description(
            asset_type: AssetType,
            value: u64,
        )(
            address in arb_transparent_address(),
            expiration_height in arb_height(BranchId::MASP, &TestNetwork),
            mut rng in arb_rng().prop_map(TestCsprng),
            prover_rng in arb_rng().prop_map(TestCsprng),
        ) -> (ExtendedSpendingKey, Diversifier, Note, Node) {
            let mut spending_key_seed = [0; 32];
            rng.fill_bytes(&mut spending_key_seed);
            let spending_key = masp_primitives::zip32::ExtendedSpendingKey::master(spending_key_seed.as_ref());

            let viewing_key = ExtendedFullViewingKey::from(&spending_key).fvk.vk;
            let (div, _g_d) = find_valid_diversifier(&mut rng);
            let payment_addr = viewing_key
                .to_payment_address(div)
                .expect("a PaymentAddress");

            let mut builder = Builder::<TestNetwork, _>::new_with_rng(
                NETWORK,
                // NOTE: this is going to add 20 more blocks to the actual
                // expiration but there's no other exposed function that we could
                // use from the masp crate to specify the expiration better
                expiration_height.unwrap(),
                rng,
            );
            // Add a transparent input to support our desired shielded output
            builder.add_transparent_input(TxOut { asset_type, value, address }).unwrap();
            // Finally add the shielded output that we need
            builder.add_sapling_output(None, payment_addr, asset_type, value, MemoBytes::empty()).unwrap();
            // Build a transaction in order to get its shielded outputs
            let (transaction, metadata) = builder.build(
                &MockTxProver(Mutex::new(prover_rng)),
                &FeeRule::non_standard(U64Sum::zero()),
            ).unwrap();
            // Extract the shielded output from the transaction
            let shielded_output = &transaction
                .sapling_bundle()
                .unwrap()
                .shielded_outputs[metadata.output_index(0).unwrap()];

            // Let's now decrypt the constructed notes
            let (note, pa, _memo) = try_sapling_note_decryption::<_, OutputDescription<<<Authorized as Authorization>::SaplingAuth as masp_primitives::transaction::components::sapling::Authorization>::Proof>>(
                &NETWORK,
                1.into(),
                &PreparedIncomingViewingKey::new(&viewing_key.ivk()),
                shielded_output,
            ).unwrap();
            assert_eq!(payment_addr, pa);
            // Make a path to out new note
            let node = Node::new(shielded_output.cmu.to_repr());
            (spending_key, div, note, node)
        }
    }

    prop_compose! {
        // Generate an arbitrary MASP denomination
        pub fn arb_masp_digit_pos()(denom in 0..4u8) -> MaspDigitPos {
            MaspDigitPos::from(denom)
        }
    }

    // Maximum value for a note partition
    const MAX_MONEY: u64 = 100;
    // Maximum number of partitions for a note
    const MAX_SPLITS: usize = 10;

    prop_compose! {
        // Arbitrarily partition the given vector of integers into sets and sum
        // them
        pub fn arb_partition(values: Vec<u64>)(buckets in ((!values.is_empty()) as usize)..=values.len())(
            values in Just(values.clone()),
            assigns in collection::vec(0..buckets, values.len()),
            buckets in Just(buckets),
        ) -> Vec<u64> {
            let mut buckets = vec![0; buckets];
            for (bucket, value) in assigns.iter().zip(values) {
                buckets[*bucket] += value;
            }
            buckets
        }
    }

    prop_compose! {
        // Generate arbitrary spend descriptions with the given asset type
        // partitioning the given values
        pub fn arb_spend_descriptions(
            asset: AssetData,
            values: Vec<u64>,
        )(partition in arb_partition(values))(
            spend_description in partition
                .iter()
                .map(|value| arb_spend_description(
                    encode_asset_type(
                        asset.token.clone(),
                        asset.denom,
                        asset.position,
                        asset.epoch,
                    ).unwrap(),
                    *value,
                )).collect::<Vec<_>>()
        ) -> Vec<(ExtendedSpendingKey, Diversifier, Note, Node)> {
            spend_description
        }
    }

    prop_compose! {
        // Generate arbitrary output descriptions with the given asset type
        // partitioning the given values
        pub fn arb_output_descriptions(
            asset: AssetData,
            values: Vec<u64>,
        )(partition in arb_partition(values))(
            output_description in partition
                .iter()
                .map(|value| arb_output_description(
                    encode_asset_type(
                        asset.token.clone(),
                        asset.denom,
                        asset.position,
                        asset.epoch,
                    ).unwrap(),
                    *value,
                )).collect::<Vec<_>>()
        ) -> Vec<(Option<OutgoingViewingKey>, masp_primitives::sapling::PaymentAddress, AssetType, u64, MemoBytes)> {
            output_description
        }
    }

    prop_compose! {
        // Generate arbitrary spend descriptions with the given asset type
        // partitioning the given values
        pub fn arb_txouts(
            asset: AssetData,
            values: Vec<u64>,
            address: TransparentAddress,
        )(
            partition in arb_partition(values),
        ) -> Vec<TxOut> {
            partition
                .iter()
                .map(|value| TxOut {
                    asset_type: encode_asset_type(
                        asset.token.clone(),
                        asset.denom,
                        asset.position,
                        asset.epoch,
                    ).unwrap(),
                    value: *value,
                    address,
                }).collect::<Vec<_>>()
        }
    }

    prop_compose! {
        // Generate an arbitrary shielded MASP transaction builder
        pub fn arb_shielded_builder(asset_range: impl Into<SizeRange>)(
            assets in collection::hash_map(
                arb_pre_asset_type(),
                collection::vec(..MAX_MONEY, ..MAX_SPLITS),
                asset_range,
            ),
        )(
            expiration_height in arb_height(BranchId::MASP, &TestNetwork),
            rng in arb_rng().prop_map(TestCsprng),
            spend_descriptions in assets
                .iter()
                .map(|(asset, values)| arb_spend_descriptions(asset.clone(), values.clone()))
                .collect::<Vec<_>>(),
            output_descriptions in assets
                .iter()
                .map(|(asset, values)| arb_output_descriptions(asset.clone(), values.clone()))
                .collect::<Vec<_>>(),
            assets in Just(assets),
        ) -> (
            Builder::<TestNetwork, TestCsprng<TestRng>>,
            HashMap<AssetData, u64>,
        ) {
            let mut builder = Builder::<TestNetwork, _>::new_with_rng(
                NETWORK,
                // NOTE: this is going to add 20 more blocks to the actual
                // expiration but there's no other exposed function that we could
                // use from the masp crate to specify the expiration better
                expiration_height.unwrap(),
                rng,
            );
            let mut leaves = Vec::new();
            // First construct a Merkle tree containing all notes to be used
            for (_esk, _div, _note, node) in spend_descriptions.iter().flatten() {
                leaves.push(*node);
            }
            let tree = FrozenCommitmentTree::new(&leaves);
            // Then use the notes knowing that they all have the same anchor
            for (idx, (esk, div, note, _node)) in spend_descriptions.iter().flatten().enumerate() {
                builder.add_sapling_spend(*esk, *div, *note, tree.path(idx)).unwrap();
            }
            for (ovk, payment_addr, asset_type, value, memo) in output_descriptions.into_iter().flatten() {
                builder.add_sapling_output(ovk, payment_addr, asset_type, value, memo).unwrap();
            }
            (builder, assets.into_iter().map(|(k, v)| (k, v.iter().sum())).collect())
        }
    }

    prop_compose! {
        // Generate an arbitrary pre-asset type
        pub fn arb_pre_asset_type()(
            token in arb_address(),
            denom in arb_denomination(),
            position in arb_masp_digit_pos(),
            epoch in option::of(arb_epoch()),
        ) -> AssetData {
            AssetData {
                token,
                denom,
                position,
                epoch,
            }
        }
    }

    prop_compose! {
        // Generate an arbitrary shielding MASP transaction builder
        pub fn arb_shielding_builder(
            source: TransparentAddress,
            asset_range: impl Into<SizeRange>,
        )(
            assets in collection::hash_map(
                arb_pre_asset_type(),
                collection::vec(..MAX_MONEY, ..MAX_SPLITS),
                asset_range,
            ),
        )(
            expiration_height in arb_height(BranchId::MASP, &TestNetwork),
            rng in arb_rng().prop_map(TestCsprng),
            txins in assets
                .iter()
                .map(|(asset, values)| arb_txouts(asset.clone(), values.clone(), source))
                .collect::<Vec<_>>(),
            output_descriptions in assets
                .iter()
                .map(|(asset, values)| arb_output_descriptions(asset.clone(), values.clone()))
                .collect::<Vec<_>>(),
            assets in Just(assets),
        ) -> (
            Builder::<TestNetwork, TestCsprng<TestRng>>,
            HashMap<AssetData, u64>,
        ) {
            let mut builder = Builder::<TestNetwork, _>::new_with_rng(
                NETWORK,
                // NOTE: this is going to add 20 more blocks to the actual
                // expiration but there's no other exposed function that we could
                // use from the masp crate to specify the expiration better
                expiration_height.unwrap(),
                rng,
            );
            for txin in txins.into_iter().flatten() {
                builder.add_transparent_input(txin).unwrap();
            }
            for (ovk, payment_addr, asset_type, value, memo) in output_descriptions.into_iter().flatten() {
                builder.add_sapling_output(ovk, payment_addr, asset_type, value, memo).unwrap();
            }
            (builder, assets.into_iter().map(|(k, v)| (k, v.iter().sum())).collect())
        }
    }

    prop_compose! {
        // Generate an arbitrary deshielding MASP transaction builder
        pub fn arb_deshielding_builder(
            target: TransparentAddress,
            asset_range: impl Into<SizeRange>,
        )(
            assets in collection::hash_map(
                arb_pre_asset_type(),
                collection::vec(..MAX_MONEY, ..MAX_SPLITS),
                asset_range,
            ),
        )(
            expiration_height in arb_height(BranchId::MASP, &TestNetwork),
            rng in arb_rng().prop_map(TestCsprng),
            spend_descriptions in assets
                .iter()
                .map(|(asset, values)| arb_spend_descriptions(asset.clone(), values.clone()))
                .collect::<Vec<_>>(),
            txouts in assets
                .iter()
                .map(|(asset, values)| arb_txouts(asset.clone(), values.clone(), target))
                .collect::<Vec<_>>(),
            assets in Just(assets),
        ) -> (
            Builder::<TestNetwork, TestCsprng<TestRng>>,
            HashMap<AssetData, u64>,
        ) {
            let mut builder = Builder::<TestNetwork, _>::new_with_rng(
                NETWORK,
                // NOTE: this is going to add 20 more blocks to the actual
                // expiration but there's no other exposed function that we could
                // use from the masp crate to specify the expiration better
                expiration_height.unwrap(),
                rng,
            );
            let mut leaves = Vec::new();
            // First construct a Merkle tree containing all notes to be used
            for (_esk, _div, _note, node) in spend_descriptions.iter().flatten() {
                leaves.push(*node);
            }
            let tree = FrozenCommitmentTree::new(&leaves);
            // Then use the notes knowing that they all have the same anchor
            for (idx, (esk, div, note, _node)) in spend_descriptions.into_iter().flatten().enumerate() {
                builder.add_sapling_spend(esk, div, note, tree.path(idx)).unwrap();
            }
            for txout in txouts.into_iter().flatten() {
                builder.add_transparent_output(&txout.address, txout.asset_type, txout.value).unwrap();
            }
            (builder, assets.into_iter().map(|(k, v)| (k, v.iter().sum())).collect())
        }
    }

    prop_compose! {
        // Generate an arbitrary MASP shielded transfer
        pub fn arb_shielded_transfer(
            asset_range: impl Into<SizeRange>,
        )(asset_range in Just(asset_range.into()))(
            (builder, asset_types) in arb_shielded_builder(asset_range),
            epoch in arb_epoch(),
            rng in arb_rng().prop_map(TestCsprng),
        ) -> (ShieldedTransfer, HashMap<AssetData, u64>) {
            let (masp_tx, metadata) = builder.clone().build(
                &MockTxProver(Mutex::new(rng)),
                &FeeRule::non_standard(U64Sum::zero()),
            ).unwrap();
            (ShieldedTransfer {
                builder: builder.map_builder(WalletMap),
                metadata,
                masp_tx,
                epoch,
            }, asset_types)
        }
    }

    prop_compose! {
        // Generate an arbitrary MASP shielded transfer
        pub fn arb_shielding_transfer(
            source: TransparentAddress,
            asset_range: impl Into<SizeRange>,
        )(asset_range in Just(asset_range.into()))(
            (builder, asset_types) in arb_shielding_builder(
                source,
                asset_range,
            ),
            epoch in arb_epoch(),
            rng in arb_rng().prop_map(TestCsprng),
        ) -> (ShieldedTransfer, HashMap<AssetData, u64>) {
            let (masp_tx, metadata) = builder.clone().build(
                &MockTxProver(Mutex::new(rng)),
                &FeeRule::non_standard(U64Sum::zero()),
            ).unwrap();
            (ShieldedTransfer {
                builder: builder.map_builder(WalletMap),
                metadata,
                masp_tx,
                epoch,
            }, asset_types)
        }
    }

    prop_compose! {
        // Generate an arbitrary MASP shielded transfer
        pub fn arb_deshielding_transfer(
            target: TransparentAddress,
            asset_range: impl Into<SizeRange>,
        )(asset_range in Just(asset_range.into()))(
            (builder, asset_types) in arb_deshielding_builder(
                target,
                asset_range,
            ),
            epoch in arb_epoch(),
            rng in arb_rng().prop_map(TestCsprng),
        ) -> (ShieldedTransfer, HashMap<AssetData, u64>) {
            let (masp_tx, metadata) = builder.clone().build(
                &MockTxProver(Mutex::new(rng)),
                &FeeRule::non_standard(U64Sum::zero()),
            ).unwrap();
            (ShieldedTransfer {
                builder: builder.map_builder(WalletMap),
                metadata,
                masp_tx,
                epoch,
            }, asset_types)
        }
    }
}

#[cfg(feature = "std")]
/// Implementation of MASP functionality depending on a standard filesystem
pub mod fs {
    use std::fs::{File, OpenOptions};
    use std::io::{Read, Write};

    use super::*;

    /// Shielded context file name
    const FILE_NAME: &str = "shielded.dat";
    const TMP_FILE_NAME: &str = "shielded.tmp";

    #[derive(Debug, BorshSerialize, BorshDeserialize, Clone)]
    /// An implementation of ShieldedUtils for standard filesystems
    pub struct FsShieldedUtils {
        #[borsh(skip)]
        context_dir: PathBuf,
    }

    impl FsShieldedUtils {
        /// Initialize a shielded transaction context that identifies notes
        /// decryptable by any viewing key in the given set
        pub fn new(context_dir: PathBuf) -> ShieldedContext<Self> {
            // Make sure that MASP parameters are downloaded to enable MASP
            // transaction building and verification later on
            let params_dir = get_params_dir();
            let spend_path = params_dir.join(SPEND_NAME);
            let convert_path = params_dir.join(CONVERT_NAME);
            let output_path = params_dir.join(OUTPUT_NAME);
            if !(spend_path.exists()
                && convert_path.exists()
                && output_path.exists())
            {
                println!("MASP parameters not present, downloading...");
                masp_proofs::download_masp_parameters(None)
                    .expect("MASP parameters not present or downloadable");
                println!(
                    "MASP parameter download complete, resuming execution..."
                );
            }
            // Finally initialize a shielded context with the supplied directory
            let utils = Self { context_dir };
            ShieldedContext {
                utils,
                ..Default::default()
            }
        }
    }

    impl Default for FsShieldedUtils {
        fn default() -> Self {
            Self {
                context_dir: PathBuf::from(FILE_NAME),
            }
        }
    }

    #[cfg_attr(feature = "async-send", async_trait::async_trait)]
    #[cfg_attr(not(feature = "async-send"), async_trait::async_trait(?Send))]
    impl ShieldedUtils for FsShieldedUtils {
        fn local_tx_prover(&self) -> LocalTxProver {
            if let Ok(params_dir) = env::var(ENV_VAR_MASP_PARAMS_DIR) {
                let params_dir = PathBuf::from(params_dir);
                let spend_path = params_dir.join(SPEND_NAME);
                let convert_path = params_dir.join(CONVERT_NAME);
                let output_path = params_dir.join(OUTPUT_NAME);
                LocalTxProver::new(&spend_path, &output_path, &convert_path)
            } else {
                LocalTxProver::with_default_location()
                    .expect("unable to load MASP Parameters")
            }
        }

        /// Try to load the last saved shielded context from the given context
        /// directory. If this fails, then leave the current context unchanged.
        async fn load<U: ShieldedUtils + MaybeSend>(
            &self,
            ctx: &mut ShieldedContext<U>,
        ) -> std::io::Result<()> {
            // Try to load shielded context from file
            let mut ctx_file = File::open(self.context_dir.join(FILE_NAME))?;
            let mut bytes = Vec::new();
            ctx_file.read_to_end(&mut bytes)?;
            // Fill the supplied context with the deserialized object
            *ctx = ShieldedContext {
                utils: ctx.utils.clone(),
                ..ShieldedContext::<U>::deserialize(&mut &bytes[..])?
            };
            Ok(())
        }

        /// Save this shielded context into its associated context directory
        async fn save<U: ShieldedUtils + MaybeSync>(
            &self,
            ctx: &ShieldedContext<U>,
        ) -> std::io::Result<()> {
            // TODO: use mktemp crate?
            let tmp_path = self.context_dir.join(TMP_FILE_NAME);
            {
                // First serialize the shielded context into a temporary file.
                // Inability to create this file implies a simultaneuous write
                // is in progress. In this case, immediately
                // fail. This is unproblematic because the data
                // intended to be stored can always be re-fetched
                // from the blockchain.
                let mut ctx_file = OpenOptions::new()
                    .write(true)
                    .create_new(true)
                    .open(tmp_path.clone())?;
                let mut bytes = Vec::new();
                ctx.serialize(&mut bytes)
                    .expect("cannot serialize shielded context");
                ctx_file.write_all(&bytes[..])?;
            }
            // Atomically update the old shielded context file with new data.
            // Atomicity is required to prevent other client instances from
            // reading corrupt data.
            std::fs::rename(
                tmp_path.clone(),
                self.context_dir.join(FILE_NAME),
            )?;
            // Finally, remove our temporary file to allow future saving of
            // shielded contexts.
            std::fs::remove_file(tmp_path)?;
            Ok(())
        }
    }
}<|MERGE_RESOLUTION|>--- conflicted
+++ resolved
@@ -1603,16 +1603,6 @@
             if let Some(decoded) =
                 self.decode_asset_type(client, *asset_type).await
             {
-<<<<<<< HEAD
-                let decoded_change =
-                    token::Change::from_masp_denominated(*val, denom)
-                        .expect("expected this to fit");
-                res += MaspAmount::from_pair((epoch, addr), decoded_change)
-                    .expect("unable to construct decoded amount");
-            } else {
-                undecoded += ValueSum::from_pair(*asset_type, *val)
-                    .expect("expected this to fit");
-=======
                 let decoded_change = token::Change::from_masp_denominated(
                     *val,
                     decoded.position,
@@ -1623,7 +1613,9 @@
                     decoded_change,
                 )
                 .expect("unable to construct decoded amount");
->>>>>>> 3a3cd920
+            } else {
+                undecoded += ValueSum::from_pair(*asset_type, *val)
+                    .expect("expected this to fit");
             }
         }
         (res, undecoded)
@@ -1763,36 +1755,28 @@
         );
 
         // Convert transaction amount into MASP types
-<<<<<<< HEAD
+        let Some(denom) = query_denom(context.client(), token).await else {
+            return Err(TransferErr::General(Error::from(QueryError::General(format!(
+                "denomination for token {token}"
+            )))))
+        };
         let (asset_types, masp_amount) = {
             let mut shielded = context.shielded_mut().await;
             // Do the actual conversion to an asset type
             let amount = shielded
-                .convert_amount(context.client(), epoch, token, amount.amount())
+                .convert_amount(
+                    context.client(),
+                    epoch,
+                    token,
+                    denom,
+                    amount.amount(),
+                )
                 .await?;
             // Make sure to save any decodings of the asset types used so that
             // balance queries involving them are successful
             let _ = shielded.save().await;
             amount
         };
-=======
-        let Some(denom) = query_denom(context.client(), token).await else {
-            return Err(TransferErr::General(Error::from(QueryError::General(format!(
-                "denomination for token {token}"
-            )))))
-        };
-        let (asset_types, masp_amount) = context
-            .shielded_mut()
-            .await
-            .convert_amount(
-                context.client(),
-                epoch,
-                token,
-                denom,
-                amount.amount(),
-            )
-            .await?;
->>>>>>> 3a3cd920
 
         // If there are shielded inputs
         if let Some(sk) = spending_key {
