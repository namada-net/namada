--- conflicted
+++ resolved
@@ -3613,17 +3613,8 @@
                 );
             }
 
-<<<<<<< HEAD
             let this_slash = total_rate
                 * (validator_stake_at_infraction - total_unbonded).change();
-=======
-            let this_slash = decimal_mult_amount(
-                total_rate,
-                validator_stake_at_infraction - total_unbonded,
-            )
-                .change();
-            
->>>>>>> 1d27c925
             let diff_slashed_amount = last_slash - this_slash;
             last_slash = this_slash;
             // println!("This slash = {}", this_slash);
