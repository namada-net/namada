[package]
authors = ["Heliax AG <hello@heliax.dev>"]
edition = "2021"
license = "GPL-3.0"
name = "namada_wasm"
resolver = "2"
version = "0.17.5"

[lib]
crate-type = ["cdylib"]

# The features should be used individually to build the selected wasm.
# Newly added wasms should also be added into the Makefile `$(wasms)` list.
[features]
tx_bond = ["namada_tx_prelude"]
tx_bridge_pool = ["namada_tx_prelude"]
tx_change_validator_commission = ["namada_tx_prelude"]
tx_from_intent = ["namada_tx_prelude"]
tx_ibc = ["namada_tx_prelude"]
tx_init_account = ["namada_tx_prelude"]
tx_init_proposal = ["namada_tx_prelude"]
tx_init_validator = ["namada_tx_prelude"]
tx_reveal_pk = ["namada_tx_prelude"]
tx_transfer = ["namada_tx_prelude"]
tx_unbond = ["namada_tx_prelude"]
tx_unjail_validator = ["namada_tx_prelude"]
tx_update_vp = ["namada_tx_prelude"]
tx_vote_proposal = ["namada_tx_prelude"]
tx_withdraw = ["namada_tx_prelude"]
<<<<<<< HEAD
tx_change_validator_commission = ["namada_tx_prelude"]
vp_masp = ["namada_vp_prelude", "masp_primitives"]
=======
>>>>>>> 4b431cb6
vp_implicit = ["namada_vp_prelude", "once_cell", "rust_decimal"]
vp_masp = ["namada_vp_prelude", "masp_primitives"]
vp_testnet_faucet = ["namada_vp_prelude", "once_cell"]
vp_token = ["namada_vp_prelude"]
vp_user = ["namada_vp_prelude", "once_cell", "rust_decimal"]
vp_validator = ["namada_vp_prelude", "once_cell", "rust_decimal"]

[dependencies]
namada_tx_prelude = {path = "../../tx_prelude", optional = true}
namada_vp_prelude = {path = "../../vp_prelude", optional = true}
borsh = "0.9.0"
once_cell = {version = "1.8.0", optional = true}
rust_decimal = {version = "=1.26.1", optional = true}
wee_alloc = "0.4.5"
getrandom = { version = "0.2", features = ["custom"] }
<<<<<<< HEAD
masp_primitives = { git = "https://github.com/anoma/masp", rev = "ea4fcc68d9412b94042c1c2f0ea0212394e1be37", optional = true }
ripemd = "0.1.3"
=======
# branch = "murisi/namada-integration"
masp_primitives = { git = "https://github.com/anoma/masp", rev = "cfea8c95d3f73077ca3e25380fd27e5b46e828fd", optional = true }
ripemd = "0.1"
>>>>>>> 4b431cb6

[dev-dependencies]
namada = {path = "../../shared"}
namada_tests = {path = "../../tests"}
namada_test_utils = {path = "../../test_utils"}
namada_tx_prelude = {path = "../../tx_prelude"}
namada_vp_prelude = {path = "../../vp_prelude"}
proptest = "1.2.0"
tracing = "0.1.30"
tracing-subscriber = {version = "0.3.7", default-features = false, features = ["env-filter", "fmt"]}
rust_decimal = "1.26.1"<|MERGE_RESOLUTION|>--- conflicted
+++ resolved
@@ -27,11 +27,6 @@
 tx_update_vp = ["namada_tx_prelude"]
 tx_vote_proposal = ["namada_tx_prelude"]
 tx_withdraw = ["namada_tx_prelude"]
-<<<<<<< HEAD
-tx_change_validator_commission = ["namada_tx_prelude"]
-vp_masp = ["namada_vp_prelude", "masp_primitives"]
-=======
->>>>>>> 4b431cb6
 vp_implicit = ["namada_vp_prelude", "once_cell", "rust_decimal"]
 vp_masp = ["namada_vp_prelude", "masp_primitives"]
 vp_testnet_faucet = ["namada_vp_prelude", "once_cell"]
@@ -47,14 +42,9 @@
 rust_decimal = {version = "=1.26.1", optional = true}
 wee_alloc = "0.4.5"
 getrandom = { version = "0.2", features = ["custom"] }
-<<<<<<< HEAD
+# branch = "murisi/namada-integration"
 masp_primitives = { git = "https://github.com/anoma/masp", rev = "ea4fcc68d9412b94042c1c2f0ea0212394e1be37", optional = true }
-ripemd = "0.1.3"
-=======
-# branch = "murisi/namada-integration"
-masp_primitives = { git = "https://github.com/anoma/masp", rev = "cfea8c95d3f73077ca3e25380fd27e5b46e828fd", optional = true }
 ripemd = "0.1"
->>>>>>> 4b431cb6
 
 [dev-dependencies]
 namada = {path = "../../shared"}
