--- conflicted
+++ resolved
@@ -5,11 +5,7 @@
 
 use borsh::BorshDeserialize;
 use namada_core::ledger::gas::{
-<<<<<<< HEAD
-    GasMetering, TxGasMeter, WASM_MEMORY_PAGE_GAS_COST,
-=======
     self, GasMetering, TxGasMeter, WASM_MEMORY_PAGE_GAS,
->>>>>>> 0101bf1b
 };
 use namada_core::ledger::storage::write_log::StorageModification;
 use namada_core::types::transaction::TxSentinel;
@@ -568,17 +564,8 @@
             Ok((module, store))
         }
         Commitment::Id(code) => {
-<<<<<<< HEAD
-            gas_meter
-                .add_compiling_gas(
-                    u64::try_from(code.len())
-                        .map_err(|e| Error::ConversionError(e.to_string()))?,
-                )
-                .map_err(|e| Error::GasError(e.to_string()))?;
-=======
             let tx_len = code.len() as u64;
             gas_meter.add_wasm_validation_gas(tx_len)?;
->>>>>>> 0101bf1b
             validate_untrusted_wasm(code).map_err(Error::ValidationError)?;
 
             gas_meter.add_compiling_gas(tx_len)?;
