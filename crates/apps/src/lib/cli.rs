--- conflicted
+++ resolved
@@ -6057,12 +6057,8 @@
         type EthereumAddress = String;
         type Keypair = WalletKeypair;
         type PublicKey = WalletPublicKey;
-<<<<<<< HEAD
         type SpendingKey = WalletSpendingKey;
-        type TendermintAddress = tendermint_config::net::Address;
-=======
         type TendermintAddress = tendermint_rpc::Url;
->>>>>>> eaf56c71
         type TransferSource = WalletTransferSource;
         type TransferTarget = WalletTransferTarget;
         type ViewingKey = WalletViewingKey;
