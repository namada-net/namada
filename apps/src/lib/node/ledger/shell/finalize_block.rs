//! Implementation of the `FinalizeBlock` ABCI++ method for the Shell

use data_encoding::HEXUPPER;
use masp_primitives::merkle_tree::CommitmentTree;
use masp_primitives::sapling::Node;
<<<<<<< HEAD
use namada::core::ledger::masp_conversions::update_allowed_conversions;
use namada::core::ledger::pgf::inflation as pgf_inflation;
use namada::ledger::events::EventType;
use namada::ledger::gas::{GasMetering, TxGasMeter};
use namada::ledger::pos::namada_proof_of_stake;
use namada::ledger::protocol::{self, WrapperArgs};
use namada::ledger::storage::wl_storage::WriteLogAndStorage;
use namada::ledger::storage::write_log::StorageModification;
use namada::ledger::storage::EPOCH_SWITCH_BLOCKS_DELAY;
use namada::ledger::storage_api::{ResultExt, StorageRead, StorageWrite};
=======
use masp_proofs::bls12_381;
use namada::governance::pgf::inflation as pgf_inflation;
use namada::ledger::events::EventType;
use namada::ledger::gas::{GasMetering, TxGasMeter};
use namada::ledger::pos::namada_proof_of_stake;
use namada::ledger::protocol;
>>>>>>> 21eddeaa
use namada::proof_of_stake::storage::{
    find_validator_by_raw_hash, read_last_block_proposer_address,
    write_last_block_proposer_address,
};
<<<<<<< HEAD
use namada::types::key::tm_raw_hash_to_string;
use namada::types::storage::{BlockHash, BlockResults, Epoch, Header};
use namada::types::transaction::protocol::{
    ethereum_tx_data_variants, ProtocolTxType,
=======
use namada::state::wl_storage::WriteLogAndStorage;
use namada::state::write_log::StorageModification;
use namada::state::{
    ResultExt, StorageRead, StorageWrite, EPOCH_SWITCH_BLOCKS_DELAY,
};
use namada::token::conversion::update_allowed_conversions;
use namada::token::storage_key::{
    MASP_NOTE_COMMITMENT_ANCHOR_PREFIX, MASP_NOTE_COMMITMENT_TREE_KEY,
>>>>>>> 21eddeaa
};
use namada::tx::data::protocol::ProtocolTxType;
use namada::types::address::MASP;
use namada::types::key::tm_raw_hash_to_string;
use namada::types::storage::{BlockHash, BlockResults, Epoch, Header, KeySeg};
use namada::vote_ext::ethereum_events::MultiSignedEthEvent;
use namada::vote_ext::ethereum_tx_data_variants;

use super::governance::execute_governance_proposals;
use super::*;
use crate::facade::tendermint::abci::types::{Misbehavior, VoteInfo};
use crate::node::ledger::shell::stats::InternalStats;

impl<D, H> Shell<D, H>
where
    D: DB + for<'iter> DBIter<'iter> + Sync + 'static,
    H: StorageHasher + Sync + 'static,
{
    /// Updates the chain with new header, height, etc. Also keeps track
    /// of epoch changes and applies associated updates to validator sets,
    /// etc. as necessary.
    ///
    /// Validate and apply decrypted transactions unless
    /// [`Shell::process_proposal`] detected that they were not submitted in
    /// correct order or more decrypted txs arrived than expected. In that
    /// case, all decrypted transactions are not applied and must be
    /// included in the next `Shell::prepare_proposal` call.
    ///
    /// Incoming wrapper txs need no further validation. They
    /// are added to the block.
    ///
    /// Error codes:
    ///   0: Ok
    ///   1: Invalid tx
    ///   2: Tx is invalidly signed
    ///   3: Wasm runtime error
    ///   4: Invalid order of decrypted txs
    ///   5. More decrypted txs than expected
    pub fn finalize_block(
        &mut self,
        req: shim::request::FinalizeBlock,
    ) -> Result<shim::response::FinalizeBlock> {
        let mut response = shim::response::FinalizeBlock::default();

        // Begin the new block and check if a new epoch has begun
        let (height, new_epoch) =
            self.update_state(req.header, req.hash, req.byzantine_validators);

        let (current_epoch, _gas) = self.wl_storage.storage.get_current_epoch();
        let update_for_tendermint = matches!(
            self.wl_storage.storage.update_epoch_blocks_delay,
            Some(EPOCH_SWITCH_BLOCKS_DELAY)
        );

        tracing::info!(
            "Block height: {height}, epoch: {current_epoch}, is new epoch: \
             {new_epoch}."
        );
        tracing::debug!(
            "New epoch block delay for updating the Tendermint validator set: \
             {:?}",
            self.wl_storage.storage.update_epoch_blocks_delay
        );

        // Finalize the transactions' hashes from the previous block
        for hash in self.wl_storage.storage.iter_replay_protection() {
            self.wl_storage
                .write_log
                .finalize_tx_hash(hash)
                .expect("Failed tx hashes finalization")
        }

        let pos_params =
            namada_proof_of_stake::storage::read_pos_params(&self.wl_storage)?;

        if new_epoch {
            update_allowed_conversions(&mut self.wl_storage)?;

            execute_governance_proposals(self, &mut response)?;

            // Copy the new_epoch + pipeline_len - 1 validator set into
            // new_epoch + pipeline_len
            namada_proof_of_stake::validator_set_update::copy_validator_sets_and_positions(
                &mut self.wl_storage,
                &pos_params,
                current_epoch,
                current_epoch + pos_params.pipeline_len,
            )?;

            // Compute the total stake of the consensus validator set and record
            // it in storage
            namada_proof_of_stake::compute_and_store_total_consensus_stake(
                &mut self.wl_storage,
                current_epoch,
            )?;
        }

        // Get the actual votes from cometBFT in the preferred format
        let votes = pos_votes_from_abci(&self.wl_storage, &req.votes);

        // Invariant: Has to be applied before `record_slashes_from_evidence`
        // because it potentially needs to be able to read validator state from
        // previous epoch and jailing validator removes the historical state
        if !votes.is_empty() {
            self.log_block_rewards(
                votes.clone(),
                height,
                current_epoch,
                new_epoch,
            )?;
        }

        // Invariant: This has to be applied after
        // `copy_validator_sets_and_positions` and before `self.update_epoch`.
        self.record_slashes_from_evidence();
        // Invariant: This has to be applied after
        // `copy_validator_sets_and_positions` if we're starting a new epoch
        if new_epoch {
            // Invariant: Process slashes before inflation as they may affect
            // the rewards in the current epoch.
            self.process_slashes();
            self.apply_inflation(current_epoch, &mut response)?;
        }

        // Consensus set liveness check
        if !votes.is_empty() {
            let vote_height = height.prev_height();
            let epoch_of_votes = self
                .wl_storage
                .storage
                .block
                .pred_epochs
                .get_epoch(vote_height)
                .expect(
                    "Should always find an epoch when looking up the vote \
                     height before recording liveness data.",
                );
            namada_proof_of_stake::record_liveness_data(
                &mut self.wl_storage,
                &votes,
                epoch_of_votes,
                vote_height,
                &pos_params,
            )?;
        }

        let validator_set_update_epoch =
            self.get_validator_set_update_epoch(current_epoch);

        // Jail validators for inactivity
        namada_proof_of_stake::jail_for_liveness(
            &mut self.wl_storage,
            &pos_params,
            current_epoch,
            validator_set_update_epoch,
        )?;

        if new_epoch {
            // Prune liveness data from validators that are no longer in the
            // consensus set
            namada_proof_of_stake::prune_liveness_data(
                &mut self.wl_storage,
                current_epoch,
            )?;
        }

        let mut stats = InternalStats::default();

        let native_block_proposer_address = {
            let tm_raw_hash_string =
                tm_raw_hash_to_string(req.proposer_address);
            find_validator_by_raw_hash(&self.wl_storage, tm_raw_hash_string)
                .unwrap()
                .expect(
                    "Unable to find native validator address of block \
                     proposer from tendermint raw hash",
                )
        };

        // Tracks the accepted transactions
        self.wl_storage.storage.block.results = BlockResults::default();
        let mut changed_keys = BTreeSet::new();
        for (tx_index, processed_tx) in req.txs.iter().enumerate() {
            let tx = if let Ok(tx) = Tx::try_from(processed_tx.tx.as_ref()) {
                tx
            } else {
                tracing::error!(
                    "FinalizeBlock received a tx that could not be \
                     deserialized to a Tx type. This is likely a protocol \
                     transaction."
                );
                continue;
            };
            // If [`process_proposal`] rejected a Tx due to invalid signature,
            // emit an event here and move on to next tx.
            if ResultCode::from_u32(processed_tx.result.code).unwrap()
                == ResultCode::InvalidSig
            {
                let mut tx_event = match tx.header().tx_type {
                    TxType::Wrapper(_) | TxType::Protocol(_) => {
                        Event::new_tx_event(&tx, height.0)
                    }
                    _ => {
                        tracing::error!(
                            "Internal logic error: FinalizeBlock received a \
                             tx with an invalid signature error code that \
                             could not be deserialized to a WrapperTx / \
                             ProtocolTx type"
                        );
                        continue;
                    }
                };
                tx_event["code"] = processed_tx.result.code.to_string();
                tx_event["info"] =
                    format!("Tx rejected: {}", &processed_tx.result.info);
                tx_event["gas_used"] = "0".into();
                response.events.push(tx_event);
                continue;
            }

            if tx.validate_tx().is_err() {
                tracing::error!(
                    "Internal logic error: FinalizeBlock received tx that \
                     could not be deserialized to a valid TxType"
                );
                continue;
            };
            let tx_header = tx.header();
            // If [`process_proposal`] rejected a Tx, emit an event here and
            // move on to next tx
            if ResultCode::from_u32(processed_tx.result.code).unwrap()
                != ResultCode::Ok
            {
                let mut tx_event = Event::new_tx_event(&tx, height.0);
                tx_event["code"] = processed_tx.result.code.to_string();
                tx_event["info"] =
                    format!("Tx rejected: {}", &processed_tx.result.info);
                tx_event["gas_used"] = "0".into();
                response.events.push(tx_event);
                // if the rejected tx was decrypted, remove it
                // from the queue of txs to be processed
                if let TxType::Decrypted(_) = &tx_header.tx_type {
                    self.wl_storage
                        .storage
                        .tx_queue
                        .pop()
                        .expect("Missing wrapper tx in queue");
                }

                continue;
            }

            let (
                mut tx_event,
                embedding_wrapper,
                mut tx_gas_meter,
                wrapper,
                mut wrapper_args,
            ) = match &tx_header.tx_type {
                TxType::Wrapper(wrapper) => {
                    stats.increment_wrapper_txs();
                    let tx_event = Event::new_tx_event(&tx, height.0);
                    let gas_meter = TxGasMeter::new(wrapper.gas_limit);
                    (
                        tx_event,
                        None,
                        gas_meter,
                        Some(tx.clone()),
                        Some(WrapperArgs {
                            block_proposer: &native_block_proposer_address,
                            is_committed_fee_unshield: false,
                        }),
                    )
                }
                TxType::Decrypted(inner) => {
                    // We remove the corresponding wrapper tx from the queue
                    let tx_in_queue = self
                        .wl_storage
                        .storage
                        .tx_queue
                        .pop()
                        .expect("Missing wrapper tx in queue");
                    let mut event = Event::new_tx_event(&tx, height.0);

                    match inner {
                        DecryptedTx::Decrypted => {
                            if let Some(code_sec) = tx
                                .get_section(tx.code_sechash())
                                .and_then(|x| Section::code_sec(x.as_ref()))
                            {
                                stats.increment_tx_type(
                                    code_sec.code.hash().to_string(),
                                );
                            }
                        }
                        DecryptedTx::Undecryptable => {
                            tracing::info!(
                                "Tx with hash {} was un-decryptable",
                                tx_in_queue.tx.header_hash()
                            );
                            event["info"] = "Transaction is invalid.".into();
                            event["log"] =
                                "Transaction could not be decrypted.".into();
                            event["code"] = ResultCode::Undecryptable.into();
                            response.events.push(event);
                            continue;
                        }
                    }

                    (
                        event,
                        Some(tx_in_queue.tx),
                        TxGasMeter::new_from_sub_limit(tx_in_queue.gas),
                        None,
                        None,
                    )
                }
                TxType::Raw => {
                    tracing::error!(
                        "Internal logic error: FinalizeBlock received a \
                         TxType::Raw transaction"
                    );
                    continue;
                }
                TxType::Protocol(protocol_tx) => match protocol_tx.tx {
                    ProtocolTxType::BridgePoolVext
                    | ProtocolTxType::BridgePool
                    | ProtocolTxType::ValSetUpdateVext
                    | ProtocolTxType::ValidatorSetUpdate => (
                        Event::new_tx_event(&tx, height.0),
                        None,
                        TxGasMeter::new_from_sub_limit(0.into()),
                        None,
                        None,
                    ),
                    ProtocolTxType::EthEventsVext => {
                        let ext =
                            ethereum_tx_data_variants::EthEventsVext::try_from(
                                &tx,
                            )
                            .unwrap();
                        if self
                            .mode
                            .get_validator_address()
                            .map(|validator| {
                                validator == &ext.data.validator_addr
                            })
                            .unwrap_or(false)
                        {
                            for event in ext.data.ethereum_events.iter() {
                                self.mode.dequeue_eth_event(event);
                            }
                        }
                        (
                            Event::new_tx_event(&tx, height.0),
                            None,
                            TxGasMeter::new_from_sub_limit(0.into()),
                            None,
                            None,
                        )
                    }
                    ProtocolTxType::EthereumEvents => {
                        let digest =
                            ethereum_tx_data_variants::EthereumEvents::try_from(
                                &tx,
                            ).unwrap();
                        if let Some(address) =
                            self.mode.get_validator_address().cloned()
                        {
                            let this_signer = &(
                                address,
                                self.wl_storage.storage.get_last_block_height(),
                            );
                            for MultiSignedEthEvent { event, signers } in
                                &digest.events
                            {
                                if signers.contains(this_signer) {
                                    self.mode.dequeue_eth_event(event);
                                }
                            }
                        }
                        (
                            Event::new_tx_event(&tx, height.0),
                            None,
                            TxGasMeter::new_from_sub_limit(0.into()),
                            None,
                            None,
                        )
                    }
                },
            };

            match protocol::dispatch_tx(
                tx,
                processed_tx.tx.as_ref(),
                TxIndex(
                    tx_index
                        .try_into()
                        .expect("transaction index out of bounds"),
                ),
                &mut tx_gas_meter,
                &mut self.wl_storage,
                &mut self.vp_wasm_cache,
                &mut self.tx_wasm_cache,
                wrapper_args.as_mut(),
            )
            .map_err(Error::TxApply)
            {
                Ok(ref mut result) => {
                    if result.is_accepted() {
                        if let EventType::Accepted = tx_event.event_type {
                            // Wrapper transaction
                            tracing::trace!(
                                "Wrapper transaction {} was accepted",
                                tx_event["hash"]
                            );
                            if wrapper_args
                                .expect("Missing required wrapper arguments")
                                .is_committed_fee_unshield
                            {
                                tx_event["is_valid_masp_tx"] =
                                    format!("{}", tx_index);
                            }
                            self.wl_storage.storage.tx_queue.push(TxInQueue {
                                tx: wrapper.expect("Missing expected wrapper"),
                                gas: tx_gas_meter.get_available_gas(),
                            });
                        } else {
                            tracing::trace!(
                                "all VPs accepted transaction {} storage \
                                 modification {:#?}",
                                tx_event["hash"],
                                result
                            );
                            if result.vps_result.accepted_vps.contains(
                                &Address::Internal(
                                    address::InternalAddress::Masp,
                                ),
                            ) {
                                tx_event["is_valid_masp_tx"] =
                                    format!("{}", tx_index);
                            }
                            changed_keys
                                .extend(result.changed_keys.iter().cloned());
                            stats.increment_successful_txs();
                            if let Some(wrapper) = embedding_wrapper {
                                self.commit_inner_tx_hash(wrapper);
                            }
                        }
                        self.wl_storage.commit_tx();
                        if !tx_event.contains_key("code") {
                            tx_event["code"] = ResultCode::Ok.into();
                            self.wl_storage
                                .storage
                                .block
                                .results
                                .accept(tx_index);
                        }
                        // events from other sources
                        response.events.extend(
                            // ibc events
                            result
                                .ibc_events
                                .iter()
                                .cloned()
                                .map(|ibc_event| {
                                    // Add the IBC event besides the tx_event
                                    let mut event = Event::from(ibc_event);
                                    event["height"] = height.to_string();
                                    event
                                })
                                // eth bridge events
                                .chain(
                                    result
                                        .eth_bridge_events
                                        .iter()
                                        .map(Event::from),
                                ),
                        );
                    } else {
                        tracing::trace!(
                            "some VPs rejected transaction {} storage \
                             modification {:#?}",
                            tx_event["hash"],
                            result.vps_result.rejected_vps
                        );

                        if let Some(wrapper) = embedding_wrapper {
                            // If decrypted tx failed for any reason but invalid
                            // signature, commit its hash to storage, otherwise
                            // allow for a replay
                            if !result.vps_result.invalid_sig {
                                self.commit_inner_tx_hash(wrapper);
                            }
                        }

                        stats.increment_rejected_txs();
                        self.wl_storage.drop_tx();
                        tx_event["code"] = ResultCode::InvalidTx.into();
                    }
                    tx_event["gas_used"] = result.gas_used.to_string();
                    tx_event["info"] = "Check inner_tx for result.".to_string();
                    tx_event["inner_tx"] = result.to_string();
                }
                Err(msg) => {
                    tracing::info!(
                        "Transaction {} failed with: {}",
                        tx_event["hash"],
                        msg
                    );

                    // If transaction type is Decrypted and didn't fail
                    // because of out of gas nor invalid
                    // section commitment, commit its hash to prevent replays
                    if let Some(wrapper) = embedding_wrapper {
                        if !matches!(
                            msg,
                            Error::TxApply(protocol::Error::GasError(_))
                                | Error::TxApply(
                                    protocol::Error::MissingSection(_)
                                )
                                | Error::TxApply(
                                    protocol::Error::ReplayAttempt(_)
                                )
                        ) {
                            self.commit_inner_tx_hash(wrapper);
                        } else if let Error::TxApply(
                            protocol::Error::ReplayAttempt(_),
                        ) = msg
                        {
                            // Remove the wrapper hash but keep the inner tx
                            // hash. A replay of the wrapper is impossible since
                            // the inner tx hash is committed to storage and
                            // we validate the wrapper against that hash too
                            self.wl_storage
                                .delete_tx_hash(wrapper.header_hash())
                                .expect(
                                    "Error while deleting tx hash from storage",
                                );
                        }
                    }

                    stats.increment_errored_txs();
                    self.wl_storage.drop_tx();

                    tx_event["gas_used"] =
                        tx_gas_meter.get_tx_consumed_gas().to_string();
                    tx_event["info"] = msg.to_string();
                    if let EventType::Accepted = tx_event.event_type {
                        // If wrapper, invalid tx error code
                        tx_event["code"] = ResultCode::InvalidTx.into();
                        // The fee unshield operation could still have been
                        // committed
                        if wrapper_args
                            .expect("Missing required wrapper arguments")
                            .is_committed_fee_unshield
                        {
                            tx_event["is_valid_masp_tx"] =
                                format!("{}", tx_index);
                        }
                    } else {
                        tx_event["code"] = ResultCode::WasmRuntimeError.into();
                    }
                }
            }
            response.events.push(tx_event);
        }

        stats.set_tx_cache_size(
            self.tx_wasm_cache.get_size(),
            self.tx_wasm_cache.get_cache_size(),
        );
        stats.set_vp_cache_size(
            self.vp_wasm_cache.get_size(),
            self.vp_wasm_cache.get_cache_size(),
        );

        tracing::info!("{}", stats);
        tracing::info!("{}", stats.format_tx_executed());

        // Update the MASP commitment tree anchor if the tree was updated
        let tree_key = namada::core::types::token::masp_commitment_tree_key();
        if let Some(StorageModification::Write { value }) =
            self.wl_storage.write_log.read(&tree_key).0
        {
            let updated_tree = CommitmentTree::<Node>::try_from_slice(value)
                .into_storage_result()?;
<<<<<<< HEAD
            let anchor_key =
                namada::core::types::token::masp_commitment_anchor_key(
                    updated_tree.root(),
                );
=======
            let anchor_key = Key::from(MASP.to_db_key())
                .push(&MASP_NOTE_COMMITMENT_ANCHOR_PREFIX.to_owned())
                .expect("Cannot obtain a storage key")
                .push(&namada::types::hash::Hash(
                    bls12_381::Scalar::from(updated_tree.root()).to_bytes(),
                ))
                .expect("Cannot obtain a storage key");
>>>>>>> 21eddeaa
            self.wl_storage.write(&anchor_key, ())?;
        }

        if update_for_tendermint {
            self.update_epoch(&mut response);
            // send the latest oracle configs. These may have changed due to
            // governance.
            self.update_eth_oracle(&changed_keys);
        }

        write_last_block_proposer_address(
            &mut self.wl_storage,
            native_block_proposer_address,
        )?;

        self.event_log_mut().log_events(response.events.clone());
        tracing::debug!("End finalize_block {height} of epoch {current_epoch}");

        Ok(response)
    }

    /// Sets the metadata necessary for a new block, including
    /// the hash, height, validator changes, and evidence of
    /// byzantine behavior. Applies slashes if necessary.
    /// Returns a bool indicating if a new epoch began and
    /// the height of the new block.
    fn update_state(
        &mut self,
        header: Header,
        hash: BlockHash,
        byzantine_validators: Vec<Misbehavior>,
    ) -> (BlockHeight, bool) {
        let height = self.wl_storage.storage.get_last_block_height() + 1;

        self.wl_storage
            .storage
            .begin_block(hash, height)
            .expect("Beginning a block shouldn't fail");

        let header_time = header.time;
        self.wl_storage
            .storage
            .set_header(header)
            .expect("Setting a header shouldn't fail");

        self.byzantine_validators = byzantine_validators;

        let new_epoch = self
            .wl_storage
            .update_epoch(height, header_time)
            .expect("Must be able to update epoch");
        (height, new_epoch)
    }

    /// If a new epoch begins, we update the response to include
    /// changes to the validator sets and consensus parameters
    fn update_epoch(&mut self, response: &mut shim::response::FinalizeBlock) {
        // Apply validator set update
        response.validator_updates = self
            .get_abci_validator_updates(false, |pk, power| {
                let pub_key =
                    crate::facade::tendermint_proto::v0_37::crypto::PublicKey {
                        sum: Some(key_to_tendermint(&pk).unwrap()),
                    };
                let pub_key = Some(pub_key);
                namada::tendermint_proto::v0_37::abci::ValidatorUpdate {
                    pub_key,
                    power,
                }
            })
            .expect("Must be able to update validator set");
    }

    /// Calculate the new inflation rate, mint the new tokens to the PoS
    /// account, then update the reward products of the validators. This is
    /// executed while finalizing the first block of a new epoch and is applied
    /// with respect to the previous epoch.
    fn apply_inflation(
        &mut self,
        current_epoch: Epoch,
        response: &mut shim::response::FinalizeBlock,
    ) -> Result<()> {
        let last_epoch = current_epoch.prev();

        // Get the number of blocks in the last epoch
        let first_block_of_last_epoch = self
            .wl_storage
            .storage
            .block
            .pred_epochs
            .first_block_heights[last_epoch.0 as usize]
            .0;
        let num_blocks_in_last_epoch =
            self.wl_storage.storage.block.height.0 - first_block_of_last_epoch;

        // PoS inflation
        namada_proof_of_stake::rewards::apply_inflation(
            &mut self.wl_storage,
            last_epoch,
            num_blocks_in_last_epoch,
        )?;

        // Pgf inflation
        pgf_inflation::apply_inflation(&mut self.wl_storage)?;
        for ibc_event in self.wl_storage.write_log_mut().take_ibc_events() {
            let mut event = Event::from(ibc_event.clone());
            // Add the height for IBC event query
            let height = self.wl_storage.storage.get_last_block_height() + 1;
            event["height"] = height.to_string();
            response.events.push(event);
        }

        Ok(())
    }

    // Process the proposer and votes in the block to assign their PoS rewards.
    fn log_block_rewards(
        &mut self,
        votes: Vec<namada_proof_of_stake::types::VoteInfo>,
        height: BlockHeight,
        current_epoch: Epoch,
        new_epoch: bool,
    ) -> Result<()> {
        // Read the block proposer of the previously committed block in storage
        // (n-1 if we are in the process of finalizing n right now).
        match read_last_block_proposer_address(&self.wl_storage)? {
            Some(proposer_address) => {
                tracing::debug!(
                    "Found last block proposer: {proposer_address}"
                );
                namada_proof_of_stake::rewards::log_block_rewards(
                    &mut self.wl_storage,
                    if new_epoch {
                        current_epoch.prev()
                    } else {
                        current_epoch
                    },
                    &proposer_address,
                    votes,
                )?;
            }
            None => {
                if height > BlockHeight::default().next_height() {
                    tracing::error!(
                        "Can't find the last block proposer at height {height}"
                    );
                } else {
                    tracing::debug!(
                        "No last block proposer at height {height}"
                    );
                }
            }
        }
        Ok(())
    }

    // Write the inner tx hash to storage and remove the corresponding wrapper
    // hash since it's redundant (we check the inner tx hash too when validating
    // the wrapper). Requires the wrapper transaction as argument to recover
    // both the hashes.
    fn commit_inner_tx_hash(&mut self, wrapper_tx: Tx) {
        self.wl_storage
            .write_tx_hash(wrapper_tx.raw_header_hash())
            .expect("Error while writing tx hash to storage");

        self.wl_storage
            .delete_tx_hash(wrapper_tx.header_hash())
            .expect("Error while deleting tx hash from storage");
    }
}

/// Convert ABCI vote info to PoS vote info. Any info which fails the conversion
/// will be skipped and errors logged.
///
/// # Panics
/// Panics if a validator's address cannot be converted to native address
/// (either due to storage read error or the address not being found) or
/// if the voting power cannot be converted to u64.
fn pos_votes_from_abci(
    storage: &impl StorageRead,
    votes: &[VoteInfo],
) -> Vec<namada_proof_of_stake::types::VoteInfo> {
    votes
        .iter()
        .filter_map(
            |VoteInfo {
                 validator,
                 sig_info,
             }| {
                let crate::facade::tendermint::abci::types::Validator {
                    address,
                    power,
                } = validator;
                let tm_raw_hash_string = HEXUPPER.encode(address);
                if sig_info.is_signed() {
                    tracing::debug!(
                        "Looking up validator from Tendermint VoteInfo's raw \
                         hash {tm_raw_hash_string}"
                    );

                    // Look-up the native address
                    let validator_address = find_validator_by_raw_hash(
                        storage,
                        &tm_raw_hash_string,
                    )
                    .expect(
                        "Must be able to read from storage to find native \
                         address of validator from tendermint raw hash",
                    )
                    .expect(
                        "Must be able to find the native address of validator \
                         from tendermint raw hash",
                    );

                    // Try to convert voting power to u64
                    let validator_vp = u64::try_from(*power).expect(
                        "Must be able to convert voting power from i64 to u64",
                    );

                    Some(namada_proof_of_stake::types::VoteInfo {
                        validator_address,
                        validator_vp,
                    })
                } else {
                    tracing::debug!(
                        "Validator {tm_raw_hash_string} didn't sign last block"
                    );
                    None
                }
            },
        )
        .collect()
}

/// We test the failure cases of [`finalize_block`]. The happy flows
/// are covered by the e2e tests.
#[cfg(test)]
mod test_finalize_block {
    use std::collections::{BTreeMap, BTreeSet, HashMap};
    use std::num::NonZeroU64;
    use std::str::FromStr;

    use data_encoding::HEXUPPER;
<<<<<<< HEAD
    use namada::core::ledger::eth_bridge::storage::wrapped_erc20s;
    use namada::core::ledger::governance::storage::keys::get_proposal_execution_key;
    use namada::core::ledger::governance::storage::proposal::ProposalType;
    use namada::core::ledger::governance::storage::vote::ProposalVote;
=======
>>>>>>> 21eddeaa
    use namada::core::ledger::replay_protection;
    use namada::eth_bridge::storage::bridge_pool::{
        self, get_key_from_hash, get_nonce_key, get_signed_root_key,
    };
    use namada::eth_bridge::storage::min_confirmations_key;
    use namada::ethereum_bridge::storage::wrapped_erc20s;
    use namada::governance::storage::keys::get_proposal_execution_key;
    use namada::governance::storage::proposal::ProposalType;
    use namada::governance::storage::vote::{StorageProposalVote, VoteType};
    use namada::governance::{InitProposalData, VoteProposalData};
    use namada::ledger::gas::VpGasMeter;
    use namada::ledger::native_vp::parameters::ParametersVp;
    use namada::ledger::native_vp::NativeVp;
    use namada::ledger::parameters::EpochDuration;
    use namada::proof_of_stake::storage::{
        enqueued_slashes_handle, get_num_consensus_validators,
        read_consensus_validator_set_addresses_with_stake, read_total_stake,
        read_validator_stake, rewards_accumulator_handle,
        validator_consensus_key_handle, validator_rewards_products_handle,
        validator_slashes_handle, validator_state_handle, write_pos_params,
    };
    use namada::proof_of_stake::storage_key::{
        is_validator_slashes_key, slashes_prefix,
    };
    use namada::proof_of_stake::types::{
        BondId, SlashType, ValidatorState, WeightedValidator,
    };
    use namada::proof_of_stake::{unjail_validator, ADDRESS as pos_address};
    use namada::state::StorageWrite;
    use namada::token::{Amount, DenominatedAmount, NATIVE_MAX_DECIMAL_PLACES};
    use namada::tx::data::{Fee, WrapperTx};
    use namada::tx::{Code, Data, Section, Signature};
    use namada::types::dec::{Dec, POS_DECIMAL_PRECISION};
    use namada::types::ethereum_events::{EthAddress, Uint as ethUint};
    use namada::types::hash::Hash;
    use namada::types::keccak::KeccakHash;
    use namada::types::key::testing::common_sk_from_simple_seed;
    use namada::types::key::tm_consensus_key_raw_hash;
    use namada::types::storage::{Epoch, KeySeg};
    use namada::types::time::{DateTimeUtc, DurationSecs};
    use namada::types::uint::Uint;
    use namada::vote_ext::{ethereum_events, EthereumTxData};
    use namada_sdk::eth_bridge::MinimumConfirmations;
    use namada_sdk::proof_of_stake::storage::{
        liveness_missed_votes_handle, liveness_sum_missed_votes_handle,
        read_consensus_validator_set_addresses,
    };
    use namada_test_utils::tx_data::TxWriteData;
    use namada_test_utils::TestWasms;
    use test_log::test;

    use super::*;
    use crate::facade::tendermint::abci::types::{
        Misbehavior, Validator, VoteInfo,
    };
    use crate::node::ledger::oracle::control::Command;
    use crate::node::ledger::shell::test_utils::*;
    use crate::node::ledger::shims::abcipp_shim_types::shim::request::{
        FinalizeBlock, ProcessedTx,
    };

    const GAS_LIMIT_MULTIPLIER: u64 = 100_000_000;

    /// Make a wrapper tx and a processed tx from the wrapped tx that can be
    /// added to `FinalizeBlock` request.
    fn mk_wrapper_tx(
        shell: &TestShell,
        keypair: &common::SecretKey,
    ) -> (Tx, ProcessedTx) {
        let mut wrapper_tx =
            Tx::from_type(TxType::Wrapper(Box::new(WrapperTx::new(
                Fee {
                    amount_per_gas_unit: DenominatedAmount::native(1.into()),
                    token: shell.wl_storage.storage.native_token.clone(),
                },
                keypair.ref_to(),
                Epoch(0),
                GAS_LIMIT_MULTIPLIER.into(),
                None,
            ))));
        wrapper_tx.header.chain_id = shell.chain_id.clone();
        wrapper_tx.set_code(Code::new("wasm_code".as_bytes().to_owned(), None));
        wrapper_tx.set_data(Data::new(
            "Encrypted transaction data".as_bytes().to_owned(),
        ));
        wrapper_tx.add_section(Section::Signature(Signature::new(
            wrapper_tx.sechashes(),
            [(0, keypair.clone())].into_iter().collect(),
            None,
        )));
        let tx = wrapper_tx.to_bytes();
        (
            wrapper_tx,
            ProcessedTx {
                tx: tx.into(),
                result: TxResult {
                    code: ResultCode::Ok.into(),
                    info: "".into(),
                },
            },
        )
    }

    /// Make a wrapper tx and a processed tx from the wrapped tx that can be
    /// added to `FinalizeBlock` request.
    fn mk_decrypted_tx(
        shell: &mut TestShell,
        keypair: &common::SecretKey,
    ) -> ProcessedTx {
        let tx_code = TestWasms::TxNoOp.read_bytes();
        let mut outer_tx =
            Tx::from_type(TxType::Wrapper(Box::new(WrapperTx::new(
                Fee {
                    amount_per_gas_unit: DenominatedAmount::native(1.into()),
                    token: shell.wl_storage.storage.native_token.clone(),
                },
                keypair.ref_to(),
                Epoch(0),
                GAS_LIMIT_MULTIPLIER.into(),
                None,
            ))));
        outer_tx.header.chain_id = shell.chain_id.clone();
        outer_tx.set_code(Code::new(tx_code, None));
        outer_tx.set_data(Data::new(
            "Decrypted transaction data".as_bytes().to_owned(),
        ));
        let gas_limit =
            Gas::from(outer_tx.header().wrapper().unwrap().gas_limit)
                .checked_sub(Gas::from(outer_tx.to_bytes().len() as u64))
                .unwrap();
        shell.enqueue_tx(outer_tx.clone(), gas_limit);
        outer_tx.update_header(TxType::Decrypted(DecryptedTx::Decrypted));
        ProcessedTx {
            tx: outer_tx.to_bytes().into(),
            result: TxResult {
                code: ResultCode::Ok.into(),
                info: "".into(),
            },
        }
    }

    /// Check that if a wrapper tx was rejected by [`process_proposal`],
    /// check that the correct event is returned. Check that it does
    /// not appear in the queue of txs to be decrypted
    #[test]
    fn test_process_proposal_rejected_wrapper_tx() {
        let (mut shell, _, _, _) = setup();
        let keypair = gen_keypair();
        let mut processed_txs = vec![];
        let mut valid_wrappers = vec![];

        // Add unshielded balance for fee paymenty
        let balance_key = token::storage_key::balance_key(
            &shell.wl_storage.storage.native_token,
            &Address::from(&keypair.ref_to()),
        );
        shell
            .wl_storage
            .storage
            .write(&balance_key, Amount::native_whole(1000).serialize_to_vec())
            .unwrap();

        // create some wrapper txs
        for i in 1u64..5 {
            let (wrapper, mut processed_tx) = mk_wrapper_tx(&shell, &keypair);
            if i > 1 {
                processed_tx.result.code =
                    u32::try_from(i.rem_euclid(2)).unwrap();
                processed_txs.push(processed_tx);
            } else {
                let wrapper_info =
                    if let TxType::Wrapper(w) = wrapper.header().tx_type {
                        w
                    } else {
                        panic!("Unexpected tx type");
                    };
                shell.enqueue_tx(
                    wrapper.clone(),
                    Gas::from(wrapper_info.gas_limit)
                        .checked_sub(Gas::from(wrapper.to_bytes().len() as u64))
                        .unwrap(),
                );
            }

            if i != 3 {
                valid_wrappers.push(wrapper)
            }
        }

        // check that the correct events were created
        for (index, event) in shell
            .finalize_block(FinalizeBlock {
                txs: processed_txs.clone(),
                ..Default::default()
            })
            .expect("Test failed")
            .iter()
            .enumerate()
        {
            assert_eq!(event.event_type.to_string(), String::from("accepted"));
            let code = event.attributes.get("code").expect("Test failed");
            assert_eq!(code, &index.rem_euclid(2).to_string());
        }
        // verify that the queue of wrapper txs to be processed is correct
        let mut valid_tx = valid_wrappers.iter();
        let mut counter = 0;
        for wrapper in shell.iter_tx_queue() {
            // we cannot easily implement the PartialEq trait for WrapperTx
            // so we check the hashes of the inner txs for equality
            let valid_tx = valid_tx.next().expect("Test failed");
            assert_eq!(wrapper.tx.header.code_hash, *valid_tx.code_sechash());
            assert_eq!(wrapper.tx.header.data_hash, *valid_tx.data_sechash());
            counter += 1;
        }
        assert_eq!(counter, 3);
    }

    /// Check that if a decrypted tx was rejected by [`process_proposal`],
    /// the correct event is returned. Check that it is still
    /// removed from the queue of txs to be included in the next block
    /// proposal
    #[test]
    fn test_process_proposal_rejected_decrypted_tx() {
        let (mut shell, _, _, _) = setup();
        let keypair = gen_keypair();
        let mut outer_tx =
            Tx::from_type(TxType::Wrapper(Box::new(WrapperTx::new(
                Fee {
                    amount_per_gas_unit: DenominatedAmount::native(
                        Default::default(),
                    ),
                    token: shell.wl_storage.storage.native_token.clone(),
                },
                keypair.ref_to(),
                Epoch(0),
                GAS_LIMIT_MULTIPLIER.into(),
                None,
            ))));
        outer_tx.header.chain_id = shell.chain_id.clone();
        outer_tx.set_code(Code::new("wasm_code".as_bytes().to_owned(), None));
        outer_tx.set_data(Data::new(
            String::from("transaction data").as_bytes().to_owned(),
        ));
        let gas_limit =
            Gas::from(outer_tx.header().wrapper().unwrap().gas_limit)
                .checked_sub(Gas::from(outer_tx.to_bytes().len() as u64))
                .unwrap();
        shell.enqueue_tx(outer_tx.clone(), gas_limit);

        outer_tx.update_header(TxType::Decrypted(DecryptedTx::Decrypted));
        let processed_tx = ProcessedTx {
            tx: outer_tx.to_bytes().into(),
            result: TxResult {
                code: ResultCode::InvalidTx.into(),
                info: "".into(),
            },
        };

        // check that the decrypted tx was not applied
        for event in shell
            .finalize_block(FinalizeBlock {
                txs: vec![processed_tx],
                ..Default::default()
            })
            .expect("Test failed")
        {
            assert_eq!(event.event_type.to_string(), String::from("applied"));
            let code = event.attributes.get("code").expect("Test failed");
            assert_eq!(code, &String::from(ResultCode::InvalidTx));
        }
        // check that the corresponding wrapper tx was removed from the queue
        assert!(shell.wl_storage.storage.tx_queue.is_empty());
    }

    /// Test that if a tx is undecryptable, it is applied
    /// but the tx result contains the appropriate error code.
    #[test]
    fn test_undecryptable_returns_error_code() {
        let (mut shell, _, _, _) = setup();

        let keypair = crate::wallet::defaults::daewon_keypair();
        // not valid tx bytes
        let wrapper = Tx::from_type(TxType::Wrapper(Box::new(WrapperTx::new(
            Fee {
                amount_per_gas_unit: DenominatedAmount::native(0.into()),
                token: shell.wl_storage.storage.native_token.clone(),
            },
            keypair.ref_to(),
            Epoch(0),
            GAS_LIMIT_MULTIPLIER.into(),
            None,
        ))));
        let processed_tx = ProcessedTx {
            tx: Tx::from_type(TxType::Decrypted(DecryptedTx::Undecryptable))
                .to_bytes()
                .into(),
            result: TxResult {
                code: ResultCode::Ok.into(),
                info: "".into(),
            },
        };

        let gas_limit =
            Gas::from(wrapper.header().wrapper().unwrap().gas_limit)
                .checked_sub(Gas::from(wrapper.to_bytes().len() as u64))
                .unwrap();
        shell.enqueue_tx(wrapper, gas_limit);

        // check that correct error message is returned
        for event in shell
            .finalize_block(FinalizeBlock {
                txs: vec![processed_tx],
                ..Default::default()
            })
            .expect("Test failed")
        {
            assert_eq!(event.event_type.to_string(), String::from("applied"));
            let code = event.attributes.get("code").expect("Test failed");
            assert_eq!(code, &String::from(ResultCode::Undecryptable));
            let log = event.attributes.get("log").expect("Test failed");
            assert!(log.contains("Transaction could not be decrypted."))
        }
        // check that the corresponding wrapper tx was removed from the queue
        assert!(shell.wl_storage.storage.tx_queue.is_empty());
    }

    /// Test that the wrapper txs are queued in the order they
    /// are received from the block. Tests that the previously
    /// decrypted txs are de-queued.
    #[test]
    fn test_mixed_txs_queued_in_correct_order() {
        let (mut shell, _, _, _) = setup();
        let keypair = gen_keypair();
        let mut processed_txs = vec![];
        let mut valid_txs = vec![];

        // Add unshielded balance for fee payment
        let balance_key = token::storage_key::balance_key(
            &shell.wl_storage.storage.native_token,
            &Address::from(&keypair.ref_to()),
        );
        shell
            .wl_storage
            .storage
            .write(&balance_key, Amount::native_whole(1000).serialize_to_vec())
            .unwrap();

        // create two decrypted txs
        for _ in 0..2 {
            processed_txs.push(mk_decrypted_tx(&mut shell, &keypair));
        }
        // create two wrapper txs
        for _ in 0..2 {
            let (tx, processed_tx) = mk_wrapper_tx(&shell, &keypair);
            valid_txs.push(tx.clone());
            processed_txs.push(processed_tx);
        }
        // Put the wrapper txs in front of the decrypted txs
        processed_txs.rotate_left(2);
        // check that the correct events were created
        for (index, event) in shell
            .finalize_block(FinalizeBlock {
                txs: processed_txs,
                ..Default::default()
            })
            .expect("Test failed")
            .iter()
            .enumerate()
        {
            if index < 2 {
                // these should be accepted wrapper txs
                assert_eq!(
                    event.event_type.to_string(),
                    String::from("accepted")
                );
                let code =
                    event.attributes.get("code").expect("Test failed").as_str();
                assert_eq!(code, String::from(ResultCode::Ok).as_str());
            } else {
                // these should be accepted decrypted txs
                assert_eq!(
                    event.event_type.to_string(),
                    String::from("applied")
                );
                let code =
                    event.attributes.get("code").expect("Test failed").as_str();
                assert_eq!(code, String::from(ResultCode::Ok).as_str());
            }
        }

        // check that the applied decrypted txs were dequeued and the
        // accepted wrappers were enqueued in correct order
        let mut txs = valid_txs.iter();

        let mut counter = 0;
        for wrapper in shell.iter_tx_queue() {
            let next = txs.next().expect("Test failed");
            assert_eq!(wrapper.tx.header.code_hash, *next.code_sechash());
            assert_eq!(wrapper.tx.header.data_hash, *next.data_sechash());
            counter += 1;
        }
        assert_eq!(counter, 2);
    }

    /// Test if a rejected protocol tx is applied and emits
    /// the correct event
    #[test]
    fn test_rejected_protocol_tx() {
        const LAST_HEIGHT: BlockHeight = BlockHeight(3);
        let (mut shell, _, _, _) = setup_at_height(LAST_HEIGHT);
        let protocol_key =
            shell.mode.get_protocol_key().expect("Test failed").clone();

        let tx = EthereumTxData::EthereumEvents(ethereum_events::VextDigest {
            signatures: Default::default(),
            events: vec![],
        })
        .sign(&protocol_key, shell.chain_id.clone())
        .to_bytes();

        let req = FinalizeBlock {
            txs: vec![ProcessedTx {
                tx: tx.into(),
                result: TxResult {
                    code: ResultCode::InvalidTx.into(),
                    info: Default::default(),
                },
            }],
            ..Default::default()
        };
        let mut resp = shell.finalize_block(req).expect("Test failed");
        assert_eq!(resp.len(), 1);
        let event = resp.remove(0);
        assert_eq!(event.event_type.to_string(), String::from("applied"));
        let code = event.attributes.get("code").expect("Test failed");
        assert_eq!(code, &String::from(ResultCode::InvalidTx));
    }

    /// Test that once a validator's vote for an Ethereum event lands
    /// on-chain from a vote extension digest, it dequeues from the
    /// list of events to vote on.
    #[test]
    fn test_eth_events_dequeued_digest() {
        let (mut shell, _, oracle, _) = setup_at_height(3);
        let protocol_key =
            shell.mode.get_protocol_key().expect("Test failed").clone();
        let address = shell
            .mode
            .get_validator_address()
            .expect("Test failed")
            .clone();

        // ---- the ledger receives a new Ethereum event
        let event = EthereumEvent::TransfersToNamada {
            nonce: 0u64.into(),
            transfers: vec![],
        };
        tokio_test::block_on(oracle.send(event.clone())).expect("Test failed");
        let [queued_event]: [EthereumEvent; 1] =
            shell.new_ethereum_events().try_into().expect("Test failed");
        assert_eq!(queued_event, event);

        // ---- The protocol tx that includes this event on-chain
        let ext = ethereum_events::Vext {
            block_height: shell.wl_storage.storage.get_last_block_height(),
            ethereum_events: vec![event.clone()],
            validator_addr: address.clone(),
        }
        .sign(&protocol_key);

        let processed_tx = {
            let signed = MultiSignedEthEvent {
                event,
                signers: BTreeSet::from([(
                    address.clone(),
                    shell.wl_storage.storage.get_last_block_height(),
                )]),
            };

            let digest = ethereum_events::VextDigest {
                signatures: vec![(
                    (address, shell.wl_storage.storage.get_last_block_height()),
                    ext.sig,
                )]
                .into_iter()
                .collect(),
                events: vec![signed],
            };
            ProcessedTx {
                tx: EthereumTxData::EthereumEvents(digest)
                    .sign(&protocol_key, shell.chain_id.clone())
                    .to_bytes()
                    .into(),
                result: TxResult {
                    code: ResultCode::Ok.into(),
                    info: "".into(),
                },
            }
        };

        // ---- This protocol tx is accepted
        let [result]: [Event; 1] = shell
            .finalize_block(FinalizeBlock {
                txs: vec![processed_tx],
                ..Default::default()
            })
            .expect("Test failed")
            .try_into()
            .expect("Test failed");
        assert_eq!(result.event_type.to_string(), String::from("applied"));
        let code = result.attributes.get("code").expect("Test failed").as_str();
        assert_eq!(code, String::from(ResultCode::Ok).as_str());

        // --- The event is removed from the queue
        assert!(shell.new_ethereum_events().is_empty());
    }

    /// Test that once a validator's vote for an Ethereum event lands
    /// on-chain from a protocol tx, it dequeues from the
    /// list of events to vote on.
    #[test]
    fn test_eth_events_dequeued_protocol_tx() {
        let (mut shell, _, oracle, _) = setup_at_height(3);
        let protocol_key =
            shell.mode.get_protocol_key().expect("Test failed").clone();
        let address = shell
            .mode
            .get_validator_address()
            .expect("Test failed")
            .clone();

        // ---- the ledger receives a new Ethereum event
        let event = EthereumEvent::TransfersToNamada {
            nonce: 0u64.into(),
            transfers: vec![],
        };
        tokio_test::block_on(oracle.send(event.clone())).expect("Test failed");
        let [queued_event]: [EthereumEvent; 1] =
            shell.new_ethereum_events().try_into().expect("Test failed");
        assert_eq!(queued_event, event);

        // ---- The protocol tx that includes this event on-chain
        let ext = ethereum_events::Vext {
            block_height: shell.wl_storage.storage.get_last_block_height(),
            ethereum_events: vec![event],
            validator_addr: address,
        }
        .sign(&protocol_key);
        let processed_tx = ProcessedTx {
            tx: EthereumTxData::EthEventsVext(ext.into())
                .sign(&protocol_key, shell.chain_id.clone())
                .to_bytes()
                .into(),
            result: TxResult {
                code: ResultCode::Ok.into(),
                info: "".into(),
            },
        };

        // ---- This protocol tx is accepted
        let [result]: [Event; 1] = shell
            .finalize_block(FinalizeBlock {
                txs: vec![processed_tx],
                ..Default::default()
            })
            .expect("Test failed")
            .try_into()
            .expect("Test failed");
        assert_eq!(result.event_type.to_string(), String::from("applied"));
        let code = result.attributes.get("code").expect("Test failed").as_str();
        assert_eq!(code, String::from(ResultCode::Ok).as_str());

        // --- The event is removed from the queue
        assert!(shell.new_ethereum_events().is_empty());
    }

    /// Actions to perform in [`test_bp`].
    enum TestBpAction {
        /// The tested unit correctly signed over the bridge pool root.
        VerifySignedRoot,
        /// The tested unit correctly incremented the bridge pool's nonce.
        CheckNonceIncremented,
    }

    /// Helper function for testing the relevant protocol tx
    /// for signing bridge pool roots and nonces
    fn test_bp<F>(craft_tx: F)
    where
        F: FnOnce(&mut TestShell) -> (Tx, TestBpAction),
    {
        let (mut shell, _, _, _) = setup_at_height(1u64);
        namada::eth_bridge::test_utils::commit_bridge_pool_root_at_height(
            &mut shell.wl_storage,
            &KeccakHash([1; 32]),
            1.into(),
        );
        let value = BlockHeight(2).serialize_to_vec();
        shell
            .wl_storage
            .storage
            .block
            .tree
            .update(&get_key_from_hash(&KeccakHash([1; 32])), value)
            .expect("Test failed");
        shell
            .wl_storage
            .storage
            .write(&get_nonce_key(), Uint::from(1).serialize_to_vec())
            .expect("Test failed");
        let (tx, action) = craft_tx(&mut shell);
        let processed_tx = ProcessedTx {
            tx: tx.to_bytes().into(),
            result: TxResult {
                code: ResultCode::Ok.into(),
                info: "".into(),
            },
        };
        let req = FinalizeBlock {
            txs: vec![processed_tx],
            ..Default::default()
        };
        let root = shell
            .wl_storage
            .read_bytes(&get_signed_root_key())
            .expect("Reading signed Bridge pool root shouldn't fail.");
        assert!(root.is_none());
        _ = shell.finalize_block(req).expect("Test failed");
        shell.wl_storage.commit_block().unwrap();
        match action {
            TestBpAction::VerifySignedRoot => {
                let (root, _) = shell
                    .wl_storage
                    .ethbridge_queries()
                    .get_signed_bridge_pool_root()
                    .expect("Test failed");
                assert_eq!(root.data.0, KeccakHash([1; 32]));
                assert_eq!(root.data.1, ethUint::from(1));
            }
            TestBpAction::CheckNonceIncremented => {
                let nonce = shell
                    .wl_storage
                    .ethbridge_queries()
                    .get_bridge_pool_nonce();
                assert_eq!(nonce, ethUint::from(2));
            }
        }
    }

    #[test]
    /// Test that adding a new erc20 transfer to the bridge pool
    /// increments the pool's nonce.
    fn test_bp_nonce_is_incremented() {
        test_bp(|shell: &mut TestShell| {
            let asset = EthAddress([0xff; 20]);
            let receiver = EthAddress([0xaa; 20]);
            let bertha = crate::wallet::defaults::bertha_address();
            // add bertha's escrowed `asset` to the pool
            {
                let token = wrapped_erc20s::token(&asset);
                let owner_key = token::storage_key::balance_key(
                    &token,
                    &bridge_pool::BRIDGE_POOL_ADDRESS,
                );
                let supply_key = token::storage_key::minted_balance_key(&token);
                let amt: Amount = 999_999_u64.into();
                shell
                    .wl_storage
                    .write(&owner_key, amt)
                    .expect("Test failed");
                shell
                    .wl_storage
                    .write(&supply_key, amt)
                    .expect("Test failed");
            }
            // add bertha's gas fees the pool
            {
                let amt: Amount = 999_999_u64.into();
                let pool_balance_key = token::storage_key::balance_key(
                    &shell.wl_storage.storage.native_token,
                    &bridge_pool::BRIDGE_POOL_ADDRESS,
                );
                shell
                    .wl_storage
                    .write(&pool_balance_key, amt)
                    .expect("Test failed");
            }
            // write transfer to storage
            let transfer = {
                use namada::types::eth_bridge_pool::{
                    GasFee, PendingTransfer, TransferToEthereum,
                    TransferToEthereumKind,
                };
                let pending = PendingTransfer {
                    transfer: TransferToEthereum {
                        kind: TransferToEthereumKind::Erc20,
                        amount: 10u64.into(),
                        asset,
                        recipient: receiver,
                        sender: bertha.clone(),
                    },
                    gas_fee: GasFee {
                        token: shell.wl_storage.storage.native_token.clone(),
                        amount: 10u64.into(),
                        payer: bertha.clone(),
                    },
                };
                let transfer = (&pending).into();
                shell
                    .wl_storage
                    .write(&bridge_pool::get_pending_key(&pending), pending)
                    .expect("Test failed");
                transfer
            };
            let ethereum_event = EthereumEvent::TransfersToEthereum {
                nonce: 1u64.into(),
                transfers: vec![transfer],
                relayer: bertha,
            };
            let (protocol_key, _) = crate::wallet::defaults::validator_keys();
            let validator_addr = crate::wallet::defaults::validator_address();
            let ext = {
                let ext = ethereum_events::Vext {
                    validator_addr,
                    block_height: shell
                        .wl_storage
                        .storage
                        .get_last_block_height(),
                    ethereum_events: vec![ethereum_event],
                }
                .sign(&protocol_key);
                assert!(ext.verify(&protocol_key.ref_to()).is_ok());
                ext
            };
            let tx = EthereumTxData::EthEventsVext(ext.into())
                .sign(&protocol_key, shell.chain_id.clone());
            (tx, TestBpAction::CheckNonceIncremented)
        });
    }

    #[test]
    /// Test that the generated protocol tx passes Finalize Block
    /// and effects the expected storage changes.
    fn test_bp_roots_protocol_tx() {
        test_bp(|shell: &mut TestShell| {
            let vext = shell.extend_vote_with_bp_roots().expect("Test failed");
            let tx = EthereumTxData::BridgePoolVext(vext.into()).sign(
                shell.mode.get_protocol_key().expect("Test failed"),
                shell.chain_id.clone(),
            );
            (tx, TestBpAction::VerifySignedRoot)
        });
    }

    /// Test that the finalize block handler never commits changes directly to
    /// the DB.
    #[test]
    fn test_finalize_doesnt_commit_db() {
        let (mut shell, _broadcaster, _, _eth_control) = setup();

        // Update epoch duration to make sure we go through couple epochs
        let epoch_duration = EpochDuration {
            min_num_of_blocks: 5,
            min_duration: DurationSecs(0),
        };
        namada::ledger::parameters::update_epoch_parameter(
            &mut shell.wl_storage,
            &epoch_duration,
        )
        .unwrap();
        shell.wl_storage.storage.next_epoch_min_start_height = BlockHeight(5);
        shell.wl_storage.storage.next_epoch_min_start_time = DateTimeUtc::now();

        let txs_key = gen_keypair();
        // Add unshielded balance for fee payment
        let balance_key = token::storage_key::balance_key(
            &shell.wl_storage.storage.native_token,
            &Address::from(&txs_key.ref_to()),
        );
        shell
            .wl_storage
            .storage
            .write(&balance_key, Amount::native_whole(1000).serialize_to_vec())
            .unwrap();

        // Add a proposal to be executed on next epoch change.
        let mut add_proposal = |proposal_id, vote| {
            let validator = shell.mode.get_validator_address().unwrap().clone();
            shell.proposal_data.insert(proposal_id);

            let proposal = InitProposalData {
                id: proposal_id,
                content: Hash::default(),
                author: validator.clone(),
                voting_start_epoch: Epoch::default(),
                voting_end_epoch: Epoch::default().next(),
                grace_epoch: Epoch::default().next(),
                r#type: ProposalType::Default(None),
            };

            namada::governance::init_proposal(
                &mut shell.wl_storage,
                proposal,
                vec![],
                None,
            )
            .unwrap();

            let vote = VoteProposalData {
                id: proposal_id,
                vote,
                voter: validator,
                delegations: vec![],
            };
            // Vote to accept the proposal (there's only one validator, so its
            // vote decides)
            namada::governance::vote_proposal(&mut shell.wl_storage, vote)
                .unwrap();
        };

        // Add a proposal to be accepted and one to be rejected.
        add_proposal(0, ProposalVote::Yay);
        add_proposal(1, ProposalVote::Nay);

        // Commit the genesis state
        shell.wl_storage.commit_block().unwrap();
        shell.commit();

        // Collect all storage key-vals into a sorted map
        let store_block_state = |shell: &TestShell| -> BTreeMap<_, _> {
            shell
                .wl_storage
                .storage
                .db
                .iter_prefix(None)
                .map(|(key, val, _gas)| (key, val))
                .collect()
        };

        // Store the full state in sorted map
        let mut last_storage_state: std::collections::BTreeMap<
            String,
            Vec<u8>,
        > = store_block_state(&shell);

        // Keep applying finalize block
        let validator = shell.mode.get_validator_address().unwrap();
        let pos_params =
            namada_proof_of_stake::storage::read_pos_params(&shell.wl_storage)
                .unwrap();
        let consensus_key =
            namada_proof_of_stake::storage::validator_consensus_key_handle(
                validator,
            )
            .get(&shell.wl_storage, Epoch::default(), &pos_params)
            .unwrap()
            .unwrap();
        let proposer_address = HEXUPPER
            .decode(consensus_key.tm_raw_hash().as_bytes())
            .unwrap();
        let val_stake = read_validator_stake(
            &shell.wl_storage,
            &pos_params,
            validator,
            Epoch::default(),
        )
        .unwrap();

        let votes = vec![VoteInfo {
            validator: Validator {
                address: proposer_address.clone().try_into().unwrap(),
                power: (u128::try_from(val_stake).expect("Test failed") as u64)
                    .try_into()
                    .unwrap(),
            },
            sig_info: tendermint::abci::types::BlockSignatureInfo::LegacySigned,
        }];

        // Need to supply a proposer address and votes to flow through the
        // inflation code
        for _ in 0..20 {
            // Add some txs
            let mut txs = vec![];
            // create two decrypted txs
            for _ in 0..2 {
                txs.push(mk_decrypted_tx(&mut shell, &txs_key));
            }
            // create two wrapper txs
            for _ in 0..2 {
                let (_tx, processed_tx) = mk_wrapper_tx(&shell, &txs_key);
                txs.push(processed_tx);
            }

            let req = FinalizeBlock {
                txs,
                proposer_address: proposer_address.clone(),
                votes: votes.clone(),
                ..Default::default()
            };
            // merkle tree root before finalize_block
            let root_pre = shell.shell.wl_storage.storage.block.tree.root();

            let _events = shell.finalize_block(req).unwrap();

            // the merkle tree root should not change after finalize_block
            let root_post = shell.shell.wl_storage.storage.block.tree.root();
            assert_eq!(root_pre.0, root_post.0);
            let new_state = store_block_state(&shell);
            // The new state must be unchanged
            itertools::assert_equal(
                last_storage_state.iter(),
                new_state.iter(),
            );
            // Commit the block to move on to the next one
            shell.wl_storage.commit_block().unwrap();

            // Store the state after commit for the next iteration
            last_storage_state = store_block_state(&shell);
        }
    }

    /// A unit test for PoS inflationary rewards
    #[test]
    fn test_inflation_accounting() {
        // GENERAL IDEA OF THE TEST:
        // For the duration of an epoch, choose some number of times for each of
        // 4 genesis validators to propose a block and choose some arbitrary
        // voting distribution for each block. After each call of
        // finalize_block, check the validator rewards accumulators to ensure
        // that the proper inflation is being applied for each validator. Can
        // also check that the last and current block proposers are being stored
        // properly. At the end of the epoch, check that the validator rewards
        // products are appropriately updated.

        let (mut shell, _recv, _, _) = setup_with_cfg(SetupCfg {
            last_height: 0,
            num_validators: 4,
            ..Default::default()
        });

        let mut validator_set: BTreeSet<WeightedValidator> =
            read_consensus_validator_set_addresses_with_stake(
                &shell.wl_storage,
                Epoch::default(),
            )
            .unwrap()
            .into_iter()
            .collect();

        let params = read_pos_params(&shell.wl_storage).unwrap();

        let val1 = validator_set.pop_first().unwrap();
        let val2 = validator_set.pop_first().unwrap();
        let val3 = validator_set.pop_first().unwrap();
        let val4 = validator_set.pop_first().unwrap();

        let get_pkh = |address, epoch| {
            let ck = validator_consensus_key_handle(&address)
                .get(&shell.wl_storage, epoch, &params)
                .unwrap()
                .unwrap();
            let hash_string = tm_consensus_key_raw_hash(&ck);
            let vec = HEXUPPER.decode(hash_string.as_bytes()).unwrap();
            let res: [u8; 20] = TryFrom::try_from(vec).unwrap();
            res
        };

        let pkh1 = get_pkh(val1.address.clone(), Epoch::default());
        let pkh2 = get_pkh(val2.address.clone(), Epoch::default());
        let pkh3 = get_pkh(val3.address.clone(), Epoch::default());
        let pkh4 = get_pkh(val4.address.clone(), Epoch::default());

        // All validators sign blocks initially
        let votes = vec![
            VoteInfo {
                validator: Validator {
                    address: pkh1,
                    power: (u128::try_from(val1.bonded_stake)
                        .expect("Test failed")
                        as u64)
                        .try_into()
                        .unwrap(),
                },
                sig_info:
                    tendermint::abci::types::BlockSignatureInfo::LegacySigned,
            },
            VoteInfo {
                validator: Validator {
                    address: pkh2,
                    power: (u128::try_from(val2.bonded_stake)
                        .expect("Test failed")
                        as u64)
                        .try_into()
                        .unwrap(),
                },
                sig_info:
                    tendermint::abci::types::BlockSignatureInfo::LegacySigned,
            },
            VoteInfo {
                validator: Validator {
                    address: pkh3,
                    power: (u128::try_from(val3.bonded_stake)
                        .expect("Test failed")
                        as u64)
                        .try_into()
                        .unwrap(),
                },
                sig_info:
                    tendermint::abci::types::BlockSignatureInfo::LegacySigned,
            },
            VoteInfo {
                validator: Validator {
                    address: pkh4,
                    power: (u128::try_from(val4.bonded_stake)
                        .expect("Test failed")
                        as u64)
                        .try_into()
                        .unwrap(),
                },
                sig_info:
                    tendermint::abci::types::BlockSignatureInfo::LegacySigned,
            },
        ];

        let rewards_prod_1 = validator_rewards_products_handle(&val1.address);
        let rewards_prod_2 = validator_rewards_products_handle(&val2.address);
        let rewards_prod_3 = validator_rewards_products_handle(&val3.address);
        let rewards_prod_4 = validator_rewards_products_handle(&val4.address);

        let is_decimal_equal_enough = |target: Dec, to_compare: Dec| -> bool {
            // also return false if to_compare > target since this should
            // never happen for the use cases
            if to_compare < target {
                let tolerance = Dec::new(1, POS_DECIMAL_PRECISION / 2)
                    .expect("Dec creation failed");
                let res = Dec::one() - to_compare / target;
                res < tolerance
            } else {
                to_compare == target
            }
        };

        // NOTE: Want to manually set the block proposer and the vote
        // information in a FinalizeBlock object. In non-abcipp mode,
        // the block proposer is written in ProcessProposal, so need to
        // manually do it here let proposer_address = pkh1.clone();

        // FINALIZE BLOCK 1. Tell Namada that val1 is the block proposer. We
        // won't receive votes from TM since we receive votes at a 1-block
        // delay, so votes will be empty here
        next_block_for_inflation(&mut shell, pkh1.to_vec(), vec![], None);
        assert!(
            rewards_accumulator_handle()
                .is_empty(&shell.wl_storage)
                .unwrap()
        );

        // FINALIZE BLOCK 2. Tell Namada that val1 is the block proposer.
        // Include votes that correspond to block 1. Make val2 the next block's
        // proposer.
        next_block_for_inflation(
            &mut shell,
            pkh2.to_vec(),
            votes.clone(),
            None,
        );
        assert!(rewards_prod_1.is_empty(&shell.wl_storage).unwrap());
        assert!(rewards_prod_2.is_empty(&shell.wl_storage).unwrap());
        assert!(rewards_prod_3.is_empty(&shell.wl_storage).unwrap());
        assert!(rewards_prod_4.is_empty(&shell.wl_storage).unwrap());
        assert!(
            !rewards_accumulator_handle()
                .is_empty(&shell.wl_storage)
                .unwrap()
        );
        // Val1 was the proposer, so its reward should be larger than all
        // others, which should themselves all be equal
        let acc_sum = get_rewards_sum(&shell.wl_storage);
        assert!(is_decimal_equal_enough(Dec::one(), acc_sum));
        let acc = get_rewards_acc(&shell.wl_storage);
        assert_eq!(acc.get(&val2.address), acc.get(&val3.address));
        assert_eq!(acc.get(&val2.address), acc.get(&val4.address));
        assert!(
            acc.get(&val1.address).cloned().unwrap()
                > acc.get(&val2.address).cloned().unwrap()
        );

        // FINALIZE BLOCK 3, with val1 as proposer for the next block.
        next_block_for_inflation(&mut shell, pkh1.to_vec(), votes, None);
        assert!(rewards_prod_1.is_empty(&shell.wl_storage).unwrap());
        assert!(rewards_prod_2.is_empty(&shell.wl_storage).unwrap());
        assert!(rewards_prod_3.is_empty(&shell.wl_storage).unwrap());
        assert!(rewards_prod_4.is_empty(&shell.wl_storage).unwrap());
        // Val2 was the proposer for this block, so its rewards accumulator
        // should be the same as val1 now. Val3 and val4 should be equal as
        // well.
        let acc_sum = get_rewards_sum(&shell.wl_storage);
        assert!(is_decimal_equal_enough(Dec::two(), acc_sum));
        let acc = get_rewards_acc(&shell.wl_storage);
        assert_eq!(acc.get(&val1.address), acc.get(&val2.address));
        assert_eq!(acc.get(&val3.address), acc.get(&val4.address));
        assert!(
            acc.get(&val1.address).cloned().unwrap()
                > acc.get(&val3.address).cloned().unwrap()
        );

        // Now we don't receive a vote from val4.
        let votes = vec![
            VoteInfo {
                validator: Validator {
                    address: pkh1,
                    power: (u128::try_from(val1.bonded_stake)
                        .expect("Test failed")
                        as u64)
                        .try_into()
                        .unwrap(),
                },
                sig_info:
                    tendermint::abci::types::BlockSignatureInfo::LegacySigned,
            },
            VoteInfo {
                validator: Validator {
                    address: pkh2,
                    power: (u128::try_from(val2.bonded_stake)
                        .expect("Test failed")
                        as u64)
                        .try_into()
                        .unwrap(),
                },
                sig_info:
                    tendermint::abci::types::BlockSignatureInfo::LegacySigned,
            },
            VoteInfo {
                validator: Validator {
                    address: pkh3,
                    power: (u128::try_from(val3.bonded_stake)
                        .expect("Test failed")
                        as u64)
                        .try_into()
                        .unwrap(),
                },
                sig_info:
                    tendermint::abci::types::BlockSignatureInfo::LegacySigned,
            },
            VoteInfo {
                validator: Validator {
                    address: pkh4,
                    power: (u128::try_from(val4.bonded_stake)
                        .expect("Test failed")
                        as u64)
                        .try_into()
                        .unwrap(),
                },
                sig_info: tendermint::abci::types::BlockSignatureInfo::Flag(
                    tendermint::block::BlockIdFlag::Absent,
                ),
            },
        ];

        // FINALIZE BLOCK 4. The next block proposer will be val1. Only val1,
        // val2, and val3 vote on this block.
        next_block_for_inflation(
            &mut shell,
            pkh1.to_vec(),
            votes.clone(),
            None,
        );
        assert!(rewards_prod_1.is_empty(&shell.wl_storage).unwrap());
        assert!(rewards_prod_2.is_empty(&shell.wl_storage).unwrap());
        assert!(rewards_prod_3.is_empty(&shell.wl_storage).unwrap());
        assert!(rewards_prod_4.is_empty(&shell.wl_storage).unwrap());
        let acc_sum = get_rewards_sum(&shell.wl_storage);
        assert!(is_decimal_equal_enough(Dec::new(3, 0).unwrap(), acc_sum));
        let acc = get_rewards_acc(&shell.wl_storage);
        assert!(
            acc.get(&val1.address).cloned().unwrap()
                > acc.get(&val2.address).cloned().unwrap()
        );
        assert!(
            acc.get(&val2.address).cloned().unwrap()
                > acc.get(&val3.address).cloned().unwrap()
        );
        assert!(
            acc.get(&val3.address).cloned().unwrap()
                > acc.get(&val4.address).cloned().unwrap()
        );

        // Advance to the start of epoch 1. Val1 is the only block proposer for
        // the rest of the epoch. Val4 does not vote for the rest of the epoch.
        let height_of_next_epoch =
            shell.wl_storage.storage.next_epoch_min_start_height;
        let current_height = 4_u64;
        assert_eq!(current_height, shell.wl_storage.storage.block.height.0);

        for _ in current_height..height_of_next_epoch.0 + 2 {
            dbg!(
                get_rewards_acc(&shell.wl_storage),
                get_rewards_sum(&shell.wl_storage),
            );
            next_block_for_inflation(
                &mut shell,
                pkh1.to_vec(),
                votes.clone(),
                None,
            );
        }
        assert!(
            rewards_accumulator_handle()
                .is_empty(&shell.wl_storage)
                .unwrap()
        );
        let rp1 = rewards_prod_1
            .get(&shell.wl_storage, &Epoch::default())
            .unwrap()
            .unwrap();
        let rp2 = rewards_prod_2
            .get(&shell.wl_storage, &Epoch::default())
            .unwrap()
            .unwrap();
        let rp3 = rewards_prod_3
            .get(&shell.wl_storage, &Epoch::default())
            .unwrap()
            .unwrap();
        let rp4 = rewards_prod_4
            .get(&shell.wl_storage, &Epoch::default())
            .unwrap()
            .unwrap();
        assert!(rp1 > rp2);
        assert!(rp2 > rp3);
        assert!(rp3 > rp4);
    }

    /// A unit test for PoS inflationary rewards claiming and querying
    #[test]
    fn test_claim_rewards() {
        let (mut shell, _recv, _, _) = setup_with_cfg(SetupCfg {
            last_height: 0,
            num_validators: 1,
            ..Default::default()
        });

        let mut validator_set: BTreeSet<WeightedValidator> =
            read_consensus_validator_set_addresses_with_stake(
                &shell.wl_storage,
                Epoch::default(),
            )
            .unwrap()
            .into_iter()
            .collect();

        let params = read_pos_params(&shell.wl_storage).unwrap();

        let validator = validator_set.pop_first().unwrap();

        let get_pkh = |address, epoch| {
            let ck = validator_consensus_key_handle(&address)
                .get(&shell.wl_storage, epoch, &params)
                .unwrap()
                .unwrap();
            let hash_string = tm_consensus_key_raw_hash(&ck);
            let decoded = HEXUPPER.decode(hash_string.as_bytes()).unwrap();
            TryFrom::try_from(decoded).unwrap()
        };

        let pkh1 = get_pkh(validator.address.clone(), Epoch::default());
        let votes = vec![VoteInfo {
            validator: Validator {
                address: pkh1,
                power: (u128::try_from(validator.bonded_stake).unwrap() as u64)
                    .try_into()
                    .unwrap(),
            },
            sig_info: tendermint::abci::types::BlockSignatureInfo::LegacySigned,
        }];
        // let rewards_prod_1 =
        // validator_rewards_products_handle(&val1.address);

        let is_reward_equal_enough = |expected: token::Amount,
                                      actual: token::Amount,
                                      tolerance: u64|
         -> bool {
            let diff = expected - actual;
            diff <= tolerance.into()
        };

        let bond_id = BondId {
            source: validator.address.clone(),
            validator: validator.address.clone(),
        };
        let init_stake = validator.bonded_stake;

        let mut total_rewards = token::Amount::zero();
        let mut total_claimed = token::Amount::zero();

        // FINALIZE BLOCK 1. Tell Namada that val1 is the block proposer. We
        // won't receive votes from TM since we receive votes at a 1-block
        // delay, so votes will be empty here
        next_block_for_inflation(&mut shell, pkh1.to_vec(), vec![], None);
        assert!(
            rewards_accumulator_handle()
                .is_empty(&shell.wl_storage)
                .unwrap()
        );

        let (current_epoch, inflation) =
            advance_epoch(&mut shell, &pkh1, &votes, None);
        total_rewards += inflation;

        // Query the available rewards
        let query_rewards = namada_proof_of_stake::query_reward_tokens(
            &shell.wl_storage,
            None,
            &validator.address,
            current_epoch,
        )
        .unwrap();

        // Claim the rewards from the initial epoch
        let reward_1 = namada_proof_of_stake::claim_reward_tokens(
            &mut shell.wl_storage,
            None,
            &validator.address,
            current_epoch,
        )
        .unwrap();
        total_claimed += reward_1;
        assert_eq!(reward_1, query_rewards);
        assert!(is_reward_equal_enough(total_rewards, total_claimed, 1));

        // Query the available rewards again and check that it is 0 now after
        // the claim
        let query_rewards = namada_proof_of_stake::query_reward_tokens(
            &shell.wl_storage,
            None,
            &validator.address,
            current_epoch,
        )
        .unwrap();
        assert_eq!(query_rewards, token::Amount::zero());

        // Try a claim the next block and ensure we get 0 tokens back
        next_block_for_inflation(
            &mut shell,
            pkh1.to_vec(),
            votes.clone(),
            None,
        );
        let att = namada_proof_of_stake::claim_reward_tokens(
            &mut shell.wl_storage,
            None,
            &validator.address,
            current_epoch,
        )
        .unwrap();
        assert_eq!(att, token::Amount::zero());

        // Go to the next epoch
        let (current_epoch, inflation) =
            advance_epoch(&mut shell, &pkh1, &votes, None);
        total_rewards += inflation;

        // Unbond some tokens
        let unbond_amount = token::Amount::native_whole(50_000);
        let unbond_res = namada_proof_of_stake::unbond_tokens(
            &mut shell.wl_storage,
            None,
            &validator.address,
            unbond_amount,
            current_epoch,
            false,
        )
        .unwrap();
        assert_eq!(unbond_res.sum, unbond_amount);

        // Query the available rewards
        let query_rewards = namada_proof_of_stake::query_reward_tokens(
            &shell.wl_storage,
            None,
            &validator.address,
            current_epoch,
        )
        .unwrap();

        let rew = namada_proof_of_stake::claim_reward_tokens(
            &mut shell.wl_storage,
            None,
            &validator.address,
            current_epoch,
        )
        .unwrap();
        total_claimed += rew;
        assert!(is_reward_equal_enough(total_rewards, total_claimed, 3));
        assert_eq!(query_rewards, rew);

        // Check the bond amounts for rewards up thru the withdrawable epoch
        let withdraw_epoch = current_epoch + params.withdrawable_epoch_offset();
        let last_claim_epoch =
            namada_proof_of_stake::storage::get_last_reward_claim_epoch(
                &shell.wl_storage,
                &validator.address,
                &validator.address,
            )
            .unwrap();
        let bond_amounts = namada_proof_of_stake::bond_amounts_for_rewards(
            &shell.wl_storage,
            &bond_id,
            last_claim_epoch.unwrap_or_default(),
            withdraw_epoch,
        )
        .unwrap();

        // Should only have the remaining amounts in bonds themselves
        let mut exp_bond_amounts = BTreeMap::<Epoch, token::Amount>::new();
        for epoch in Epoch::iter_bounds_inclusive(
            last_claim_epoch.unwrap_or_default(),
            withdraw_epoch,
        ) {
            exp_bond_amounts
                .insert(epoch, validator.bonded_stake - unbond_amount);
        }
        assert_eq!(exp_bond_amounts, bond_amounts);

        let pipeline_epoch_from_unbond = current_epoch + params.pipeline_len;

        // Advance to the withdrawable epoch
        let mut current_epoch = current_epoch;
        let mut missed_rewards = token::Amount::zero();
        while current_epoch < withdraw_epoch {
            let votes = get_default_true_votes(
                &shell.wl_storage,
                shell.wl_storage.storage.block.epoch,
            );
            let (new_epoch, inflation) =
                advance_epoch(&mut shell, &pkh1, &votes, None);
            current_epoch = new_epoch;

            total_rewards += inflation;
            if current_epoch <= pipeline_epoch_from_unbond {
                missed_rewards += inflation;
            }
        }

        // Withdraw tokens
        let withdraw_amount = namada_proof_of_stake::withdraw_tokens(
            &mut shell.wl_storage,
            None,
            &validator.address,
            current_epoch,
        )
        .unwrap();
        assert_eq!(withdraw_amount, unbond_amount);

        // Query the available rewards
        let query_rewards = namada_proof_of_stake::query_reward_tokens(
            &shell.wl_storage,
            None,
            &validator.address,
            current_epoch,
        )
        .unwrap();

        // Claim tokens
        let reward_2 = namada_proof_of_stake::claim_reward_tokens(
            &mut shell.wl_storage,
            None,
            &validator.address,
            current_epoch,
        )
        .unwrap();
        total_claimed += reward_2;
        assert_eq!(query_rewards, reward_2);

        // The total rewards claimed should be approximately equal to the total
        // minted inflation, minus (unbond_amount / initial_stake) * rewards
        // from the unbond epoch and the following epoch (the missed_rewards)
        let ratio = Dec::from(unbond_amount) / Dec::from(init_stake);
        let lost_rewards = ratio * missed_rewards;
        let uncertainty = Dec::from_str("0.07").unwrap();
        let token_uncertainty = uncertainty * lost_rewards;
        let token_diff = total_claimed + lost_rewards - total_rewards;
        assert!(token_diff < token_uncertainty);

        // Query the available rewards to check that they are 0
        let query_rewards = namada_proof_of_stake::query_reward_tokens(
            &shell.wl_storage,
            None,
            &validator.address,
            current_epoch,
        )
        .unwrap();
        assert_eq!(query_rewards, token::Amount::zero());
    }

    /// A unit test for PoS inflationary rewards claiming
    #[test]
    fn test_claim_validator_commissions() {
        let (mut shell, _recv, _, _) = setup_with_cfg(SetupCfg {
            last_height: 0,
            num_validators: 1,
            ..Default::default()
        });

        let mut validator_set: BTreeSet<WeightedValidator> =
            read_consensus_validator_set_addresses_with_stake(
                &shell.wl_storage,
                Epoch::default(),
            )
            .unwrap()
            .into_iter()
            .collect();

        let params = read_pos_params(&shell.wl_storage).unwrap();

        let validator = validator_set.pop_first().unwrap();
        let commission_rate =
            namada_proof_of_stake::storage::validator_commission_rate_handle(
                &validator.address,
            )
            .get(&shell.wl_storage, Epoch(0), &params)
            .unwrap()
            .unwrap();

        let get_pkh = |address, epoch| {
            let ck = validator_consensus_key_handle(&address)
                .get(&shell.wl_storage, epoch, &params)
                .unwrap()
                .unwrap();
            let hash_string = tm_consensus_key_raw_hash(&ck);
            HEXUPPER.decode(hash_string.as_bytes()).unwrap()
        };

        let pkh1 = get_pkh(validator.address.clone(), Epoch::default());

        let is_reward_equal_enough = |expected: token::Amount,
                                      actual: token::Amount,
                                      tolerance: u64|
         -> bool {
            let diff = expected - actual;
            diff <= tolerance.into()
        };

        let init_stake = validator.bonded_stake;

        let mut total_rewards = token::Amount::zero();
        let mut total_claimed = token::Amount::zero();

        // FINALIZE BLOCK 1. Tell Namada that val1 is the block proposer. We
        // won't receive votes from TM since we receive votes at a 1-block
        // delay, so votes will be empty here
        next_block_for_inflation(&mut shell, pkh1.clone(), vec![], None);
        assert!(
            rewards_accumulator_handle()
                .is_empty(&shell.wl_storage)
                .unwrap()
        );

        // Make an account with balance and delegate some tokens
        let delegator = address::testing::gen_implicit_address();
        let del_amount = init_stake;
        let staking_token = shell.wl_storage.storage.native_token.clone();
        namada::token::credit_tokens(
            &mut shell.wl_storage,
            &staking_token,
            &delegator,
            2 * init_stake,
        )
        .unwrap();
        let mut current_epoch = shell.wl_storage.storage.block.epoch;
        namada_proof_of_stake::bond_tokens(
            &mut shell.wl_storage,
            Some(&delegator),
            &validator.address,
            del_amount,
            current_epoch,
            None,
        )
        .unwrap();

        // Advance to pipeline epoch
        for _ in 0..params.pipeline_len {
            let votes = get_default_true_votes(
                &shell.wl_storage,
                shell.wl_storage.storage.block.epoch,
            );
            let (new_epoch, inflation) =
                advance_epoch(&mut shell, &pkh1, &votes, None);
            current_epoch = new_epoch;
            total_rewards += inflation;
        }

        // Claim the rewards for the validator for the first two epochs
        let val_reward_1 = namada_proof_of_stake::claim_reward_tokens(
            &mut shell.wl_storage,
            None,
            &validator.address,
            current_epoch,
        )
        .unwrap();
        total_claimed += val_reward_1;
        assert!(is_reward_equal_enough(
            total_rewards,
            total_claimed,
            current_epoch.0
        ));

        // Go to the next epoch, where now the delegator's stake has been active
        // for an epoch
        let votes = get_default_true_votes(
            &shell.wl_storage,
            shell.wl_storage.storage.block.epoch,
        );
        let (new_epoch, inflation_3) =
            advance_epoch(&mut shell, &pkh1, &votes, None);
        current_epoch = new_epoch;
        total_rewards += inflation_3;

        // Claim again for the validator
        let val_reward_2 = namada_proof_of_stake::claim_reward_tokens(
            &mut shell.wl_storage,
            None,
            &validator.address,
            current_epoch,
        )
        .unwrap();

        // Claim for the delegator
        let del_reward_1 = namada_proof_of_stake::claim_reward_tokens(
            &mut shell.wl_storage,
            Some(&delegator),
            &validator.address,
            current_epoch,
        )
        .unwrap();

        // Check that both claims add up to the inflation minted in the last
        // epoch
        assert!(is_reward_equal_enough(
            inflation_3,
            val_reward_2 + del_reward_1,
            current_epoch.0
        ));

        // Check that the commission earned is expected
        let del_stake = Dec::from(del_amount);
        let tot_stake = Dec::from(init_stake + del_amount);
        let stake_ratio = del_stake / tot_stake;
        let del_rewards_no_commission = stake_ratio * inflation_3;
        let commission = commission_rate * del_rewards_no_commission;
        let exp_val_reward =
            (Dec::one() - stake_ratio) * inflation_3 + commission;
        let exp_del_reward = del_rewards_no_commission - commission;

        assert!(is_reward_equal_enough(exp_val_reward, val_reward_2, 1));
        assert!(is_reward_equal_enough(exp_del_reward, del_reward_1, 1));
    }

    /// A unit test for changing consensus keys and communicating to CometBFT
    #[test]
    fn test_change_validator_consensus_key() {
        let (mut shell, _recv, _, _) = setup_with_cfg(SetupCfg {
            last_height: 0,
            num_validators: 3,
            ..Default::default()
        });

        let mut validators: BTreeSet<WeightedValidator> =
            read_consensus_validator_set_addresses_with_stake(
                &shell.wl_storage,
                Epoch::default(),
            )
            .unwrap()
            .into_iter()
            .collect();

        let params = read_pos_params(&shell.wl_storage).unwrap();
        let mut current_epoch = shell.wl_storage.storage.block.epoch;

        let validator1 = validators.pop_first().unwrap();
        let validator2 = validators.pop_first().unwrap();
        let validator3 = validators.pop_first().unwrap();

        let init_stake = validator1.bonded_stake;

        // Give the validators some tokens for txs
        let staking_token = shell.wl_storage.storage.native_token.clone();
        namada::token::credit_tokens(
            &mut shell.wl_storage,
            &staking_token,
            &validator1.address,
            init_stake,
        )
        .unwrap();
        namada::token::credit_tokens(
            &mut shell.wl_storage,
            &staking_token,
            &validator2.address,
            init_stake,
        )
        .unwrap();
        namada::token::credit_tokens(
            &mut shell.wl_storage,
            &staking_token,
            &validator3.address,
            init_stake,
        )
        .unwrap();

        let get_pkh = |address, epoch| {
            let ck = validator_consensus_key_handle(&address)
                .get(&shell.wl_storage, epoch, &params)
                .unwrap()
                .unwrap();
            let hash_string = tm_consensus_key_raw_hash(&ck);
            HEXUPPER.decode(hash_string.as_bytes()).unwrap()
        };
        let pkh1 = get_pkh(validator1.address.clone(), Epoch::default());

        // FINALIZE BLOCK 1. Tell Namada that val1 is the block proposer. We
        // won't receive votes from TM since we receive votes at a 1-block
        // delay, so votes will be empty here
        next_block_for_inflation(&mut shell, pkh1.clone(), vec![], None);
        assert!(
            rewards_accumulator_handle()
                .is_empty(&shell.wl_storage)
                .unwrap()
        );

        // Check that there's 3 unique consensus keys
        let consensus_keys =
            namada_proof_of_stake::storage::get_consensus_key_set(
                &shell.wl_storage,
            )
            .unwrap();
        assert_eq!(consensus_keys.len(), 3);
        // let ck1 = validator_consensus_key_handle(&validator)
        //     .get(&storage, current_epoch, &params)
        //     .unwrap()
        //     .unwrap();
        // assert_eq!(ck, og_ck);

        // Let one validator update stake, one change consensus key, and then
        // one do both

        // Validator1 bonds 1 NAM
        let bond_amount = token::Amount::native_whole(1);
        namada_proof_of_stake::bond_tokens(
            &mut shell.wl_storage,
            None,
            &validator1.address,
            bond_amount,
            current_epoch,
            None,
        )
        .unwrap();

        // Validator2 changes consensus key
        let new_ck2 = common_sk_from_simple_seed(1).ref_to();
        namada_proof_of_stake::change_consensus_key(
            &mut shell.wl_storage,
            &validator2.address,
            &new_ck2,
            current_epoch,
        )
        .unwrap();

        // Validator3 bonds 1 NAM and changes consensus key
        namada_proof_of_stake::bond_tokens(
            &mut shell.wl_storage,
            None,
            &validator3.address,
            bond_amount,
            current_epoch,
            None,
        )
        .unwrap();
        let new_ck3 = common_sk_from_simple_seed(2).ref_to();
        namada_proof_of_stake::change_consensus_key(
            &mut shell.wl_storage,
            &validator3.address,
            &new_ck3,
            current_epoch,
        )
        .unwrap();

        // Check that there's 5 unique consensus keys
        let consensus_keys =
            namada_proof_of_stake::storage::get_consensus_key_set(
                &shell.wl_storage,
            )
            .unwrap();
        assert_eq!(consensus_keys.len(), 5);

        // Advance to pipeline epoch
        for _ in 0..params.pipeline_len {
            let votes = get_default_true_votes(
                &shell.wl_storage,
                shell.wl_storage.storage.block.epoch,
            );
            let (new_epoch, _inflation) =
                advance_epoch(&mut shell, &pkh1, &votes, None);
            current_epoch = new_epoch;
        }

        let consensus_vals = read_consensus_validator_set_addresses_with_stake(
            &shell.wl_storage,
            current_epoch,
        )
        .unwrap();
        let exp_vals = vec![
            WeightedValidator {
                address: validator1.address.clone(),
                bonded_stake: init_stake + bond_amount,
            },
            WeightedValidator {
                address: validator2.address.clone(),
                bonded_stake: init_stake,
            },
            WeightedValidator {
                address: validator3.address.clone(),
                bonded_stake: init_stake + bond_amount,
            },
        ]
        .into_iter()
        .collect::<BTreeSet<_>>();
        assert_eq!(consensus_vals, exp_vals);

        // Val 1 changes consensus key
        let new_ck1 = common_sk_from_simple_seed(3).ref_to();
        namada_proof_of_stake::change_consensus_key(
            &mut shell.wl_storage,
            &validator1.address,
            &new_ck1,
            current_epoch,
        )
        .unwrap();

        // Val 2 is fully unbonded
        namada_proof_of_stake::unbond_tokens(
            &mut shell.wl_storage,
            None,
            &validator2.address,
            init_stake,
            current_epoch,
            false,
        )
        .unwrap();

        // Val 3 is fully unbonded and changes consensus key
        namada_proof_of_stake::unbond_tokens(
            &mut shell.wl_storage,
            None,
            &validator3.address,
            init_stake + bond_amount,
            current_epoch,
            false,
        )
        .unwrap();
        let new2_ck3 = common_sk_from_simple_seed(4).ref_to();
        namada_proof_of_stake::change_consensus_key(
            &mut shell.wl_storage,
            &validator1.address,
            &new2_ck3,
            current_epoch,
        )
        .unwrap();

        // Check that there's 7 unique consensus keys
        let consensus_keys =
            namada_proof_of_stake::storage::get_consensus_key_set(
                &shell.wl_storage,
            )
            .unwrap();
        assert_eq!(consensus_keys.len(), 7);

        // Advance to pipeline epoch
        for _ in 0..params.pipeline_len {
            let votes = get_default_true_votes(
                &shell.wl_storage,
                shell.wl_storage.storage.block.epoch,
            );
            let (new_epoch, _inflation) =
                advance_epoch(&mut shell, &pkh1, &votes, None);
            current_epoch = new_epoch;
        }

        let consensus_vals = read_consensus_validator_set_addresses_with_stake(
            &shell.wl_storage,
            current_epoch,
        )
        .unwrap();
        let exp_vals = vec![WeightedValidator {
            address: validator1.address.clone(),
            bonded_stake: init_stake + bond_amount,
        }]
        .into_iter()
        .collect::<BTreeSet<_>>();
        assert_eq!(consensus_vals, exp_vals);

        // Now promote the below-threshold validators back into the consensus
        // set, along with consensus key changes

        // Val2 bonds 1 NAM and changes consensus key
        namada_proof_of_stake::bond_tokens(
            &mut shell.wl_storage,
            None,
            &validator2.address,
            bond_amount,
            current_epoch,
            None,
        )
        .unwrap();
        let new2_ck2 = common_sk_from_simple_seed(5).ref_to();
        namada_proof_of_stake::change_consensus_key(
            &mut shell.wl_storage,
            &validator2.address,
            &new2_ck2,
            current_epoch,
        )
        .unwrap();

        // Val3 bonds 1 NAM
        namada_proof_of_stake::bond_tokens(
            &mut shell.wl_storage,
            None,
            &validator3.address,
            bond_amount,
            current_epoch,
            None,
        )
        .unwrap();

        // Check that there's 8 unique consensus keys
        let consensus_keys =
            namada_proof_of_stake::storage::get_consensus_key_set(
                &shell.wl_storage,
            )
            .unwrap();
        assert_eq!(consensus_keys.len(), 8);

        // Advance to pipeline epoch
        for _ in 0..params.pipeline_len {
            let votes = get_default_true_votes(
                &shell.wl_storage,
                shell.wl_storage.storage.block.epoch,
            );
            let (new_epoch, _inflation) =
                advance_epoch(&mut shell, &pkh1, &votes, None);
            current_epoch = new_epoch;
        }

        let consensus_vals = read_consensus_validator_set_addresses_with_stake(
            &shell.wl_storage,
            current_epoch,
        )
        .unwrap();
        let exp_vals = vec![
            WeightedValidator {
                address: validator1.address,
                bonded_stake: init_stake + bond_amount,
            },
            WeightedValidator {
                address: validator2.address,
                bonded_stake: bond_amount,
            },
            WeightedValidator {
                address: validator3.address,
                bonded_stake: bond_amount,
            },
        ]
        .into_iter()
        .collect::<BTreeSet<_>>();
        assert_eq!(consensus_vals, exp_vals);
    }

    fn get_rewards_acc<S>(storage: &S) -> HashMap<Address, Dec>
    where
        S: StorageRead,
    {
        rewards_accumulator_handle()
            .iter(storage)
            .unwrap()
            .map(|elem| elem.unwrap())
            .collect::<HashMap<Address, Dec>>()
    }

    fn get_rewards_sum<S>(storage: &S) -> Dec
    where
        S: StorageRead,
    {
        let acc = get_rewards_acc(storage);
        if acc.is_empty() {
            Dec::zero()
        } else {
            acc.iter().fold(Dec::zero(), |sum, elm| sum + *elm.1)
        }
    }

    /// Test that replay protection keys are not added to the merkle tree
    #[test]
    fn test_replay_keys_not_merkelized() {
        let (mut shell, _, _, _) = setup();

        let (wrapper_tx, processed_tx) =
            mk_wrapper_tx(&shell, &crate::wallet::defaults::albert_keypair());

        let wrapper_hash_key =
            replay_protection::last_key(&wrapper_tx.header_hash());

        // merkle tree root before finalize_block
        let root_pre = shell.shell.wl_storage.storage.block.tree.root();

        let event = &shell
            .finalize_block(FinalizeBlock {
                txs: vec![processed_tx],
                ..Default::default()
            })
            .expect("Test failed")[0];
        assert_eq!(event.event_type.to_string(), String::from("accepted"));
        let code = event
            .attributes
            .get("code")
            .expect(
                "Test
        failed",
            )
            .as_str();
        assert_eq!(code, String::from(ResultCode::Ok).as_str());

        // the merkle tree root should not change after finalize_block
        let root_post = shell.shell.wl_storage.storage.block.tree.root();
        assert_eq!(root_pre.0, root_post.0);

        // Check transaction's hash in storage
        assert!(
            shell
                .shell
                .wl_storage
                .write_log
                .has_replay_protection_entry(&wrapper_tx.header_hash())
                .unwrap_or_default()
        );
        // Check that the hash is present in the merkle tree
        assert!(
            !shell
                .shell
                .wl_storage
                .storage
                .block
                .tree
                .has_key(&wrapper_hash_key)
                .unwrap()
        );
    }

    /// Test that a decrypted tx that has already been applied in the same block
    /// doesn't get reapplied
    #[test]
    fn test_duplicated_decrypted_tx_same_block() {
        let (mut shell, _, _, _) = setup();
        let keypair = gen_keypair();
        let keypair_2 = gen_keypair();
        let mut batch = namada::state::testing::TestStorage::batch();

        let tx_code = TestWasms::TxNoOp.read_bytes();
        let mut wrapper =
            Tx::from_type(TxType::Wrapper(Box::new(WrapperTx::new(
                Fee {
                    amount_per_gas_unit: DenominatedAmount::native(1.into()),
                    token: shell.wl_storage.storage.native_token.clone(),
                },
                keypair.ref_to(),
                Epoch(0),
                GAS_LIMIT_MULTIPLIER.into(),
                None,
            ))));
        wrapper.header.chain_id = shell.chain_id.clone();
        wrapper.set_code(Code::new(tx_code, None));
        wrapper.set_data(Data::new(
            "Decrypted transaction data".as_bytes().to_owned(),
        ));

        let mut new_wrapper = wrapper.clone();
        new_wrapper.update_header(TxType::Wrapper(Box::new(WrapperTx::new(
            Fee {
                amount_per_gas_unit: DenominatedAmount::native(1.into()),
                token: shell.wl_storage.storage.native_token.clone(),
            },
            keypair_2.ref_to(),
            Epoch(0),
            GAS_LIMIT_MULTIPLIER.into(),
            None,
        ))));
        new_wrapper.add_section(Section::Signature(Signature::new(
            new_wrapper.sechashes(),
            [(0, keypair_2)].into_iter().collect(),
            None,
        )));
        wrapper.add_section(Section::Signature(Signature::new(
            wrapper.sechashes(),
            [(0, keypair)].into_iter().collect(),
            None,
        )));

        let mut inner = wrapper.clone();
        let mut new_inner = new_wrapper.clone();

        for inner in [&mut inner, &mut new_inner] {
            inner.update_header(TxType::Decrypted(DecryptedTx::Decrypted));
        }

        // Write wrapper hashes in storage
        for tx in [&wrapper, &new_wrapper] {
            let hash_subkey = replay_protection::last_key(&tx.header_hash());
            shell
                .wl_storage
                .storage
                .write_replay_protection_entry(&mut batch, &hash_subkey)
                .expect("Test failed");
        }

        let mut processed_txs: Vec<ProcessedTx> = vec![];
        for inner in [&inner, &new_inner] {
            processed_txs.push(ProcessedTx {
                tx: inner.to_bytes().into(),
                result: TxResult {
                    code: ResultCode::Ok.into(),
                    info: "".into(),
                },
            })
        }

        shell.enqueue_tx(wrapper.clone(), GAS_LIMIT_MULTIPLIER.into());
        shell.enqueue_tx(new_wrapper.clone(), GAS_LIMIT_MULTIPLIER.into());
        // merkle tree root before finalize_block
        let root_pre = shell.shell.wl_storage.storage.block.tree.root();

        let event = &shell
            .finalize_block(FinalizeBlock {
                txs: processed_txs,
                ..Default::default()
            })
            .expect("Test failed");

        // the merkle tree root should not change after finalize_block
        let root_post = shell.shell.wl_storage.storage.block.tree.root();
        assert_eq!(root_pre.0, root_post.0);

        assert_eq!(event[0].event_type.to_string(), String::from("applied"));
        let code = event[0].attributes.get("code").unwrap().as_str();
        assert_eq!(code, String::from(ResultCode::Ok).as_str());
        assert_eq!(event[1].event_type.to_string(), String::from("applied"));
        let code = event[1].attributes.get("code").unwrap().as_str();
        assert_eq!(code, String::from(ResultCode::WasmRuntimeError).as_str());

        for (inner, wrapper) in [(inner, wrapper), (new_inner, new_wrapper)] {
            assert!(
                shell
                    .wl_storage
                    .write_log
                    .has_replay_protection_entry(&inner.raw_header_hash())
                    .unwrap_or_default()
            );
            assert!(
                !shell
                    .wl_storage
                    .write_log
                    .has_replay_protection_entry(&wrapper.header_hash())
                    .unwrap_or_default()
            );
        }
    }

    /// Test that if a decrypted transaction fails because of out-of-gas,
    /// undecryptable, invalid signature or wrong section commitment, its hash
    /// is not committed to storage. Also checks that a tx failing for other
    /// reason has its hash written to storage.
    #[test]
    fn test_tx_hash_handling() {
        let (mut shell, _, _, _) = setup();
        let keypair = gen_keypair();
        let mut batch = namada::state::testing::TestStorage::batch();

        let (out_of_gas_wrapper, _) = mk_wrapper_tx(&shell, &keypair);
        let (undecryptable_wrapper, _) = mk_wrapper_tx(&shell, &keypair);
        let mut wasm_path = top_level_directory();
        // Write a key to trigger the vp to validate the signature
        wasm_path.push("wasm_for_tests/tx_write.wasm");
        let tx_code = std::fs::read(wasm_path)
            .expect("Expected a file at given code path");
        let mut unsigned_wrapper =
            Tx::from_type(TxType::Wrapper(Box::new(WrapperTx::new(
                Fee {
                    amount_per_gas_unit: DenominatedAmount::native(
                        Amount::zero(),
                    ),
                    token: shell.wl_storage.storage.native_token.clone(),
                },
                keypair.ref_to(),
                Epoch(0),
                GAS_LIMIT_MULTIPLIER.into(),
                None,
            ))));
        unsigned_wrapper.header.chain_id = shell.chain_id.clone();
        let mut failing_wrapper = unsigned_wrapper.clone();
        unsigned_wrapper.set_code(Code::new(tx_code, None));
        let addr = Address::from(&keypair.to_public());
        let key = Key::from(addr.to_db_key())
            .join(&Key::from("test".to_string().to_db_key()));
        unsigned_wrapper.set_data(Data::new(
            borsh::to_vec(&TxWriteData {
                key,
                value: "test".as_bytes().to_owned(),
            })
            .unwrap(),
        ));
        let mut wasm_path = top_level_directory();
        wasm_path.push("wasm_for_tests/tx_fail.wasm");
        let tx_code = std::fs::read(wasm_path)
            .expect("Expected a file at given code path");
        failing_wrapper.set_code(Code::new(tx_code, None));
        failing_wrapper.set_data(Data::new(
            "Encrypted transaction data".as_bytes().to_owned(),
        ));
        let mut wrong_commitment_wrapper = failing_wrapper.clone();
        wrong_commitment_wrapper.set_code_sechash(Hash::default());

        let mut out_of_gas_inner = out_of_gas_wrapper.clone();
        let mut undecryptable_inner = undecryptable_wrapper.clone();
        let mut unsigned_inner = unsigned_wrapper.clone();
        let mut wrong_commitment_inner = wrong_commitment_wrapper.clone();
        let mut failing_inner = failing_wrapper.clone();

        undecryptable_inner
            .update_header(TxType::Decrypted(DecryptedTx::Undecryptable));
        for inner in [
            &mut out_of_gas_inner,
            &mut unsigned_inner,
            &mut wrong_commitment_inner,
            &mut failing_inner,
        ] {
            inner.update_header(TxType::Decrypted(DecryptedTx::Decrypted));
        }

        // Write wrapper hashes in storage
        for wrapper in [
            &out_of_gas_wrapper,
            &undecryptable_wrapper,
            &unsigned_wrapper,
            &wrong_commitment_wrapper,
            &failing_wrapper,
        ] {
            let hash_subkey =
                replay_protection::last_key(&wrapper.header_hash());
            shell
                .wl_storage
                .storage
                .write_replay_protection_entry(&mut batch, &hash_subkey)
                .unwrap();
        }

        let mut processed_txs: Vec<ProcessedTx> = vec![];
        for inner in [
            &out_of_gas_inner,
            &undecryptable_inner,
            &unsigned_inner,
            &wrong_commitment_inner,
            &failing_inner,
        ] {
            processed_txs.push(ProcessedTx {
                tx: inner.to_bytes().into(),
                result: TxResult {
                    code: ResultCode::Ok.into(),
                    info: "".into(),
                },
            })
        }

        shell.enqueue_tx(out_of_gas_wrapper.clone(), Gas::default());
        shell.enqueue_tx(
            undecryptable_wrapper.clone(),
            GAS_LIMIT_MULTIPLIER.into(),
        );
        shell.enqueue_tx(unsigned_wrapper.clone(), u64::MAX.into()); // Prevent out of gas which would still make the test pass
        shell.enqueue_tx(
            wrong_commitment_wrapper.clone(),
            GAS_LIMIT_MULTIPLIER.into(),
        );
        shell.enqueue_tx(failing_wrapper.clone(), GAS_LIMIT_MULTIPLIER.into());
        // merkle tree root before finalize_block
        let root_pre = shell.shell.wl_storage.storage.block.tree.root();

        let event = &shell
            .finalize_block(FinalizeBlock {
                txs: processed_txs,
                ..Default::default()
            })
            .expect("Test failed");

        // the merkle tree root should not change after finalize_block
        let root_post = shell.shell.wl_storage.storage.block.tree.root();
        assert_eq!(root_pre.0, root_post.0);

        assert_eq!(event[0].event_type.to_string(), String::from("applied"));
        let code = event[0].attributes.get("code").unwrap().as_str();
        assert_eq!(code, String::from(ResultCode::WasmRuntimeError).as_str());
        assert_eq!(event[1].event_type.to_string(), String::from("applied"));
        let code = event[1].attributes.get("code").unwrap().as_str();
        assert_eq!(code, String::from(ResultCode::Undecryptable).as_str());
        assert_eq!(event[2].event_type.to_string(), String::from("applied"));
        let code = event[2].attributes.get("code").unwrap().as_str();
        assert_eq!(code, String::from(ResultCode::InvalidTx).as_str());
        assert_eq!(event[3].event_type.to_string(), String::from("applied"));
        let code = event[3].attributes.get("code").unwrap().as_str();
        assert_eq!(code, String::from(ResultCode::WasmRuntimeError).as_str());
        assert_eq!(event[4].event_type.to_string(), String::from("applied"));
        let code = event[4].attributes.get("code").unwrap().as_str();
        assert_eq!(code, String::from(ResultCode::WasmRuntimeError).as_str());

        for (invalid_inner, valid_wrapper) in [
            (out_of_gas_inner, out_of_gas_wrapper),
            (undecryptable_inner, undecryptable_wrapper),
            (unsigned_inner, unsigned_wrapper),
            (wrong_commitment_inner, wrong_commitment_wrapper),
        ] {
            assert!(
                !shell
                    .wl_storage
                    .write_log
                    .has_replay_protection_entry(
                        &invalid_inner.raw_header_hash()
                    )
                    .unwrap_or_default()
            );
            assert!(
                shell
                    .wl_storage
                    .storage
                    .has_replay_protection_entry(&valid_wrapper.header_hash())
                    .unwrap_or_default()
            );
        }
        assert!(
            shell
                .wl_storage
                .write_log
                .has_replay_protection_entry(&failing_inner.raw_header_hash())
                .expect("test failed")
        );
        assert!(
            !shell
                .wl_storage
                .write_log
                .has_replay_protection_entry(&failing_wrapper.header_hash())
                .unwrap_or_default()
        );
    }

    #[test]
    /// Test that the hash of the wrapper transaction is committed to storage
    /// even if the wrapper tx fails. The inner transaction hash must instead be
    /// removed
    fn test_commits_hash_if_wrapper_failure() {
        let (mut shell, _, _, _) = setup();
        let keypair = gen_keypair();

        let mut wrapper =
            Tx::from_type(TxType::Wrapper(Box::new(WrapperTx::new(
                Fee {
                    amount_per_gas_unit: DenominatedAmount::native(0.into()),
                    token: shell.wl_storage.storage.native_token.clone(),
                },
                keypair.ref_to(),
                Epoch(0),
                0.into(),
                None,
            ))));
        wrapper.header.chain_id = shell.chain_id.clone();
        wrapper.set_code(Code::new("wasm_code".as_bytes().to_owned(), None));
        wrapper.set_data(Data::new(
            "Encrypted transaction data".as_bytes().to_owned(),
        ));
        wrapper.add_section(Section::Signature(Signature::new(
            wrapper.sechashes(),
            [(0, keypair)].into_iter().collect(),
            None,
        )));

        let wrapper_hash = wrapper.header_hash();

        // Invalid wrapper tx that should lead to a commitment of the wrapper
        // hash and no commitment of the inner hash
        let processed_txs = vec![ProcessedTx {
            tx: wrapper.to_bytes().into(),
            result: TxResult {
                code: ResultCode::Ok.into(),
                info: "".into(),
            },
        }];
        // merkle tree root before finalize_block
        let root_pre = shell.shell.wl_storage.storage.block.tree.root();

        let event = &shell
            .finalize_block(FinalizeBlock {
                txs: processed_txs,
                ..Default::default()
            })
            .expect("Test failed");

        // the merkle tree root should not change after finalize_block
        let root_post = shell.shell.wl_storage.storage.block.tree.root();
        assert_eq!(root_pre.0, root_post.0);

        assert_eq!(event[0].event_type.to_string(), String::from("accepted"));
        let code = event[0]
            .attributes
            .get("code")
            .expect("Test failed")
            .as_str();
        assert_eq!(code, String::from(ResultCode::InvalidTx).as_str());

        assert!(
            shell
                .wl_storage
                .write_log
                .has_replay_protection_entry(&wrapper_hash)
                .unwrap_or_default()
        );
        assert!(
            !shell
                .wl_storage
                .write_log
                .has_replay_protection_entry(&wrapper.raw_header_hash())
                .unwrap_or_default()
        );
    }

    // Test that if the fee payer doesn't have enough funds for fee payment the
    // ledger drains their balance. Note that because of the checks in process
    // proposal this scenario should never happen
    #[test]
    fn test_fee_payment_if_insufficient_balance() {
        let (mut shell, _, _, _) = setup();
        let keypair = gen_keypair();

        let mut wrapper =
            Tx::from_type(TxType::Wrapper(Box::new(WrapperTx::new(
                Fee {
                    amount_per_gas_unit: DenominatedAmount::native(100.into()),
                    token: shell.wl_storage.storage.native_token.clone(),
                },
                keypair.ref_to(),
                Epoch(0),
                GAS_LIMIT_MULTIPLIER.into(),
                None,
            ))));
        wrapper.header.chain_id = shell.chain_id.clone();
        wrapper.set_code(Code::new("wasm_code".as_bytes().to_owned(), None));
        wrapper.set_data(Data::new(
            "Encrypted transaction data".as_bytes().to_owned(),
        ));
        wrapper.add_section(Section::Signature(Signature::new(
            wrapper.sechashes(),
            [(0, keypair.clone())].into_iter().collect(),
            None,
        )));

        let processed_tx = ProcessedTx {
            tx: wrapper.to_bytes().into(),
            result: TxResult {
                code: ResultCode::Ok.into(),
                info: "".into(),
            },
        };

        let event = &shell
            .finalize_block(FinalizeBlock {
                txs: vec![processed_tx],
                ..Default::default()
            })
            .expect("Test failed")[0];

        // Check balance of fee payer is 0
        assert_eq!(event.event_type.to_string(), String::from("accepted"));
        let code = event.attributes.get("code").expect("Testfailed").as_str();
        assert_eq!(code, String::from(ResultCode::InvalidTx).as_str());
        let balance_key = token::storage_key::balance_key(
            &shell.wl_storage.storage.native_token,
            &Address::from(&keypair.to_public()),
        );
        let balance: Amount = shell
            .wl_storage
            .read(&balance_key)
            .unwrap()
            .unwrap_or_default();

        assert_eq!(balance, 0.into())
    }

    // Test that the fees collected from a block are withdrew from the wrapper
    // signer and credited to the block proposer
    #[test]
    fn test_fee_payment_to_block_proposer() {
        let (mut shell, _, _, _) = setup();

        let validator = shell.mode.get_validator_address().unwrap().to_owned();
        let pos_params =
            namada_proof_of_stake::storage::read_pos_params(&shell.wl_storage)
                .unwrap();
        let consensus_key =
            namada_proof_of_stake::storage::validator_consensus_key_handle(
                &validator,
            )
            .get(&shell.wl_storage, Epoch::default(), &pos_params)
            .unwrap()
            .unwrap();
        let proposer_address = HEXUPPER
            .decode(consensus_key.tm_raw_hash().as_bytes())
            .unwrap();

        let proposer_balance = namada::token::read_balance(
            &shell.wl_storage,
            &shell.wl_storage.storage.native_token,
            &validator,
        )
        .unwrap();

        let mut wasm_path = top_level_directory();
        wasm_path.push("wasm_for_tests/tx_no_op.wasm");
        let tx_code = std::fs::read(wasm_path)
            .expect("Expected a file at given code path");
        let mut wrapper =
            Tx::from_type(TxType::Wrapper(Box::new(WrapperTx::new(
                Fee {
                    amount_per_gas_unit: DenominatedAmount::native(1.into()),
                    token: shell.wl_storage.storage.native_token.clone(),
                },
                crate::wallet::defaults::albert_keypair().ref_to(),
                Epoch(0),
                5_000_000.into(),
                None,
            ))));
        wrapper.header.chain_id = shell.chain_id.clone();
        wrapper.set_code(Code::new(tx_code, None));
        wrapper.set_data(Data::new(
            "Enxrypted transaction data".as_bytes().to_owned(),
        ));
        wrapper.add_section(Section::Signature(Signature::new(
            wrapper.sechashes(),
            [(0, crate::wallet::defaults::albert_keypair())]
                .into_iter()
                .collect(),
            None,
        )));
        let fee_amount =
            wrapper.header().wrapper().unwrap().get_tx_fee().unwrap();
        let fee_amount = namada::token::denom_to_amount(
            fee_amount,
            &wrapper.header().wrapper().unwrap().fee.token,
            &shell.wl_storage,
        )
        .unwrap();

        let signer_balance = namada::token::read_balance(
            &shell.wl_storage,
            &shell.wl_storage.storage.native_token,
            &wrapper.header().wrapper().unwrap().fee_payer(),
        )
        .unwrap();

        let processed_tx = ProcessedTx {
            tx: wrapper.to_bytes().into(),
            result: TxResult {
                code: ResultCode::Ok.into(),
                info: "".into(),
            },
        };

        let event = &shell
            .finalize_block(FinalizeBlock {
                txs: vec![processed_tx],
                proposer_address,
                ..Default::default()
            })
            .expect("Test failed")[0];

        // Check fee payment
        assert_eq!(event.event_type.to_string(), String::from("accepted"));
        let code = event.attributes.get("code").expect("Test failed").as_str();
        assert_eq!(code, String::from(ResultCode::Ok).as_str());

        let new_proposer_balance = namada::token::read_balance(
            &shell.wl_storage,
            &shell.wl_storage.storage.native_token,
            &validator,
        )
        .unwrap();
        assert_eq!(
            new_proposer_balance,
            proposer_balance.checked_add(fee_amount).unwrap()
        );

        let new_signer_balance = namada::token::read_balance(
            &shell.wl_storage,
            &shell.wl_storage.storage.native_token,
            &wrapper.header().wrapper().unwrap().fee_payer(),
        )
        .unwrap();
        assert_eq!(
            new_signer_balance,
            signer_balance.checked_sub(fee_amount).unwrap()
        )
    }

    #[test]
    fn test_ledger_slashing() -> namada::state::StorageResult<()> {
        let num_validators = 7_u64;
        let (mut shell, _recv, _, _) = setup_with_cfg(SetupCfg {
            last_height: 0,
            num_validators,
            ..Default::default()
        });
        let mut params = read_pos_params(&shell.wl_storage).unwrap();
        params.owned.unbonding_len = 4;
        write_pos_params(&mut shell.wl_storage, &params.owned)?;

        let validator_set: Vec<WeightedValidator> =
            read_consensus_validator_set_addresses_with_stake(
                &shell.wl_storage,
                Epoch::default(),
            )
            .unwrap()
            .into_iter()
            .collect();

        let val1 = validator_set[0].clone();
        let val2 = validator_set[1].clone();

        let initial_stake = val1.bonded_stake;
        let total_initial_stake = num_validators * initial_stake;

        let get_pkh = |address, epoch| {
            let ck = validator_consensus_key_handle(&address)
                .get(&shell.wl_storage, epoch, &params)
                .unwrap()
                .unwrap();
            let hash_string = tm_consensus_key_raw_hash(&ck);
            let vec = HEXUPPER.decode(hash_string.as_bytes()).unwrap();
            let res: [u8; 20] = TryFrom::try_from(vec).unwrap();
            res
        };

        let mut all_pkhs: Vec<[u8; 20]> = Vec::new();
        let mut behaving_pkhs: Vec<[u8; 20]> = Vec::new();
        for (idx, validator) in validator_set.iter().enumerate() {
            // Every validator should be in the consensus set
            assert_eq!(
                validator_state_handle(&validator.address)
                    .get(&shell.wl_storage, Epoch::default(), &params)
                    .unwrap(),
                Some(ValidatorState::Consensus)
            );
            all_pkhs.push(get_pkh(validator.address.clone(), Epoch::default()));
            if idx > 1_usize {
                behaving_pkhs
                    .push(get_pkh(validator.address.clone(), Epoch::default()));
            }
        }

        let pkh1 = all_pkhs[0];
        let pkh2 = all_pkhs[1];

        // Finalize block 1 (no votes since this is the first block)
        next_block_for_inflation(&mut shell, pkh1.to_vec(), vec![], None);

        let votes = get_default_true_votes(
            &shell.wl_storage,
            shell.wl_storage.storage.block.epoch,
        );
        assert!(!votes.is_empty());
        assert_eq!(votes.len(), 7_usize);

        // For block 2, include the evidences found for block 1.
        // NOTE: Only the type, height, and validator address fields from the
        // Misbehavior struct are used in Namada
        let byzantine_validators = vec![
            Misbehavior {
                kind: MisbehaviorKind::DuplicateVote,
                validator: Validator {
                    address: pkh1,
                    power: Default::default(),
                },
                height: 1_u32.into(),
                time: tendermint::Time::unix_epoch(),
                total_voting_power: Default::default(),
            },
            Misbehavior {
                kind: MisbehaviorKind::LightClientAttack,
                validator: Validator {
                    address: pkh2,
                    power: Default::default(),
                },
                height: 2_u32.into(),
                time: tendermint::Time::unix_epoch(),
                total_voting_power: Default::default(),
            },
        ];
        next_block_for_inflation(
            &mut shell,
            pkh1.to_vec(),
            votes,
            Some(byzantine_validators),
        );

        let processing_epoch = shell.wl_storage.storage.block.epoch
            + params.unbonding_len
            + 1_u64
            + params.cubic_slashing_window_length;

        // Check that the ValidatorState, enqueued slashes, and validator sets
        // are properly updated
        assert_eq!(
            validator_state_handle(&val1.address)
                .get(&shell.wl_storage, Epoch::default(), &params)
                .unwrap(),
            Some(ValidatorState::Consensus)
        );
        assert_eq!(
            validator_state_handle(&val2.address)
                .get(&shell.wl_storage, Epoch::default(), &params)
                .unwrap(),
            Some(ValidatorState::Consensus)
        );
        assert!(
            enqueued_slashes_handle()
                .at(&Epoch::default())
                .is_empty(&shell.wl_storage)?
        );
        assert_eq!(
            get_num_consensus_validators(&shell.wl_storage, Epoch::default())
                .unwrap(),
            7_u64
        );
        for epoch in Epoch::default().next().iter_range(params.pipeline_len) {
            assert_eq!(
                validator_state_handle(&val1.address)
                    .get(&shell.wl_storage, epoch, &params)
                    .unwrap(),
                Some(ValidatorState::Jailed)
            );
            assert_eq!(
                validator_state_handle(&val2.address)
                    .get(&shell.wl_storage, epoch, &params)
                    .unwrap(),
                Some(ValidatorState::Jailed)
            );
            assert!(
                enqueued_slashes_handle()
                    .at(&epoch)
                    .is_empty(&shell.wl_storage)?
            );
            assert_eq!(
                get_num_consensus_validators(&shell.wl_storage, epoch).unwrap(),
                5_u64
            );
        }
        assert!(
            !enqueued_slashes_handle()
                .at(&processing_epoch)
                .is_empty(&shell.wl_storage)?
        );

        // Advance to the processing epoch
        loop {
            let votes = get_default_true_votes(
                &shell.wl_storage,
                shell.wl_storage.storage.block.epoch,
            );
            next_block_for_inflation(
                &mut shell,
                pkh1.to_vec(),
                votes.clone(),
                None,
            );
            // println!(
            //     "Block {} epoch {}",
            //     shell.wl_storage.storage.block.height,
            //     shell.wl_storage.storage.block.epoch
            // );
            if shell.wl_storage.storage.block.epoch == processing_epoch {
                // println!("Reached processing epoch");
                break;
            } else {
                assert!(
                    enqueued_slashes_handle()
                        .at(&shell.wl_storage.storage.block.epoch)
                        .is_empty(&shell.wl_storage)?
                );
                let stake1 = read_validator_stake(
                    &shell.wl_storage,
                    &params,
                    &val1.address,
                    shell.wl_storage.storage.block.epoch,
                )?;
                let stake2 = read_validator_stake(
                    &shell.wl_storage,
                    &params,
                    &val2.address,
                    shell.wl_storage.storage.block.epoch,
                )?;
                let total_stake = read_total_stake(
                    &shell.wl_storage,
                    &params,
                    shell.wl_storage.storage.block.epoch,
                )?;
                assert_eq!(stake1, initial_stake);
                assert_eq!(stake2, initial_stake);
                assert_eq!(total_stake, total_initial_stake);
            }
        }

        let num_slashes = namada::state::iter_prefix_bytes(
            &shell.wl_storage,
            &slashes_prefix(),
        )?
        .filter(|kv_res| {
            let (k, _v) = kv_res.as_ref().unwrap();
            is_validator_slashes_key(k).is_some()
        })
        .count();

        assert_eq!(num_slashes, 2);
        assert_eq!(
            validator_slashes_handle(&val1.address)
                .len(&shell.wl_storage)
                .unwrap(),
            1_u64
        );
        assert_eq!(
            validator_slashes_handle(&val2.address)
                .len(&shell.wl_storage)
                .unwrap(),
            1_u64
        );

        let slash1 = validator_slashes_handle(&val1.address)
            .get(&shell.wl_storage, 0)?
            .unwrap();
        let slash2 = validator_slashes_handle(&val2.address)
            .get(&shell.wl_storage, 0)?
            .unwrap();

        assert_eq!(slash1.r#type, SlashType::DuplicateVote);
        assert_eq!(slash2.r#type, SlashType::LightClientAttack);
        assert_eq!(slash1.epoch, Epoch::default());
        assert_eq!(slash2.epoch, Epoch::default());

        // Each validator has equal weight in this test, and two have been
        // slashed
        let frac = Dec::two() / Dec::new(7, 0).unwrap();
        let cubic_rate = Dec::new(9, 0).unwrap() * frac * frac;

        assert_eq!(slash1.rate, cubic_rate);
        assert_eq!(slash2.rate, cubic_rate);

        // Check that there are still 5 consensus validators and the 2
        // misbehaving ones are still jailed
        for epoch in shell
            .wl_storage
            .storage
            .block
            .epoch
            .iter_range(params.pipeline_len + 1)
        {
            assert_eq!(
                validator_state_handle(&val1.address)
                    .get(&shell.wl_storage, epoch, &params)
                    .unwrap(),
                Some(ValidatorState::Jailed)
            );
            assert_eq!(
                validator_state_handle(&val2.address)
                    .get(&shell.wl_storage, epoch, &params)
                    .unwrap(),
                Some(ValidatorState::Jailed)
            );
            assert_eq!(
                get_num_consensus_validators(&shell.wl_storage, epoch).unwrap(),
                5_u64
            );
        }

        // Check that the deltas at the pipeline epoch are slashed
        let pipeline_epoch =
            shell.wl_storage.storage.block.epoch + params.pipeline_len;
        let stake1 = read_validator_stake(
            &shell.wl_storage,
            &params,
            &val1.address,
            pipeline_epoch,
        )?;
        let stake2 = read_validator_stake(
            &shell.wl_storage,
            &params,
            &val2.address,
            pipeline_epoch,
        )?;
        let total_stake =
            read_total_stake(&shell.wl_storage, &params, pipeline_epoch)?;

        let expected_slashed = initial_stake.mul_ceil(cubic_rate);

        println!(
            "Initial stake = {}\nCubic rate = {}\nExpected slashed = {}\n",
            initial_stake.to_string_native(),
            cubic_rate,
            expected_slashed.to_string_native()
        );

        assert!(
            (stake1.change() - (initial_stake - expected_slashed).change())
                .abs()
                <= 1.into()
        );
        assert!(
            (stake2.change() - (initial_stake - expected_slashed).change())
                .abs()
                <= 1.into()
        );
        assert_eq!(total_stake, total_initial_stake - 2u64 * expected_slashed);

        // Unjail one of the validators
        let current_epoch = shell.wl_storage.storage.block.epoch;
        unjail_validator(&mut shell.wl_storage, &val1.address, current_epoch)?;
        let pipeline_epoch = current_epoch + params.pipeline_len;

        // Check that the state is the same until the pipeline epoch, at which
        // point one validator is unjailed
        for epoch in shell
            .wl_storage
            .storage
            .block
            .epoch
            .iter_range(params.pipeline_len)
        {
            assert_eq!(
                validator_state_handle(&val1.address)
                    .get(&shell.wl_storage, epoch, &params)
                    .unwrap(),
                Some(ValidatorState::Jailed)
            );
            assert_eq!(
                validator_state_handle(&val2.address)
                    .get(&shell.wl_storage, epoch, &params)
                    .unwrap(),
                Some(ValidatorState::Jailed)
            );
            assert_eq!(
                get_num_consensus_validators(&shell.wl_storage, epoch).unwrap(),
                5_u64
            );
        }
        assert_eq!(
            validator_state_handle(&val1.address)
                .get(&shell.wl_storage, pipeline_epoch, &params)
                .unwrap(),
            Some(ValidatorState::Consensus)
        );
        assert_eq!(
            validator_state_handle(&val2.address)
                .get(&shell.wl_storage, pipeline_epoch, &params)
                .unwrap(),
            Some(ValidatorState::Jailed)
        );
        assert_eq!(
            get_num_consensus_validators(&shell.wl_storage, pipeline_epoch)
                .unwrap(),
            6_u64
        );

        Ok(())
    }

    /// NOTE: must call `get_default_true_votes` before every call to
    /// `next_block_for_inflation`
    #[test]
    fn test_multiple_misbehaviors() -> namada::state::StorageResult<()> {
        for num_validators in &[4_u64, 6_u64, 9_u64] {
            tracing::debug!("\nNUM VALIDATORS = {}", num_validators);
            test_multiple_misbehaviors_by_num_vals(*num_validators)?;
        }
        Ok(())
    }

    /// Current test procedure (prefixed by epoch in which the event occurs):
    /// 0) Validator initial stake of 00_000
    /// 1) Delegate 37_231 to validator
    /// 1) Self-unbond 84_654
    /// 2) Unbond delegation of 18_000
    /// 3) Self-bond 9_123
    /// 4) Self-unbond 15_000
    /// 5) Delegate 8_144 to validator
    /// 6) Discover misbehavior in epoch 3
    /// 7) Discover misbehavior in epoch 4
    fn test_multiple_misbehaviors_by_num_vals(
        num_validators: u64,
    ) -> namada::state::StorageResult<()> {
        // Setup the network with pipeline_len = 2, unbonding_len = 4
        // let num_validators = 8_u64;
        let (mut shell, _recv, _, _) = setup_with_cfg(SetupCfg {
            last_height: 0,
            num_validators,
            ..Default::default()
        });
        let mut params = read_pos_params(&shell.wl_storage).unwrap();
        params.owned.unbonding_len = 4;
        params.owned.max_validator_slots = 50;
        write_pos_params(&mut shell.wl_storage, &params.owned)?;

        // Slash pool balance
        let nam_address = shell.wl_storage.storage.native_token.clone();
        let slash_balance_key = token::storage_key::balance_key(
            &nam_address,
            &namada_proof_of_stake::SLASH_POOL_ADDRESS,
        );
        let slash_pool_balance_init: token::Amount = shell
            .wl_storage
            .read(&slash_balance_key)
            .expect("must be able to read")
            .unwrap_or_default();
        debug_assert_eq!(slash_pool_balance_init, token::Amount::zero());

        let consensus_set: Vec<WeightedValidator> =
            read_consensus_validator_set_addresses_with_stake(
                &shell.wl_storage,
                Epoch::default(),
            )
            .unwrap()
            .into_iter()
            .collect();

        let val1 = consensus_set[0].clone();
        let pkh1 = get_pkh_from_address(
            &shell.wl_storage,
            &params,
            val1.address.clone(),
            Epoch::default(),
        );

        let initial_stake = val1.bonded_stake;
        let total_initial_stake = num_validators * initial_stake;

        // Finalize block 1
        next_block_for_inflation(&mut shell, pkh1.to_vec(), vec![], None);

        let votes = get_default_true_votes(&shell.wl_storage, Epoch::default());
        assert!(!votes.is_empty());

        // Advance to epoch 1 and
        // 1. Delegate 67231 NAM to validator
        // 2. Validator self-unbond 154654 NAM
        let (current_epoch, _) = advance_epoch(&mut shell, &pkh1, &votes, None);
        assert_eq!(shell.wl_storage.storage.block.epoch.0, 1_u64);

        // Make an account with balance and delegate some tokens
        let delegator = address::testing::gen_implicit_address();
        let del_1_amount = token::Amount::native_whole(37_231);
        let staking_token = shell.wl_storage.storage.native_token.clone();
        namada::token::credit_tokens(
            &mut shell.wl_storage,
            &staking_token,
            &delegator,
            token::Amount::native_whole(200_000),
        )
        .unwrap();
        namada_proof_of_stake::bond_tokens(
            &mut shell.wl_storage,
            Some(&delegator),
            &val1.address,
            del_1_amount,
            current_epoch,
            None,
        )
        .unwrap();

        // Self-unbond
        let self_unbond_1_amount = token::Amount::native_whole(84_654);
        namada_proof_of_stake::unbond_tokens(
            &mut shell.wl_storage,
            None,
            &val1.address,
            self_unbond_1_amount,
            current_epoch,
            false,
        )
        .unwrap();

        let val_stake = namada_proof_of_stake::storage::read_validator_stake(
            &shell.wl_storage,
            &params,
            &val1.address,
            current_epoch + params.pipeline_len,
        )
        .unwrap();

        let total_stake = namada_proof_of_stake::storage::read_total_stake(
            &shell.wl_storage,
            &params,
            current_epoch + params.pipeline_len,
        )
        .unwrap();

        assert_eq!(
            val_stake,
            initial_stake + del_1_amount - self_unbond_1_amount
        );
        assert_eq!(
            total_stake,
            total_initial_stake + del_1_amount - self_unbond_1_amount
        );

        // Advance to epoch 2 and
        // 1. Unbond 18000 NAM from delegation
        let votes = get_default_true_votes(
            &shell.wl_storage,
            shell.wl_storage.storage.block.epoch,
        );
        let (current_epoch, _) = advance_epoch(&mut shell, &pkh1, &votes, None);
        tracing::debug!("\nUnbonding in epoch 2");
        let del_unbond_1_amount = token::Amount::native_whole(18_000);
        namada_proof_of_stake::unbond_tokens(
            &mut shell.wl_storage,
            Some(&delegator),
            &val1.address,
            del_unbond_1_amount,
            current_epoch,
            false,
        )
        .unwrap();

        let val_stake = namada_proof_of_stake::storage::read_validator_stake(
            &shell.wl_storage,
            &params,
            &val1.address,
            current_epoch + params.pipeline_len,
        )
        .unwrap();
        let total_stake = namada_proof_of_stake::storage::read_total_stake(
            &shell.wl_storage,
            &params,
            current_epoch + params.pipeline_len,
        )
        .unwrap();
        assert_eq!(
            val_stake,
            initial_stake + del_1_amount
                - self_unbond_1_amount
                - del_unbond_1_amount
        );
        assert_eq!(
            total_stake,
            total_initial_stake + del_1_amount
                - self_unbond_1_amount
                - del_unbond_1_amount
        );

        // Advance to epoch 3 and
        // 1. Validator self-bond 9123 NAM
        let votes = get_default_true_votes(
            &shell.wl_storage,
            shell.wl_storage.storage.block.epoch,
        );
        let (current_epoch, _) = advance_epoch(&mut shell, &pkh1, &votes, None);
        tracing::debug!("\nBonding in epoch 3");

        let self_bond_1_amount = token::Amount::native_whole(9_123);
        namada_proof_of_stake::bond_tokens(
            &mut shell.wl_storage,
            None,
            &val1.address,
            self_bond_1_amount,
            current_epoch,
            None,
        )
        .unwrap();

        // Advance to epoch 4
        // 1. Validator self-unbond 15000 NAM
        let votes = get_default_true_votes(
            &shell.wl_storage,
            shell.wl_storage.storage.block.epoch,
        );
        let (current_epoch, _) = advance_epoch(&mut shell, &pkh1, &votes, None);
        assert_eq!(current_epoch.0, 4_u64);

        let self_unbond_2_amount = token::Amount::native_whole(15_000);
        namada_proof_of_stake::unbond_tokens(
            &mut shell.wl_storage,
            None,
            &val1.address,
            self_unbond_2_amount,
            current_epoch,
            false,
        )
        .unwrap();

        // Advance to epoch 5 and
        // Delegate 8144 NAM to validator
        let votes = get_default_true_votes(
            &shell.wl_storage,
            shell.wl_storage.storage.block.epoch,
        );
        let (current_epoch, _) = advance_epoch(&mut shell, &pkh1, &votes, None);
        assert_eq!(current_epoch.0, 5_u64);
        tracing::debug!("Delegating in epoch 5");

        // Delegate
        let del_2_amount = token::Amount::native_whole(8_144);
        namada_proof_of_stake::bond_tokens(
            &mut shell.wl_storage,
            Some(&delegator),
            &val1.address,
            del_2_amount,
            current_epoch,
            None,
        )
        .unwrap();

        tracing::debug!("Advancing to epoch 6");

        // Advance to epoch 6
        let votes = get_default_true_votes(
            &shell.wl_storage,
            shell.wl_storage.storage.block.epoch,
        );
        let (current_epoch, _) = advance_epoch(&mut shell, &pkh1, &votes, None);
        assert_eq!(current_epoch.0, 6_u64);

        // Discover a misbehavior committed in epoch 3
        // NOTE: Only the type, height, and validator address fields from the
        // Misbehavior struct are used in Namada
        let misbehavior_epoch = Epoch(3_u64);
        let height = shell
            .wl_storage
            .storage
            .block
            .pred_epochs
            .first_block_heights[misbehavior_epoch.0 as usize];
        let misbehaviors = vec![Misbehavior {
            kind: MisbehaviorKind::DuplicateVote,
            validator: Validator {
                address: pkh1,
                power: Default::default(),
            },
            height: height.try_into().unwrap(),
            time: tendermint::Time::unix_epoch(),
            total_voting_power: Default::default(),
        }];
        let votes = get_default_true_votes(
            &shell.wl_storage,
            shell.wl_storage.storage.block.epoch,
        );
        next_block_for_inflation(
            &mut shell,
            pkh1.to_vec(),
            votes.clone(),
            Some(misbehaviors),
        );

        // Assertions
        assert_eq!(current_epoch.0, 6_u64);
        let processing_epoch = misbehavior_epoch
            + params.unbonding_len
            + 1_u64
            + params.cubic_slashing_window_length;
        let enqueued_slash = enqueued_slashes_handle()
            .at(&processing_epoch)
            .at(&val1.address)
            .front(&shell.wl_storage)
            .unwrap()
            .unwrap();
        assert_eq!(enqueued_slash.epoch, misbehavior_epoch);
        assert_eq!(enqueued_slash.r#type, SlashType::DuplicateVote);
        assert_eq!(enqueued_slash.rate, Dec::zero());
        let last_slash =
            namada_proof_of_stake::storage::read_validator_last_slash_epoch(
                &shell.wl_storage,
                &val1.address,
            )
            .unwrap();
        assert_eq!(last_slash, Some(misbehavior_epoch));
        assert!(
            namada_proof_of_stake::storage::validator_slashes_handle(
                &val1.address
            )
            .is_empty(&shell.wl_storage)
            .unwrap()
        );

        tracing::debug!("Advancing to epoch 7");

        // Advance to epoch 7
        let (current_epoch, _) = advance_epoch(&mut shell, &pkh1, &votes, None);

        // Discover two more misbehaviors, one committed in epoch 3, one in
        // epoch 4
        let height4 = shell
            .wl_storage
            .storage
            .block
            .pred_epochs
            .first_block_heights[4];
        let misbehaviors = vec![
            Misbehavior {
                kind: MisbehaviorKind::DuplicateVote,
                validator: Validator {
                    address: pkh1,
                    power: Default::default(),
                },
                height: height.try_into().unwrap(),
                time: tendermint::Time::unix_epoch(),
                total_voting_power: Default::default(),
            },
            Misbehavior {
                kind: MisbehaviorKind::DuplicateVote,
                validator: Validator {
                    address: pkh1,
                    power: Default::default(),
                },
                height: height4.try_into().unwrap(),
                time: tendermint::Time::unix_epoch(),
                total_voting_power: Default::default(),
            },
        ];
        let votes = get_default_true_votes(
            &shell.wl_storage,
            shell.wl_storage.storage.block.epoch,
        );
        next_block_for_inflation(
            &mut shell,
            pkh1.to_vec(),
            votes,
            Some(misbehaviors),
        );
        assert_eq!(current_epoch.0, 7_u64);
        let enqueued_slashes_8 = enqueued_slashes_handle()
            .at(&processing_epoch)
            .at(&val1.address);
        let enqueued_slashes_9 = enqueued_slashes_handle()
            .at(&processing_epoch.next())
            .at(&val1.address);

        assert_eq!(enqueued_slashes_8.len(&shell.wl_storage).unwrap(), 2_u64);
        assert_eq!(enqueued_slashes_9.len(&shell.wl_storage).unwrap(), 1_u64);
        let last_slash =
            namada_proof_of_stake::storage::read_validator_last_slash_epoch(
                &shell.wl_storage,
                &val1.address,
            )
            .unwrap();
        assert_eq!(last_slash, Some(Epoch(4)));
        assert!(
            namada_proof_of_stake::is_validator_frozen(
                &shell.wl_storage,
                &val1.address,
                current_epoch,
                &params
            )
            .unwrap()
        );
        assert!(
            namada_proof_of_stake::storage::validator_slashes_handle(
                &val1.address
            )
            .is_empty(&shell.wl_storage)
            .unwrap()
        );

        let pre_stake_10 =
            namada_proof_of_stake::storage::read_validator_stake(
                &shell.wl_storage,
                &params,
                &val1.address,
                Epoch(10),
            )
            .unwrap();
        assert_eq!(
            pre_stake_10,
            initial_stake + del_1_amount
                - self_unbond_1_amount
                - del_unbond_1_amount
                + self_bond_1_amount
                - self_unbond_2_amount
                + del_2_amount
        );

        tracing::debug!("\nNow processing the infractions\n");

        // Advance to epoch 9, where the infractions committed in epoch 3 will
        // be processed
        let votes = get_default_true_votes(
            &shell.wl_storage,
            shell.wl_storage.storage.block.epoch,
        );
        let _ = advance_epoch(&mut shell, &pkh1, &votes, None);
        let votes = get_default_true_votes(
            &shell.wl_storage,
            shell.wl_storage.storage.block.epoch,
        );
        let (current_epoch, _) = advance_epoch(&mut shell, &pkh1, &votes, None);
        assert_eq!(current_epoch.0, 9_u64);

        let val_stake_3 = namada_proof_of_stake::storage::read_validator_stake(
            &shell.wl_storage,
            &params,
            &val1.address,
            Epoch(3),
        )
        .unwrap();
        let val_stake_4 = namada_proof_of_stake::storage::read_validator_stake(
            &shell.wl_storage,
            &params,
            &val1.address,
            Epoch(4),
        )
        .unwrap();

        let tot_stake_3 = namada_proof_of_stake::storage::read_total_stake(
            &shell.wl_storage,
            &params,
            Epoch(3),
        )
        .unwrap();
        let tot_stake_4 = namada_proof_of_stake::storage::read_total_stake(
            &shell.wl_storage,
            &params,
            Epoch(4),
        )
        .unwrap();

        let vp_frac_3 = Dec::from(val_stake_3) / Dec::from(tot_stake_3);
        let vp_frac_4 = Dec::from(val_stake_4) / Dec::from(tot_stake_4);
        let tot_frac = Dec::two() * vp_frac_3 + vp_frac_4;
        let cubic_rate = std::cmp::min(
            Dec::one(),
            Dec::new(9, 0).unwrap() * tot_frac * tot_frac,
        );
        dbg!(&cubic_rate);

        let equal_enough = |rate1: Dec, rate2: Dec| -> bool {
            let tolerance = Dec::new(1, 9).unwrap();
            rate1.abs_diff(&rate2) < tolerance
        };

        // There should be 2 slashes processed for the validator, each with rate
        // equal to the cubic slashing rate
        let val_slashes =
            namada_proof_of_stake::storage::validator_slashes_handle(
                &val1.address,
            );
        assert_eq!(val_slashes.len(&shell.wl_storage).unwrap(), 2u64);
        let is_rate_good = val_slashes
            .iter(&shell.wl_storage)
            .unwrap()
            .all(|s| equal_enough(s.unwrap().rate, cubic_rate));
        assert!(is_rate_good);

        // Check the amount of stake deducted from the futuremost epoch while
        // processing the slashes
        let post_stake_10 = read_validator_stake(
            &shell.wl_storage,
            &params,
            &val1.address,
            Epoch(10),
        )
        .unwrap();
        // The amount unbonded after the infraction that affected the deltas
        // before processing is `del_unbond_1_amount + self_bond_1_amount -
        // self_unbond_2_amount` (since this self-bond was enacted then unbonded
        // all after the infraction). Thus, the additional deltas to be
        // deducted is the (infraction stake - this) * rate
        let slash_rate_3 = std::cmp::min(Dec::one(), Dec::two() * cubic_rate);
        let exp_slashed_during_processing_9 = (initial_stake + del_1_amount
            - self_unbond_1_amount
            - del_unbond_1_amount
            + self_bond_1_amount
            - self_unbond_2_amount)
            .mul_ceil(slash_rate_3);
        assert!(
            ((pre_stake_10 - post_stake_10).change()
                - exp_slashed_during_processing_9.change())
            .abs()
                < Uint::from(1000),
            "Expected {}, got {} (with less than 1000 err)",
            exp_slashed_during_processing_9.to_string_native(),
            (pre_stake_10 - post_stake_10).to_string_native(),
        );

        // Check that we can compute the stake at the pipeline epoch
        // NOTE: may be off. by 1 namnam due to rounding;
        let exp_pipeline_stake = (Dec::one() - slash_rate_3)
            * Dec::from(
                initial_stake + del_1_amount
                    - self_unbond_1_amount
                    - del_unbond_1_amount
                    + self_bond_1_amount
                    - self_unbond_2_amount,
            )
            + Dec::from(del_2_amount);

        assert!(
            exp_pipeline_stake.abs_diff(&Dec::from(post_stake_10))
                <= Dec::new(2, NATIVE_MAX_DECIMAL_PLACES).unwrap(),
            "Expected {}, got {} (with less than 2 err), diff {}",
            exp_pipeline_stake,
            post_stake_10.to_string_native(),
            exp_pipeline_stake.abs_diff(&Dec::from(post_stake_10)),
        );

        // Check the balance of the Slash Pool
        // TODO: finish once implemented
        // let slash_pool_balance: token::Amount = shell
        //     .wl_storage
        //     .read(&slash_balance_key)
        //     .expect("must be able to read")
        //     .unwrap_or_default();
        // let exp_slashed_3 = decimal_mult_amount(
        //     std::cmp::min(Decimal::TWO * cubic_rate, Decimal::ONE),
        //     val_stake_3 - del_unbond_1_amount + self_bond_1_amount
        //         - self_unbond_2_amount,
        // );
        // assert_eq!(slash_pool_balance, exp_slashed_3);

        // Advance to epoch 10, where the infraction committed in epoch 4 will
        // be processed
        let votes = get_default_true_votes(
            &shell.wl_storage,
            shell.wl_storage.storage.block.epoch,
        );
        let (current_epoch, _) = advance_epoch(&mut shell, &pkh1, &votes, None);
        assert_eq!(current_epoch.0, 10_u64);

        // Check the balance of the Slash Pool
        // TODO: finish once implemented
        // let slash_pool_balance: token::Amount = shell
        //     .wl_storage
        //     .read(&slash_balance_key)
        //     .expect("must be able to read")
        //     .unwrap_or_default();

        // let exp_slashed_4 = if dec!(2) * cubic_rate >= Decimal::ONE {
        //     token::Amount::zero()
        // } else if dec!(3) * cubic_rate >= Decimal::ONE {
        //     decimal_mult_amount(
        //         Decimal::ONE - dec!(2) * cubic_rate,
        //         val_stake_4 + self_bond_1_amount - self_unbond_2_amount,
        //     )
        // } else {
        //     decimal_mult_amount(
        //         std::cmp::min(cubic_rate, Decimal::ONE),
        //         val_stake_4 + self_bond_1_amount - self_unbond_2_amount,
        //     )
        // };
        // dbg!(slash_pool_balance, exp_slashed_3 + exp_slashed_4);
        // assert!(
        //     (slash_pool_balance.change()
        //         - (exp_slashed_3 + exp_slashed_4).change())
        //     .abs()
        //         <= 1
        // );

        let val_stake = read_validator_stake(
            &shell.wl_storage,
            &params,
            &val1.address,
            current_epoch + params.pipeline_len,
        )?;

        let post_stake_10 = read_validator_stake(
            &shell.wl_storage,
            &params,
            &val1.address,
            Epoch(10),
        )
        .unwrap();

        // Stake at current epoch should be equal to stake at pipeline
        assert_eq!(
            post_stake_10,
            val_stake,
            "Stake at pipeline in epoch {} ({}) expected to be equal to stake \
             in epoch 10 ({}).",
            current_epoch + params.pipeline_len,
            val_stake.to_string_native(),
            post_stake_10.to_string_native()
        );

        // dbg!(&val_stake);
        // dbg!(pre_stake_10 - post_stake_10);

        // dbg!(&exp_slashed_during_processing_9);
        // TODO: finish once implemented
        // assert!(
        //     ((pre_stake_11 - post_stake_11).change() -
        // exp_slashed_4.change())         .abs()
        //         <= 1
        // );

        // dbg!(&val_stake, &exp_stake);
        // dbg!(exp_slashed_during_processing_8 +
        // exp_slashed_during_processing_9); dbg!(
        //     val_stake_3
        //         - (exp_slashed_during_processing_8 +
        //           exp_slashed_during_processing_9)
        // );

        // let exp_stake = val_stake_3 - del_unbond_1_amount +
        // self_bond_1_amount
        //     - self_unbond_2_amount
        //     + del_2_amount
        //     - exp_slashed_3
        //     - exp_slashed_4;

        // assert!((exp_stake.change() - post_stake_11.change()).abs() <= 1);

        for _ in 0..2 {
            let votes = get_default_true_votes(
                &shell.wl_storage,
                shell.wl_storage.storage.block.epoch,
            );
            let _ = advance_epoch(&mut shell, &pkh1, &votes, None);
        }
        let current_epoch = shell.wl_storage.storage.block.epoch;
        assert_eq!(current_epoch.0, 12_u64);

        tracing::debug!("\nCHECK BOND AND UNBOND DETAILS");
        let details = namada_proof_of_stake::queries::bonds_and_unbonds(
            &shell.wl_storage,
            None,
            None,
        )
        .unwrap();

        let del_id = BondId {
            source: delegator.clone(),
            validator: val1.address.clone(),
        };
        let self_id = BondId {
            source: val1.address.clone(),
            validator: val1.address.clone(),
        };

        let del_details = details.get(&del_id).unwrap();
        let self_details = details.get(&self_id).unwrap();
        // dbg!(del_details, self_details);

        // Check slashes
        assert_eq!(del_details.slashes, self_details.slashes);
        assert_eq!(del_details.slashes.len(), 3);
        assert_eq!(del_details.slashes[0].epoch, Epoch(3));
        assert!(equal_enough(del_details.slashes[0].rate, cubic_rate));
        assert_eq!(del_details.slashes[1].epoch, Epoch(3));
        assert!(equal_enough(del_details.slashes[1].rate, cubic_rate));
        assert_eq!(del_details.slashes[2].epoch, Epoch(4));
        assert!(equal_enough(del_details.slashes[2].rate, cubic_rate));

        // Check delegations
        assert_eq!(del_details.bonds.len(), 2);
        assert_eq!(del_details.bonds[0].start, Epoch(3));
        assert_eq!(
            del_details.bonds[0].amount,
            del_1_amount - del_unbond_1_amount
        );
        assert!(
            (del_details.bonds[0].slashed_amount.unwrap().change()
                - std::cmp::min(
                    Dec::one(),
                    Dec::new(3, 0).unwrap() * cubic_rate
                ) * (del_1_amount.change() - del_unbond_1_amount.change()))
            .abs()
                <= Uint::from(2)
        );
        assert_eq!(del_details.bonds[1].start, Epoch(7));
        assert_eq!(del_details.bonds[1].amount, del_2_amount);
        assert_eq!(del_details.bonds[1].slashed_amount, None);

        // Check self-bonds
        assert_eq!(self_details.bonds.len(), 1);
        assert_eq!(self_details.bonds[0].start, Epoch(0));
        assert_eq!(
            self_details.bonds[0].amount,
            initial_stake - self_unbond_1_amount + self_bond_1_amount
                - self_unbond_2_amount
        );
        assert!(
            (self_details.bonds[0].slashed_amount.unwrap().change()
                - (std::cmp::min(
                    Dec::one(),
                    Dec::new(3, 0).unwrap() * cubic_rate
                ) * (initial_stake - self_unbond_1_amount
                    + self_bond_1_amount
                    - self_unbond_2_amount))
                    .change())
                <= Amount::from_uint(1000, NATIVE_MAX_DECIMAL_PLACES)
                    .unwrap()
                    .change()
        );

        // Check delegation unbonds
        assert_eq!(del_details.unbonds.len(), 1);
        assert_eq!(del_details.unbonds[0].start, Epoch(3));
        assert_eq!(del_details.unbonds[0].withdraw, Epoch(9));
        assert_eq!(del_details.unbonds[0].amount, del_unbond_1_amount);
        assert!(
            (del_details.unbonds[0].slashed_amount.unwrap().change()
                - (std::cmp::min(Dec::one(), Dec::two() * cubic_rate)
                    * del_unbond_1_amount)
                    .change())
            .abs()
                <= Uint::from(1)
        );

        // Check self-unbonds
        assert_eq!(self_details.unbonds.len(), 3);
        assert_eq!(self_details.unbonds[0].start, Epoch(0));
        assert_eq!(self_details.unbonds[0].withdraw, Epoch(8));
        assert_eq!(self_details.unbonds[1].start, Epoch(0));
        assert_eq!(self_details.unbonds[1].withdraw, Epoch(11));
        assert_eq!(self_details.unbonds[2].start, Epoch(5));
        assert_eq!(self_details.unbonds[2].withdraw, Epoch(11));
        assert_eq!(self_details.unbonds[0].amount, self_unbond_1_amount);
        assert_eq!(self_details.unbonds[0].slashed_amount, None);
        assert_eq!(
            self_details.unbonds[1].amount,
            self_unbond_2_amount - self_bond_1_amount
        );
        let rate =
            std::cmp::min(Dec::one(), Dec::new(3, 0).unwrap() * cubic_rate);
        assert!(
            // at most off by 1
            (self_details.unbonds[1].slashed_amount.unwrap().change()
                - (self_unbond_2_amount - self_bond_1_amount)
                    .mul_ceil(rate)
                    .change())
            .abs()
                <= Uint::from(1)
        );
        assert_eq!(self_details.unbonds[2].amount, self_bond_1_amount);
        assert_eq!(self_details.unbonds[2].slashed_amount, None);

        tracing::debug!("\nWITHDRAWING DELEGATION UNBOND");
        // let slash_pool_balance_pre_withdraw = slash_pool_balance;
        // Withdraw the delegation unbonds, which total to 18_000. This should
        // only be affected by the slashes in epoch 3
        let del_withdraw = namada_proof_of_stake::withdraw_tokens(
            &mut shell.wl_storage,
            Some(&delegator),
            &val1.address,
            current_epoch,
        )
        .unwrap();

        let exp_del_withdraw_slashed_amount =
            del_unbond_1_amount.mul_ceil(slash_rate_3);
        assert!(
            (del_withdraw
                - (del_unbond_1_amount - exp_del_withdraw_slashed_amount))
                .raw_amount()
                <= Uint::one()
        );

        // TODO: finish once implemented
        // Check the balance of the Slash Pool
        // let slash_pool_balance: token::Amount = shell
        //     .wl_storage
        //     .read(&slash_balance_key)
        //     .expect("must be able to read")
        //     .unwrap_or_default();
        // dbg!(del_withdraw, slash_pool_balance);
        // assert_eq!(
        //     slash_pool_balance - slash_pool_balance_pre_withdraw,
        //     exp_del_withdraw_slashed_amount
        // );

        // println!("\nWITHDRAWING SELF UNBOND");
        // Withdraw the self unbonds, which total 154_654 + 15_000 - 9_123. Only
        // the (15_000 - 9_123) tokens are slashable.
        // let self_withdraw = namada_proof_of_stake::withdraw_tokens(
        //     &mut shell.wl_storage,
        //     None,
        //     &val1.address,
        //     current_epoch,
        // )
        // .unwrap();

        // let exp_self_withdraw_slashed_amount = decimal_mult_amount(
        //     std::cmp::min(dec!(3) * cubic_rate, Decimal::ONE),
        //     self_unbond_2_amount - self_bond_1_amount,
        // );
        // Check the balance of the Slash Pool
        // let slash_pool_balance: token::Amount = shell
        //     .wl_storage
        //     .read(&slash_balance_key)
        //     .expect("must be able to read")
        //     .unwrap_or_default();

        // dbg!(self_withdraw, slash_pool_balance);
        // dbg!(
        //     decimal_mult_amount(dec!(2) * cubic_rate, val_stake_3)
        //         + decimal_mult_amount(cubic_rate, val_stake_4)
        // );

        // assert_eq!(
        //     exp_self_withdraw_slashed_amount,
        //     slash_pool_balance
        //         - slash_pool_balance_pre_withdraw
        //         - exp_del_withdraw_slashed_amount
        // );

        Ok(())
    }

    #[test]
    fn test_jail_validator_for_inactivity() -> namada::state::StorageResult<()>
    {
        let num_validators = 5_u64;
        let (mut shell, _recv, _, _) = setup_with_cfg(SetupCfg {
            last_height: 0,
            num_validators,
            ..Default::default()
        });
        let params = read_pos_params(&shell.wl_storage).unwrap();

        let initial_consensus_set: Vec<Address> =
            read_consensus_validator_set_addresses(
                &shell.wl_storage,
                Epoch::default(),
            )
            .unwrap()
            .into_iter()
            .collect();
        let val1 = initial_consensus_set[0].clone();
        let pkh1 = get_pkh_from_address(
            &shell.wl_storage,
            &params,
            val1.clone(),
            Epoch::default(),
        );
        let val2 = initial_consensus_set[1].clone();
        let pkh2 = get_pkh_from_address(
            &shell.wl_storage,
            &params,
            val2.clone(),
            Epoch::default(),
        );

        let validator_stake =
            namada_proof_of_stake::storage::read_validator_stake(
                &shell.wl_storage,
                &params,
                &val2,
                Epoch::default(),
            )
            .unwrap();

        let val3 = initial_consensus_set[2].clone();
        let val4 = initial_consensus_set[3].clone();
        let val5 = initial_consensus_set[4].clone();

        // Finalize block 1
        next_block_for_inflation(&mut shell, pkh1.to_vec(), vec![], None);

        // Ensure that there is no liveness data yet since there were no votes
        let missed_votes = liveness_missed_votes_handle();
        let sum_missed_votes = liveness_sum_missed_votes_handle();
        assert!(missed_votes.is_empty(&shell.wl_storage)?);
        assert!(sum_missed_votes.is_empty(&shell.wl_storage)?);

        let minimum_unsigned_blocks = ((Dec::one()
            - params.liveness_threshold)
            * params.liveness_window_check)
            .to_uint()
            .unwrap()
            .as_u64();

        // Finalize block 2 and ensure that some data has been written
        let default_all_votes = get_default_true_votes(
            &shell.wl_storage,
            shell.wl_storage.storage.block.epoch,
        );
        next_block_for_inflation(
            &mut shell,
            pkh1.to_vec(),
            default_all_votes,
            None,
        );
        assert!(missed_votes.is_empty(&shell.wl_storage)?);
        for val in &initial_consensus_set {
            let sum = sum_missed_votes.get(&shell.wl_storage, val)?;
            assert_eq!(sum, Some(0u64));
        }

        // Completely unbond one of the validator to test the pruning at the
        // pipeline epoch
        let mut current_epoch = shell.wl_storage.storage.block.epoch;
        namada_proof_of_stake::unbond_tokens(
            &mut shell.wl_storage,
            None,
            &val5,
            validator_stake,
            current_epoch,
            false,
        )?;
        let pipeline_vals = read_consensus_validator_set_addresses(
            &shell.wl_storage,
            current_epoch + params.pipeline_len,
        )?;
        assert_eq!(pipeline_vals.len(), initial_consensus_set.len() - 1);
        let val5_pipeline_state = validator_state_handle(&val5)
            .get(
                &shell.wl_storage,
                current_epoch + params.pipeline_len,
                &params,
            )?
            .unwrap();
        assert_eq!(val5_pipeline_state, ValidatorState::BelowThreshold);

        // Advance to the next epoch with no votes from validator 2
        // NOTE: assume the minimum blocks for jailing is larger than remaining
        // blocks to next epoch!
        let mut votes_no2 = get_default_true_votes(
            &shell.wl_storage,
            shell.wl_storage.storage.block.epoch,
        );
        votes_no2.retain(|vote| vote.validator.address != pkh2);

        let first_height_without_vote = 2;
        let mut val2_num_missed_blocks = 0u64;
        while current_epoch == Epoch::default() {
            next_block_for_inflation(
                &mut shell,
                pkh1.to_vec(),
                votes_no2.clone(),
                None,
            );
            current_epoch = shell.wl_storage.storage.block.epoch;
            val2_num_missed_blocks += 1;
        }

        // Checks upon the new epoch
        for val in &initial_consensus_set {
            let missed_votes = liveness_missed_votes_handle().at(val);
            let sum = sum_missed_votes.get(&shell.wl_storage, val)?;

            if val == &val2 {
                assert_eq!(sum, Some(val2_num_missed_blocks));
                for height in first_height_without_vote
                    ..first_height_without_vote + val2_num_missed_blocks
                {
                    assert!(missed_votes.contains(&shell.wl_storage, &height)?);
                    assert!(sum.unwrap() < minimum_unsigned_blocks);
                }
            } else {
                assert!(missed_votes.is_empty(&shell.wl_storage)?);
                assert_eq!(sum, Some(0u64));
            }
        }

        // Advance blocks up to just before the next epoch
        loop {
            next_block_for_inflation(
                &mut shell,
                pkh1.to_vec(),
                votes_no2.clone(),
                None,
            );
            if shell.wl_storage.storage.update_epoch_blocks_delay == Some(1) {
                break;
            }
        }
        assert_eq!(shell.wl_storage.storage.block.epoch, current_epoch);
        let pipeline_vals = read_consensus_validator_set_addresses(
            &shell.wl_storage,
            current_epoch + params.pipeline_len,
        )?;
        assert_eq!(pipeline_vals.len(), initial_consensus_set.len() - 1);
        let val2_sum_missed_votes =
            liveness_sum_missed_votes_handle().get(&shell.wl_storage, &val2)?;
        assert_eq!(
            val2_sum_missed_votes,
            Some(shell.wl_storage.storage.block.height.0 - 2)
        );
        for val in &initial_consensus_set {
            if val == &val2 {
                continue;
            }
            let sum = sum_missed_votes.get(&shell.wl_storage, val)?;
            assert_eq!(sum, Some(0u64));
        }

        // Now advance one more block to the next epoch, where validator 2 will
        // miss its 10th vote and should thus be jailed for liveness
        next_block_for_inflation(
            &mut shell,
            pkh1.to_vec(),
            votes_no2.clone(),
            None,
        );
        current_epoch = shell.wl_storage.storage.block.epoch;
        assert_eq!(current_epoch, Epoch(2));

        let val2_sum_missed_votes =
            liveness_sum_missed_votes_handle().get(&shell.wl_storage, &val2)?;
        assert_eq!(val2_sum_missed_votes, Some(minimum_unsigned_blocks));

        // Check the validator sets for all epochs up through the pipeline
        let consensus_vals = read_consensus_validator_set_addresses(
            &shell.wl_storage,
            current_epoch,
        )?;
        assert_eq!(
            consensus_vals,
            HashSet::from_iter([
                val1.clone(),
                val2.clone(),
                val3.clone(),
                val4.clone()
            ])
        );
        for offset in 1..=params.pipeline_len {
            let consensus_vals = read_consensus_validator_set_addresses(
                &shell.wl_storage,
                current_epoch + offset,
            )?;
            assert_eq!(
                consensus_vals,
                HashSet::from_iter([val1.clone(), val3.clone(), val4.clone()])
            );
            let val2_state = validator_state_handle(&val2)
                .get(&shell.wl_storage, current_epoch + offset, &params)?
                .unwrap();
            assert_eq!(val2_state, ValidatorState::Jailed);
            let val5_state = validator_state_handle(&val5)
                .get(&shell.wl_storage, current_epoch + offset, &params)?
                .unwrap();
            assert_eq!(val5_state, ValidatorState::BelowThreshold);
        }

        // Check the liveness data for validators 2 and 5 (2 should still be
        // there, 5 should be removed)
        for val in &initial_consensus_set {
            let missed_votes = liveness_missed_votes_handle().at(val);
            let sum = sum_missed_votes.get(&shell.wl_storage, val)?;

            if val == &val2 {
                assert_eq!(
                    sum,
                    Some(shell.wl_storage.storage.block.height.0 - 2)
                );
                for height in first_height_without_vote
                    ..shell.wl_storage.storage.block.height.0
                {
                    assert!(missed_votes.contains(&shell.wl_storage, &height)?);
                }
            } else if val == &val5 {
                assert!(missed_votes.is_empty(&shell.wl_storage)?);
                assert!(sum.is_none());
            } else {
                assert!(missed_votes.is_empty(&shell.wl_storage)?);
                assert_eq!(sum, Some(0u64));
            }
        }

        // Advance to the next epoch to ensure that the val2 data is removed
        // from the liveness data
        let next_epoch = current_epoch.next();
        loop {
            let votes = get_default_true_votes(
                &shell.wl_storage,
                shell.wl_storage.storage.block.epoch,
            );
            current_epoch = advance_epoch(&mut shell, &pkh1, &votes, None).0;
            if current_epoch == next_epoch {
                break;
            }
        }

        // Check that the liveness data only contains data for vals 1, 3, and 4
        for val in &initial_consensus_set {
            let missed_votes = liveness_missed_votes_handle().at(val);
            let sum = sum_missed_votes.get(&shell.wl_storage, val)?;

            assert!(missed_votes.is_empty(&shell.wl_storage)?);
            if val == &val2 || val == &val5 {
                assert!(sum.is_none());
            } else {
                assert_eq!(sum, Some(0u64));
            }
        }

        // Validator 2 unjail itself
        namada_proof_of_stake::unjail_validator(
            &mut shell.wl_storage,
            &val2,
            current_epoch,
        )?;
        let pipeline_epoch = current_epoch + params.pipeline_len;
        let val2_pipeline_state = validator_state_handle(&val2).get(
            &shell.wl_storage,
            pipeline_epoch,
            &params,
        )?;
        assert_eq!(val2_pipeline_state, Some(ValidatorState::Consensus));

        // Advance to the pipeline epoch
        loop {
            let votes = get_default_true_votes(
                &shell.wl_storage,
                shell.wl_storage.storage.block.epoch,
            );
            current_epoch = advance_epoch(&mut shell, &pkh1, &votes, None).0;
            if current_epoch == pipeline_epoch {
                break;
            }
        }
        let sum_liveness = liveness_sum_missed_votes_handle();
        assert_eq!(sum_liveness.get(&shell.wl_storage, &val1)?, Some(0u64));
        assert_eq!(sum_liveness.get(&shell.wl_storage, &val2)?, None);
        assert_eq!(sum_liveness.get(&shell.wl_storage, &val3)?, Some(0u64));
        assert_eq!(sum_liveness.get(&shell.wl_storage, &val4)?, Some(0u64));
        assert_eq!(sum_liveness.get(&shell.wl_storage, &val5)?, None);

        Ok(())
    }

    fn get_default_true_votes<S>(storage: &S, epoch: Epoch) -> Vec<VoteInfo>
    where
        S: StorageRead,
    {
        let params = read_pos_params(storage).unwrap();
        read_consensus_validator_set_addresses_with_stake(storage, epoch)
            .unwrap()
            .into_iter()
            .map(|val| {
                let pkh = get_pkh_from_address(
                    storage,
                    &params,
                    val.address.clone(),
                    epoch,
                );
                VoteInfo {
                    validator: Validator {
                        address: pkh,
                        power: (u128::try_from(val.bonded_stake).unwrap() as u64).try_into().unwrap(),
                    },
                    sig_info: tendermint::abci::types::BlockSignatureInfo::LegacySigned,
                }
            })
            .collect::<Vec<_>>()
    }

    fn advance_epoch(
        shell: &mut TestShell,
        proposer_address: &[u8],
        consensus_votes: &[VoteInfo],
        misbehaviors: Option<Vec<Misbehavior>>,
    ) -> (Epoch, token::Amount) {
        let current_epoch = shell.wl_storage.storage.block.epoch;
        let staking_token =
            namada_proof_of_stake::staking_token_address(&shell.wl_storage);

        // NOTE: assumed that the only change in pos address balance by
        // advancing to the next epoch is minted inflation - no change occurs
        // due to slashing
        let pos_balance_pre = shell
            .wl_storage
            .read::<token::Amount>(&token::storage_key::balance_key(
                &staking_token,
                &pos_address,
            ))
            .unwrap()
            .unwrap_or_default();
        loop {
            next_block_for_inflation(
                shell,
                proposer_address.to_owned(),
                consensus_votes.to_owned(),
                misbehaviors.clone(),
            );
            if shell.wl_storage.storage.block.epoch == current_epoch.next() {
                break;
            }
        }
        let pos_balance_post = shell
            .wl_storage
            .read::<token::Amount>(&token::storage_key::balance_key(
                &staking_token,
                &pos_address,
            ))
            .unwrap()
            .unwrap_or_default();

        (
            shell.wl_storage.storage.block.epoch,
            pos_balance_post - pos_balance_pre,
        )
    }

    /// Test that updating the ethereum bridge params via governance works.
    #[tokio::test]
    async fn test_eth_bridge_param_updates() {
        let (mut shell, _broadcaster, _, mut control_receiver) =
            setup_at_height(3u64);
        let proposal_execution_key = get_proposal_execution_key(0);
        shell
            .wl_storage
            .write(&proposal_execution_key, 0u64)
            .expect("Test failed.");
        let mut tx = Tx::new(shell.chain_id.clone(), None);
        tx.add_code_from_hash(Hash::default(), None).add_data(0u64);
        let new_min_confirmations = MinimumConfirmations::from(unsafe {
            NonZeroU64::new_unchecked(42)
        });
        shell
            .wl_storage
            .write(&min_confirmations_key(), new_min_confirmations)
            .expect("Test failed");
        let gas_meter = VpGasMeter::new_from_tx_meter(
            &TxGasMeter::new_from_sub_limit(u64::MAX.into()),
        );
        let keys_changed = BTreeSet::from([min_confirmations_key()]);
        let verifiers = BTreeSet::default();
        let ctx = namada::ledger::native_vp::Ctx::new(
            shell.mode.get_validator_address().expect("Test failed"),
            &shell.wl_storage.storage,
            &shell.wl_storage.write_log,
            &tx,
            &TxIndex(0),
            gas_meter,
            &keys_changed,
            &verifiers,
            shell.vp_wasm_cache.clone(),
        );
        let parameters = ParametersVp { ctx };
        let result = parameters
            .validate_tx(&tx, &keys_changed, &verifiers)
            .expect("Test failed");
        assert!(result);

        // we advance forward to the next epoch
        let mut req = FinalizeBlock::default();
        req.header.time = namada::types::time::DateTimeUtc::now();
        let current_decision_height = shell.get_current_decision_height();
        if let Some(b) = shell.wl_storage.storage.last_block.as_mut() {
            b.height = current_decision_height + 11;
        }
        shell.finalize_block(req).expect("Test failed");
        shell.commit();

        let consensus_set: Vec<WeightedValidator> =
            read_consensus_validator_set_addresses_with_stake(
                &shell.wl_storage,
                Epoch::default(),
            )
            .unwrap()
            .into_iter()
            .collect();

        let params = read_pos_params(&shell.wl_storage).unwrap();
        let val1 = consensus_set[0].clone();
        let pkh1 = get_pkh_from_address(
            &shell.wl_storage,
            &params,
            val1.address.clone(),
            Epoch::default(),
        );

        let _ = control_receiver.recv().await.expect("Test failed");
        // Finalize block 2
        let votes = vec![VoteInfo {
            validator: Validator {
                address: pkh1,
                power: (u128::try_from(val1.bonded_stake).expect("Test failed")
                    as u64)
                    .try_into()
                    .unwrap(),
            },
            sig_info: tendermint::abci::types::BlockSignatureInfo::LegacySigned,
        }];
        next_block_for_inflation(&mut shell, pkh1.to_vec(), votes, None);
        let Command::UpdateConfig(cmd) =
            control_receiver.recv().await.expect("Test failed");
        assert_eq!(u64::from(cmd.min_confirmations), 42);
    }
}<|MERGE_RESOLUTION|>--- conflicted
+++ resolved
@@ -3,47 +3,23 @@
 use data_encoding::HEXUPPER;
 use masp_primitives::merkle_tree::CommitmentTree;
 use masp_primitives::sapling::Node;
-<<<<<<< HEAD
-use namada::core::ledger::masp_conversions::update_allowed_conversions;
-use namada::core::ledger::pgf::inflation as pgf_inflation;
-use namada::ledger::events::EventType;
-use namada::ledger::gas::{GasMetering, TxGasMeter};
-use namada::ledger::pos::namada_proof_of_stake;
-use namada::ledger::protocol::{self, WrapperArgs};
-use namada::ledger::storage::wl_storage::WriteLogAndStorage;
-use namada::ledger::storage::write_log::StorageModification;
-use namada::ledger::storage::EPOCH_SWITCH_BLOCKS_DELAY;
-use namada::ledger::storage_api::{ResultExt, StorageRead, StorageWrite};
-=======
 use masp_proofs::bls12_381;
 use namada::governance::pgf::inflation as pgf_inflation;
 use namada::ledger::events::EventType;
 use namada::ledger::gas::{GasMetering, TxGasMeter};
 use namada::ledger::pos::namada_proof_of_stake;
 use namada::ledger::protocol;
->>>>>>> 21eddeaa
 use namada::proof_of_stake::storage::{
     find_validator_by_raw_hash, read_last_block_proposer_address,
     write_last_block_proposer_address,
 };
-<<<<<<< HEAD
-use namada::types::key::tm_raw_hash_to_string;
-use namada::types::storage::{BlockHash, BlockResults, Epoch, Header};
-use namada::types::transaction::protocol::{
-    ethereum_tx_data_variants, ProtocolTxType,
-=======
 use namada::state::wl_storage::WriteLogAndStorage;
 use namada::state::write_log::StorageModification;
 use namada::state::{
     ResultExt, StorageRead, StorageWrite, EPOCH_SWITCH_BLOCKS_DELAY,
 };
 use namada::token::conversion::update_allowed_conversions;
-use namada::token::storage_key::{
-    MASP_NOTE_COMMITMENT_ANCHOR_PREFIX, MASP_NOTE_COMMITMENT_TREE_KEY,
->>>>>>> 21eddeaa
-};
 use namada::tx::data::protocol::ProtocolTxType;
-use namada::types::address::MASP;
 use namada::types::key::tm_raw_hash_to_string;
 use namada::types::storage::{BlockHash, BlockResults, Epoch, Header, KeySeg};
 use namada::vote_ext::ethereum_events::MultiSignedEthEvent;
@@ -628,20 +604,10 @@
         {
             let updated_tree = CommitmentTree::<Node>::try_from_slice(value)
                 .into_storage_result()?;
-<<<<<<< HEAD
             let anchor_key =
                 namada::core::types::token::masp_commitment_anchor_key(
                     updated_tree.root(),
                 );
-=======
-            let anchor_key = Key::from(MASP.to_db_key())
-                .push(&MASP_NOTE_COMMITMENT_ANCHOR_PREFIX.to_owned())
-                .expect("Cannot obtain a storage key")
-                .push(&namada::types::hash::Hash(
-                    bls12_381::Scalar::from(updated_tree.root()).to_bytes(),
-                ))
-                .expect("Cannot obtain a storage key");
->>>>>>> 21eddeaa
             self.wl_storage.write(&anchor_key, ())?;
         }
 
@@ -885,13 +851,6 @@
     use std::str::FromStr;
 
     use data_encoding::HEXUPPER;
-<<<<<<< HEAD
-    use namada::core::ledger::eth_bridge::storage::wrapped_erc20s;
-    use namada::core::ledger::governance::storage::keys::get_proposal_execution_key;
-    use namada::core::ledger::governance::storage::proposal::ProposalType;
-    use namada::core::ledger::governance::storage::vote::ProposalVote;
-=======
->>>>>>> 21eddeaa
     use namada::core::ledger::replay_protection;
     use namada::eth_bridge::storage::bridge_pool::{
         self, get_key_from_hash, get_nonce_key, get_signed_root_key,
@@ -900,7 +859,7 @@
     use namada::ethereum_bridge::storage::wrapped_erc20s;
     use namada::governance::storage::keys::get_proposal_execution_key;
     use namada::governance::storage::proposal::ProposalType;
-    use namada::governance::storage::vote::{StorageProposalVote, VoteType};
+    use namada::governance::storage::vote::VoteType;
     use namada::governance::{InitProposalData, VoteProposalData};
     use namada::ledger::gas::VpGasMeter;
     use namada::ledger::native_vp::parameters::ParametersVp;
