//! Functionality for accessing the multitoken subspace
use std::str::FromStr;

<<<<<<< HEAD
use eyre::{eyre, Context};
=======
use eyre::eyre;
>>>>>>> d5243ec0

use crate::ledger::eth_bridge::ADDRESS;
use crate::types::address::Address;
use crate::types::ethereum_events::EthAddress;
use crate::types::storage::{DbKeySeg, Key, KeySeg};

#[allow(missing_docs)]
pub const PREFIX_KEY_SEGMENT: &str = "ERC20";

/// Get the key prefix corresponding to the storage subspace that holds wrapped
/// ERC20 tokens
pub fn prefix() -> Key {
    super::prefix()
        .push(&PREFIX_KEY_SEGMENT.to_owned())
        .expect("should always be able to construct this key")
}

const BALANCE_KEY_SEGMENT: &str = "balance";
const SUPPLY_KEY_SEGMENT: &str = "supply";

/// Generator for the keys under which details of an ERC20 token are stored
pub struct Keys {
    /// The prefix of keys under which the details for a specific ERC20 token
    /// are stored
    pub prefix: Key,
}

impl Keys {
    /// Get the `balance` key for a specific owner - there should be a
    /// [`crate::types::token::Amount`] stored here
    pub fn balance(&self, owner: &Address) -> Key {
        self.prefix
            .push(&BALANCE_KEY_SEGMENT.to_owned())
            .expect("should always be able to construct this key")
            .push(&format!("#{}", owner.encode()))
            .expect("should always be able to construct this key")
    }

    /// Get the `supply` key - there should be a
    /// [`crate::types::token::Amount`] stored here
    pub fn supply(&self) -> Key {
        self.prefix
            .push(&SUPPLY_KEY_SEGMENT.to_owned())
            .expect("should always be able to construct this key")
    }
}

impl From<&EthAddress> for Keys {
    fn from(address: &EthAddress) -> Self {
        Keys {
            prefix: prefix()
                .push(&address.to_canonical())
                .expect("should always be able to construct this key"),
        }
    }
}

#[allow(missing_docs)]
#[derive(Debug, PartialEq, Eq, PartialOrd, Ord, Hash, Clone)]
pub enum MultitokenKeyType {
    Balance { owner: Address },
    Supply,
}

#[allow(missing_docs)]
#[derive(Debug, PartialEq, Eq, PartialOrd, Ord, Hash, Clone)]
pub struct MultitokenKey {
    pub asset: EthAddress,
    pub suffix: MultitokenKeyType,
}

<<<<<<< HEAD
#[allow(missing_docs)]
#[derive(thiserror::Error, Debug)]
#[error(transparent)]
/// Generic error that may be returned
pub struct Error(#[from] eyre::Error);

=======
>>>>>>> d5243ec0
impl From<&MultitokenKey> for Key {
    fn from(mt_key: &MultitokenKey) -> Self {
        let keys = Keys::from(&mt_key.asset);
        match &mt_key.suffix {
            MultitokenKeyType::Balance { owner } => keys.balance(owner),
            MultitokenKeyType::Supply => keys.supply(),
        }
    }
}

<<<<<<< HEAD
impl TryFrom<&Key> for MultitokenKey {
    type Error = Error;
=======
impl From<MultitokenKey> for Key {
    fn from(mt_key: MultitokenKey) -> Self {
        (&mt_key).into()
    }
}

impl TryFrom<&Key> for MultitokenKey {
    type Error = eyre::Error;
>>>>>>> d5243ec0

    // TODO: make this code prettier
    // TODO: write tests for this
    fn try_from(key: &Key) -> Result<Self, Self::Error> {
        match key.segments.get(0) {
            Some(segment) => {
                if segment != &ADDRESS.to_db_key() {
<<<<<<< HEAD
                    return Err(Error::from(eyre!(
                        "key does not belong to this account"
                    )));
                }
            }
            None => return Err(Error::from(eyre!("key has no segments"))),
=======
                    return Err(eyre!("key does not belong to this account"));
                }
            }
            None => return Err(eyre!("key has no segments")),
>>>>>>> d5243ec0
        }
        match key.segments.get(1) {
            Some(segment) => {
                if segment
                    != &DbKeySeg::StringSeg(PREFIX_KEY_SEGMENT.to_owned())
                {
<<<<<<< HEAD
                    return Err(Error::from(eyre!(
                        "key does not have the correct multitoken segment"
                    )));
                }
            }
            None => {
                return Err(Error::from(eyre!(
                    "key has no segment at index #1"
                )));
=======
                    return Err(eyre!(
                        "key does not have the correct multitoken segment"
                    ));
                }
            }
            None => {
                return Err(eyre!("key has no segment at index #1"));
>>>>>>> d5243ec0
            }
        }

        let asset = match key.segments.get(2) {
            Some(segment) => match segment {
                DbKeySeg::StringSeg(segment) => EthAddress::from_str(segment)?,
                _ => {
<<<<<<< HEAD
                    return Err(Error::from(eyre!(
                        "key has unrecognized segment at index #2"
                    )));
                }
            },
            None => {
                return Err(Error::from(eyre!(
                    "key has no segment at index #2"
                )));
=======
                    return Err(eyre!(
                        "key has unrecognized segment at index #2"
                    ));
                }
            },
            None => {
                return Err(eyre!("key has no segment at index #2"));
>>>>>>> d5243ec0
            }
        };

        let segment_3 = match key.segments.get(3) {
            Some(segment) => match segment {
                DbKeySeg::StringSeg(segment) => segment.to_owned(),
                _ => {
<<<<<<< HEAD
                    return Err(Error::from(eyre!(
                        "key has unrecognized segment at index #3"
                    )));
                }
            },
            None => {
                return Err(Error::from(eyre!(
                    "key has no segment at index #3"
                )));
=======
                    return Err(eyre!(
                        "key has unrecognized segment at index #3"
                    ));
                }
            },
            None => {
                return Err(eyre!("key has no segment at index #3"));
>>>>>>> d5243ec0
            }
        };

        match segment_3.as_str() {
            SUPPLY_KEY_SEGMENT => {
                let supply_key = MultitokenKey {
                    asset,
                    suffix: MultitokenKeyType::Supply,
                };
                Ok(supply_key)
            }
            BALANCE_KEY_SEGMENT => {
                let owner = match key.segments.get(4) {
                    Some(segment) => match segment {
<<<<<<< HEAD
                        DbKeySeg::StringSeg(segment) => {
                            Address::decode(segment).wrap_err_with(|| {
                                "couldn't decode segment at index #4 into \
                                 address"
                            })?
                        }
                        _ => {
                            return Err(Error::from(eyre!(
                                "key has unrecognized segment at index #4"
                            )));
                        }
                    },
                    None => {
                        return Err(Error::from(eyre!(
                            "key has no segment at index #4"
                        )));
=======
                        DbKeySeg::AddressSeg(address) => address.to_owned(),
                        DbKeySeg::StringSeg(_) => {
                            return Err(eyre!(
                                "key has string segment at index #4"
                            ));
                        }
                    },
                    None => {
                        return Err(eyre!("key has no segment at index #4"));
>>>>>>> d5243ec0
                    }
                };
                let balance_key = MultitokenKey {
                    asset,
                    suffix: MultitokenKeyType::Balance { owner },
                };
                Ok(balance_key)
            }
<<<<<<< HEAD
            _ => Err(Error::from(eyre!(
                "key has unrecognized string segment at index #3"
            ))),
=======
            _ => Err(eyre!("key has unrecognized string segment at index #3")),
>>>>>>> d5243ec0
        }
    }
}

#[cfg(test)]
mod test {
    use std::result::Result;
    use std::str::FromStr;

    use super::*;
    use crate::ledger::eth_bridge::ADDRESS;
    use crate::types::address::Address;
    use crate::types::ethereum_events::testing::{
        DAI_ERC20_ETH_ADDRESS, DAI_ERC20_ETH_ADDRESS_CHECKSUMMED,
    };
    use crate::types::storage::DbKeySeg;

    const ARBITRARY_OWNER_ADDRESS: &str =
        "atest1d9khqw36x9zyxwfhgfpygv2pgc65gse4gy6rjs34gfzr2v69gy6y23zpggurjv2yx5m52sesu6r4y4";

    #[test]
    fn test_prefix() {
        assert_matches!(
            &prefix().segments[..],
            [
                DbKeySeg::AddressSeg(multitoken_addr),
                DbKeySeg::StringSeg(multitoken_path),
            ] if multitoken_addr == &ADDRESS &&
            multitoken_path == PREFIX_KEY_SEGMENT
        )
    }

    #[test]
    fn test_keys_from_eth_address() {
        let keys: Keys = (&DAI_ERC20_ETH_ADDRESS).into();
        assert_matches!(
            &keys.prefix.segments[..],
            [
                DbKeySeg::AddressSeg(multitoken_addr),
                DbKeySeg::StringSeg(multitoken_path),
                DbKeySeg::StringSeg(token_id),
            ] if multitoken_addr == &ADDRESS &&
            multitoken_path == PREFIX_KEY_SEGMENT &&
            token_id == &DAI_ERC20_ETH_ADDRESS_CHECKSUMMED.to_ascii_lowercase()
        )
    }

    #[test]
    fn test_keys_balance() {
        let keys: Keys = (&DAI_ERC20_ETH_ADDRESS).into();
        let key =
            keys.balance(&Address::from_str(ARBITRARY_OWNER_ADDRESS).unwrap());
        assert_matches!(
            &key.segments[..],
            [
                DbKeySeg::AddressSeg(multitoken_addr),
                DbKeySeg::StringSeg(multitoken_path),
                DbKeySeg::StringSeg(token_id),
                DbKeySeg::StringSeg(balance_key_seg),
                DbKeySeg::AddressSeg(owner_addr),
            ] if multitoken_addr == &ADDRESS &&
            multitoken_path == PREFIX_KEY_SEGMENT &&
            token_id == &DAI_ERC20_ETH_ADDRESS_CHECKSUMMED.to_ascii_lowercase() &&
            balance_key_seg == BALANCE_KEY_SEGMENT &&
            owner_addr == &Address::decode(ARBITRARY_OWNER_ADDRESS).unwrap()
        )
    }

    #[test]
    fn test_keys_balance_to_string() {
        let keys: Keys = (&DAI_ERC20_ETH_ADDRESS).into();
        let key =
            keys.balance(&Address::from_str(ARBITRARY_OWNER_ADDRESS).unwrap());
        assert_eq!(
                "#atest1v9hx7w36g42ysgzzwf5kgem9ypqkgerjv4ehxgpqyqszqgpqyqszqgpqyqszqgpqyqszqgpq8f99ew/ERC20/0x6b175474e89094c44da98b954eedeac495271d0f/balance/#atest1d9khqw36x9zyxwfhgfpygv2pgc65gse4gy6rjs34gfzr2v69gy6y23zpggurjv2yx5m52sesu6r4y4",
                key.to_string()
            )
    }

    #[test]
    fn test_keys_supply() {
        let keys: Keys = (&DAI_ERC20_ETH_ADDRESS).into();
        let key = keys.supply();
        assert_matches!(
            &key.segments[..],
            [
                DbKeySeg::AddressSeg(multitoken_addr),
                DbKeySeg::StringSeg(multitoken_path),
                DbKeySeg::StringSeg(token_id),
                DbKeySeg::StringSeg(supply_key_seg),
            ] if multitoken_addr == &ADDRESS &&
            multitoken_path == PREFIX_KEY_SEGMENT &&
            token_id == &DAI_ERC20_ETH_ADDRESS_CHECKSUMMED.to_ascii_lowercase() &&
            supply_key_seg == SUPPLY_KEY_SEGMENT
        )
    }

    #[test]
    fn test_keys_supply_to_string() {
        let keys: Keys = (&DAI_ERC20_ETH_ADDRESS).into();
        let key = keys.supply();
        assert_eq!(
                "#atest1v9hx7w36g42ysgzzwf5kgem9ypqkgerjv4ehxgpqyqszqgpqyqszqgpqyqszqgpqyqszqgpq8f99ew/ERC20/0x6b175474e89094c44da98b954eedeac495271d0f/supply",
                key.to_string(),
            )
    }

    #[test]
    fn test_from_multitoken_key_for_key() {
        // supply key
        let wdai_supply = MultitokenKey {
            asset: DAI_ERC20_ETH_ADDRESS,
            suffix: MultitokenKeyType::Supply,
        };
        let key: Key = wdai_supply.into();
        assert_matches!(
            &key.segments[..],
            [
                DbKeySeg::AddressSeg(multitoken_addr),
                DbKeySeg::StringSeg(multitoken_path),
                DbKeySeg::StringSeg(token_id),
                DbKeySeg::StringSeg(supply_key_seg),
            ] if multitoken_addr == &ADDRESS &&
            multitoken_path == PREFIX_KEY_SEGMENT &&
            token_id == &DAI_ERC20_ETH_ADDRESS_CHECKSUMMED.to_ascii_lowercase() &&
            supply_key_seg == SUPPLY_KEY_SEGMENT
        );

        // balance key
        let wdai_balance = MultitokenKey {
            asset: DAI_ERC20_ETH_ADDRESS,
            suffix: MultitokenKeyType::Balance {
                owner: Address::from_str(ARBITRARY_OWNER_ADDRESS).unwrap(),
            },
        };
        let key: Key = wdai_balance.into();
        assert_matches!(
            &key.segments[..],
            [
                DbKeySeg::AddressSeg(multitoken_addr),
                DbKeySeg::StringSeg(multitoken_path),
                DbKeySeg::StringSeg(token_id),
                DbKeySeg::StringSeg(balance_key_seg),
                DbKeySeg::AddressSeg(owner_addr),
            ] if multitoken_addr == &ADDRESS &&
            multitoken_path == PREFIX_KEY_SEGMENT &&
            token_id == &DAI_ERC20_ETH_ADDRESS_CHECKSUMMED.to_ascii_lowercase() &&
            balance_key_seg == BALANCE_KEY_SEGMENT &&
            owner_addr == &Address::decode(ARBITRARY_OWNER_ADDRESS).unwrap()
        );
    }

    #[test]
    fn test_try_from_key_for_multitoken_key_supply() {
        // supply key
        let key = Key::from_str(&format!(
            "#{}/ERC20/{}/supply",
            ADDRESS,
            DAI_ERC20_ETH_ADDRESS_CHECKSUMMED.to_ascii_lowercase(),
        ))
        .expect("Should be able to construct key for test");

        let result: Result<MultitokenKey, _> = MultitokenKey::try_from(&key);

        let mt_key = match result {
            Ok(mt_key) => mt_key,
            Err(error) => {
                panic!(
                    "Could not convert key {:?} to MultitokenKey: {:?}",
                    key, error
                )
            }
        };

        assert_eq!(mt_key.asset, DAI_ERC20_ETH_ADDRESS);
        assert_eq!(mt_key.suffix, MultitokenKeyType::Supply);
    }

    #[test]
    fn test_try_from_key_for_multitoken_key_balance() {
        // supply key
        let key = Key::from_str(&format!(
            "#{}/ERC20/{}/balance/#{}",
            ADDRESS,
            DAI_ERC20_ETH_ADDRESS_CHECKSUMMED.to_ascii_lowercase(),
            ARBITRARY_OWNER_ADDRESS
        ))
        .expect("Should be able to construct key for test");

        let result: Result<MultitokenKey, _> = MultitokenKey::try_from(&key);

        let mt_key = match result {
            Ok(mt_key) => mt_key,
            Err(error) => {
                panic!(
                    "Could not convert key {:?} to MultitokenKey: {:?}",
                    key, error
                )
            }
        };

        assert_eq!(mt_key.asset, DAI_ERC20_ETH_ADDRESS);
        assert_eq!(
            mt_key.suffix,
            MultitokenKeyType::Balance {
                owner: Address::from_str(ARBITRARY_OWNER_ADDRESS).unwrap()
            }
        );
    }
}<|MERGE_RESOLUTION|>--- conflicted
+++ resolved
@@ -1,11 +1,7 @@
 //! Functionality for accessing the multitoken subspace
 use std::str::FromStr;
 
-<<<<<<< HEAD
-use eyre::{eyre, Context};
-=======
 use eyre::eyre;
->>>>>>> d5243ec0
 
 use crate::ledger::eth_bridge::ADDRESS;
 use crate::types::address::Address;
@@ -77,15 +73,6 @@
     pub suffix: MultitokenKeyType,
 }
 
-<<<<<<< HEAD
-#[allow(missing_docs)]
-#[derive(thiserror::Error, Debug)]
-#[error(transparent)]
-/// Generic error that may be returned
-pub struct Error(#[from] eyre::Error);
-
-=======
->>>>>>> d5243ec0
 impl From<&MultitokenKey> for Key {
     fn from(mt_key: &MultitokenKey) -> Self {
         let keys = Keys::from(&mt_key.asset);
@@ -96,10 +83,6 @@
     }
 }
 
-<<<<<<< HEAD
-impl TryFrom<&Key> for MultitokenKey {
-    type Error = Error;
-=======
 impl From<MultitokenKey> for Key {
     fn from(mt_key: MultitokenKey) -> Self {
         (&mt_key).into()
@@ -108,7 +91,6 @@
 
 impl TryFrom<&Key> for MultitokenKey {
     type Error = eyre::Error;
->>>>>>> d5243ec0
 
     // TODO: make this code prettier
     // TODO: write tests for this
@@ -116,36 +98,16 @@
         match key.segments.get(0) {
             Some(segment) => {
                 if segment != &ADDRESS.to_db_key() {
-<<<<<<< HEAD
-                    return Err(Error::from(eyre!(
-                        "key does not belong to this account"
-                    )));
-                }
-            }
-            None => return Err(Error::from(eyre!("key has no segments"))),
-=======
                     return Err(eyre!("key does not belong to this account"));
                 }
             }
             None => return Err(eyre!("key has no segments")),
->>>>>>> d5243ec0
         }
         match key.segments.get(1) {
             Some(segment) => {
                 if segment
                     != &DbKeySeg::StringSeg(PREFIX_KEY_SEGMENT.to_owned())
                 {
-<<<<<<< HEAD
-                    return Err(Error::from(eyre!(
-                        "key does not have the correct multitoken segment"
-                    )));
-                }
-            }
-            None => {
-                return Err(Error::from(eyre!(
-                    "key has no segment at index #1"
-                )));
-=======
                     return Err(eyre!(
                         "key does not have the correct multitoken segment"
                     ));
@@ -153,7 +115,6 @@
             }
             None => {
                 return Err(eyre!("key has no segment at index #1"));
->>>>>>> d5243ec0
             }
         }
 
@@ -161,17 +122,6 @@
             Some(segment) => match segment {
                 DbKeySeg::StringSeg(segment) => EthAddress::from_str(segment)?,
                 _ => {
-<<<<<<< HEAD
-                    return Err(Error::from(eyre!(
-                        "key has unrecognized segment at index #2"
-                    )));
-                }
-            },
-            None => {
-                return Err(Error::from(eyre!(
-                    "key has no segment at index #2"
-                )));
-=======
                     return Err(eyre!(
                         "key has unrecognized segment at index #2"
                     ));
@@ -179,7 +129,6 @@
             },
             None => {
                 return Err(eyre!("key has no segment at index #2"));
->>>>>>> d5243ec0
             }
         };
 
@@ -187,17 +136,6 @@
             Some(segment) => match segment {
                 DbKeySeg::StringSeg(segment) => segment.to_owned(),
                 _ => {
-<<<<<<< HEAD
-                    return Err(Error::from(eyre!(
-                        "key has unrecognized segment at index #3"
-                    )));
-                }
-            },
-            None => {
-                return Err(Error::from(eyre!(
-                    "key has no segment at index #3"
-                )));
-=======
                     return Err(eyre!(
                         "key has unrecognized segment at index #3"
                     ));
@@ -205,7 +143,6 @@
             },
             None => {
                 return Err(eyre!("key has no segment at index #3"));
->>>>>>> d5243ec0
             }
         };
 
@@ -220,24 +157,6 @@
             BALANCE_KEY_SEGMENT => {
                 let owner = match key.segments.get(4) {
                     Some(segment) => match segment {
-<<<<<<< HEAD
-                        DbKeySeg::StringSeg(segment) => {
-                            Address::decode(segment).wrap_err_with(|| {
-                                "couldn't decode segment at index #4 into \
-                                 address"
-                            })?
-                        }
-                        _ => {
-                            return Err(Error::from(eyre!(
-                                "key has unrecognized segment at index #4"
-                            )));
-                        }
-                    },
-                    None => {
-                        return Err(Error::from(eyre!(
-                            "key has no segment at index #4"
-                        )));
-=======
                         DbKeySeg::AddressSeg(address) => address.to_owned(),
                         DbKeySeg::StringSeg(_) => {
                             return Err(eyre!(
@@ -247,7 +166,6 @@
                     },
                     None => {
                         return Err(eyre!("key has no segment at index #4"));
->>>>>>> d5243ec0
                     }
                 };
                 let balance_key = MultitokenKey {
@@ -256,13 +174,7 @@
                 };
                 Ok(balance_key)
             }
-<<<<<<< HEAD
-            _ => Err(Error::from(eyre!(
-                "key has unrecognized string segment at index #3"
-            ))),
-=======
             _ => Err(eyre!("key has unrecognized string segment at index #3")),
->>>>>>> d5243ec0
         }
     }
 }
