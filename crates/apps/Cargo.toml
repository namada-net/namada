--- conflicted
+++ resolved
@@ -51,86 +51,13 @@
 namada-eth-bridge = ["namada_apps_lib/namada-eth-bridge"]
 
 [dependencies]
-<<<<<<< HEAD
-namada = {path = "../namada", features = ["multicore", "http-client", "tendermint-rpc", "std"]}
-namada_macros = {path = "../macros"}
-namada_migrations = {path = "../migrations", optional = true}
-namada_sdk = {path = "../sdk", default-features = false, features = ["download-params", "std", "rand"]}
-namada_test_utils = {path = "../test_utils", optional = true}
-
-
-ark-serialize.workspace = true
-ark-std.workspace = true
-arse-merkle-tree = { workspace = true, features = ["blake2b"] }
-async-trait.workspace = true
-base64.workspace = true
-bech32.workspace = true
-bimap.workspace = true
-blake2b-rs.workspace = true
-borsh.workspace = true
-borsh-ext.workspace = true
-byte-unit.workspace = true
-byteorder.workspace = true
-clap.workspace = true
-=======
 namada = {path = "../namada"}
 namada_apps_lib = {path = "../apps_lib"}
 
->>>>>>> b132a3a3
 color-eyre.workspace = true
 eyre.workspace = true
-<<<<<<< HEAD
-fd-lock.workspace = true
-flate2.workspace = true
-futures.workspace = true
-itertools.workspace = true
-lazy_static.workspace= true
-ledger-namada-rs.workspace = true
-ledger-transport-hid.workspace = true
-libc.workspace = true
-libloading.workspace = true
-linkme = { workspace = true, optional = true }
-masp_primitives = { workspace = true, features = ["transparent-inputs"] }
-masp_proofs = { workspace = true, features = ["bundled-prover", "download-params"] }
-num_cpus.workspace = true
-num256.workspace = true
-num-rational.workspace = true
-num-traits.workspace = true
-once_cell.workspace = true
-orion.workspace = true
-prost-types.workspace = true
-prost.workspace = true
-rand_core = { workspace = true, features = ["std"] }
-rand = { workspace = true, features = ["std"] }
-rayon.workspace = true
-regex.workspace = true
-reqwest.workspace = true
-ripemd.workspace = true
-rlimit.workspace = true
-rocksdb.workspace = true
-rpassword.workspace = true
-serde_bytes.workspace = true
-serde_json = {workspace = true, features = ["raw_value"]}
-serde.workspace = true
-sha2.workspace = true
-smooth-operator.workspace = true
-sysinfo.workspace = true
-tar.workspace = true
-tempfile.workspace = true
-tendermint-config.workspace = true
-tendermint-rpc.workspace = true
-textwrap-macros = "0.3.0"
-thiserror.workspace = true
 tokio = {workspace = true, features = ["full"]}
 toml.workspace = true
-tower-abci.workspace = true
-tower.workspace = true
-tracing-appender.workspace = true
-tracing-log.workspace = true
-=======
-tokio = {workspace = true, features = ["full"]}
-toml.workspace = true
->>>>>>> b132a3a3
 tracing-subscriber = { workspace = true, features = ["std", "json", "ansi", "tracing-log"]}
 tracing.workspace = true
 zeroize.workspace = true
@@ -143,20 +70,12 @@
 [dev-dependencies]
 namada = {path = "../namada", default-features = false, features = ["testing", "wasm-runtime"]}
 namada_test_utils = {path = "../test_utils"}
-<<<<<<< HEAD
-assert_matches.workspace = true
-=======
 
 assert_matches = "1.5.0"
->>>>>>> b132a3a3
 bit-set.workspace = true
-pretty_assertions.workspace = true
 proptest.workspace = true
 test-log.workspace = true
 tokio-test.workspace = true
 
 [build-dependencies]
-git2.workspace = true
-
-[target.'cfg(windows)'.dependencies]
-winapi.workspace = true+git2.workspace = true