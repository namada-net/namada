//! MASP verification wrappers.

use std::collections::hash_map::Entry;
use std::collections::{BTreeMap, HashMap, HashSet};
use std::env;
use std::fmt::Debug;
#[cfg(feature = "masp-tx-gen")]
use std::ops::Deref;
use std::path::PathBuf;

use async_trait::async_trait;
// use async_std::io::prelude::WriteExt;
// use async_std::io::{self};
use borsh::{BorshDeserialize, BorshSerialize};
use itertools::Either;
use masp_primitives::asset_type::AssetType;
#[cfg(feature = "mainnet")]
use masp_primitives::consensus::MainNetwork;
#[cfg(not(feature = "mainnet"))]
use masp_primitives::consensus::TestNetwork;
use masp_primitives::convert::AllowedConversion;
use masp_primitives::ff::PrimeField;
use masp_primitives::group::GroupEncoding;
use masp_primitives::memo::MemoBytes;
use masp_primitives::merkle_tree::{
    CommitmentTree, IncrementalWitness, MerklePath,
};
use masp_primitives::sapling::keys::FullViewingKey;
use masp_primitives::sapling::note_encryption::*;
use masp_primitives::sapling::redjubjub::PublicKey;
use masp_primitives::sapling::{
    Diversifier, Node, Note, Nullifier, ViewingKey,
};
#[cfg(feature = "masp-tx-gen")]
use masp_primitives::transaction::builder::{self, *};
use masp_primitives::transaction::components::sapling::builder::SaplingMetadata;
use masp_primitives::transaction::components::transparent::builder::TransparentBuilder;
use masp_primitives::transaction::components::{
    Amount, ConvertDescription, OutputDescription, SpendDescription, TxOut,
};
use masp_primitives::transaction::fees::fixed::FeeRule;
use masp_primitives::transaction::sighash::{signature_hash, SignableInput};
use masp_primitives::transaction::txid::TxIdDigester;
use masp_primitives::transaction::{
    Authorization, Authorized, Transaction, TransactionData,
    TransparentAddress, Unauthorized,
};
use masp_primitives::zip32::{ExtendedFullViewingKey, ExtendedSpendingKey};
use masp_proofs::bellman::groth16::PreparedVerifyingKey;
use masp_proofs::bls12_381::Bls12;
use masp_proofs::prover::LocalTxProver;
use masp_proofs::sapling::SaplingVerificationContext;
use namada_core::types::token::{Change, MaspDenom};
use namada_core::types::transaction::AffineCurve;
#[cfg(feature = "masp-tx-gen")]
use rand_core::{CryptoRng, OsRng, RngCore};
use ripemd::Digest as RipemdDigest;
#[cfg(feature = "masp-tx-gen")]
use sha2::Digest;

use crate::ledger::args::InputAmount;
use crate::ledger::queries::Client;
use crate::ledger::rpc::{query_conversion, query_storage_value};
use crate::ledger::tx::decode_component;
use crate::ledger::{args, rpc};
use crate::proto::Tx;
use crate::tendermint_rpc::query::Query;
use crate::tendermint_rpc::Order;
use crate::types::address::{masp, Address};
use crate::types::masp::{BalanceOwner, ExtendedViewingKey, PaymentAddress};
use crate::types::storage::{BlockHeight, Epoch, Key, KeySeg, TxIndex};
use crate::types::token;
use crate::types::token::{
    Transfer, HEAD_TX_KEY, PIN_KEY_PREFIX, TX_KEY_PREFIX,
};
use crate::types::transaction::{EllipticCurve, PairingEngine, WrapperTx};

/// Env var to point to a dir with MASP parameters. When not specified,
/// the default OS specific path is used.
pub const ENV_VAR_MASP_PARAMS_DIR: &str = "NAMADA_MASP_PARAMS_DIR";

/// The network to use for MASP
#[cfg(feature = "mainnet")]
const NETWORK: MainNetwork = MainNetwork;
#[cfg(not(feature = "mainnet"))]
const NETWORK: TestNetwork = TestNetwork;

// TODO these could be exported from masp_proof crate
/// Spend circuit name
pub const SPEND_NAME: &str = "masp-spend.params";
/// Output circuit name
pub const OUTPUT_NAME: &str = "masp-output.params";
/// Convert circuit name
pub const CONVERT_NAME: &str = "masp-convert.params";

fn load_pvks() -> (
    PreparedVerifyingKey<Bls12>,
    PreparedVerifyingKey<Bls12>,
    PreparedVerifyingKey<Bls12>,
) {
    let params_dir = get_params_dir();
    let [spend_path, convert_path, output_path] =
        [SPEND_NAME, CONVERT_NAME, OUTPUT_NAME].map(|p| params_dir.join(p));

    if !spend_path.exists() || !convert_path.exists() || !output_path.exists() {
        let paths = masp_proofs::download_masp_parameters(None).expect(
            "MASP parameters were not present, expected the download to \
             succeed",
        );
        if paths.spend != spend_path
            || paths.convert != convert_path
            || paths.output != output_path
        {
            panic!(
                "unrecoverable: downloaded missing masp params, but to an \
                 unfamiliar path"
            )
        }
    }
    // size and blake2b checked here
    let params = masp_proofs::load_parameters(
        spend_path.as_path(),
        output_path.as_path(),
        convert_path.as_path(),
    );
    (params.spend_vk, params.convert_vk, params.output_vk)
}

/// check_spend wrapper
pub fn check_spend(
    spend: &SpendDescription<<Authorized as Authorization>::SaplingAuth>,
    sighash: &[u8; 32],
    ctx: &mut SaplingVerificationContext,
    parameters: &PreparedVerifyingKey<Bls12>,
) -> bool {
    let zkproof =
        masp_proofs::bellman::groth16::Proof::read(spend.zkproof.as_slice());
    let zkproof = match zkproof {
        Ok(zkproof) => zkproof,
        _ => return false,
    };
    ctx.check_spend(
        spend.cv,
        spend.anchor,
        &spend.nullifier.0,
        PublicKey(spend.rk.0),
        sighash,
        spend.spend_auth_sig,
        zkproof,
        parameters,
    )
}

/// check_output wrapper
pub fn check_output(
    output: &OutputDescription<<<Authorized as Authorization>::SaplingAuth as masp_primitives::transaction::components::sapling::Authorization>::Proof>,
    ctx: &mut SaplingVerificationContext,
    parameters: &PreparedVerifyingKey<Bls12>,
) -> bool {
    let zkproof =
        masp_proofs::bellman::groth16::Proof::read(output.zkproof.as_slice());
    let zkproof = match zkproof {
        Ok(zkproof) => zkproof,
        _ => return false,
    };
    let epk =
        masp_proofs::jubjub::ExtendedPoint::from_bytes(&output.ephemeral_key.0);
    let epk = match epk.into() {
        Some(p) => p,
        None => return false,
    };
    ctx.check_output(output.cv, output.cmu, epk, zkproof, parameters)
}

/// check convert wrapper
pub fn check_convert(
    convert: &ConvertDescription<<<Authorized as Authorization>::SaplingAuth as masp_primitives::transaction::components::sapling::Authorization>::Proof>,
    ctx: &mut SaplingVerificationContext,
    parameters: &PreparedVerifyingKey<Bls12>,
) -> bool {
    let zkproof =
        masp_proofs::bellman::groth16::Proof::read(convert.zkproof.as_slice());
    let zkproof = match zkproof {
        Ok(zkproof) => zkproof,
        _ => return false,
    };
    ctx.check_convert(convert.cv, convert.anchor, zkproof, parameters)
}

/// Represents an authorization where the Sapling bundle is authorized and the
/// transparent bundle is unauthorized.
pub struct PartialAuthorized;

impl Authorization for PartialAuthorized {
    type SaplingAuth = <Authorized as Authorization>::SaplingAuth;
    type TransparentAuth = <Unauthorized as Authorization>::TransparentAuth;
}

/// Partially deauthorize the transparent bundle
fn partial_deauthorize(
    tx_data: &TransactionData<Authorized>,
) -> Option<TransactionData<PartialAuthorized>> {
    let transp = tx_data.transparent_bundle().and_then(|x| {
        let mut tb = TransparentBuilder::empty();
        for vin in &x.vin {
            tb.add_input(TxOut {
                asset_type: vin.asset_type,
                value: vin.value,
                address: vin.address,
            })
            .ok()?;
        }
        for vout in &x.vout {
            tb.add_output(&vout.address, vout.asset_type, vout.value)
                .ok()?;
        }
        tb.build()
    });
    if tx_data.transparent_bundle().is_some() != transp.is_some() {
        return None;
    }
    Some(TransactionData::from_parts(
        tx_data.version(),
        tx_data.consensus_branch_id(),
        tx_data.lock_time(),
        tx_data.expiry_height(),
        transp,
        tx_data.sapling_bundle().cloned(),
    ))
}

/// Verify a shielded transaction.
pub fn verify_shielded_tx(transaction: &Transaction) -> bool {
    tracing::info!("entered verify_shielded_tx()");

    let sapling_bundle = if let Some(bundle) = transaction.sapling_bundle() {
        bundle
    } else {
        return false;
    };
    let tx_data = transaction.deref();

    // Partially deauthorize the transparent bundle
    let unauth_tx_data = match partial_deauthorize(tx_data) {
        Some(tx_data) => tx_data,
        None => return false,
    };

    let txid_parts = unauth_tx_data.digest(TxIdDigester);
    // the commitment being signed is shared across all Sapling inputs; once
    // V4 transactions are deprecated this should just be the txid, but
    // for now we need to continue to compute it here.
    let sighash =
        signature_hash(&unauth_tx_data, &SignableInput::Shielded, &txid_parts);

    tracing::info!("sighash computed");

    let (spend_pvk, convert_pvk, output_pvk) = load_pvks();

    let mut ctx = SaplingVerificationContext::new(true);
    let spends_valid = sapling_bundle.shielded_spends.iter().all(|spend| {
        check_spend(spend, sighash.as_ref(), &mut ctx, &spend_pvk)
    });
    let converts_valid = sapling_bundle
        .shielded_converts
        .iter()
        .all(|convert| check_convert(convert, &mut ctx, &convert_pvk));
    let outputs_valid = sapling_bundle
        .shielded_outputs
        .iter()
        .all(|output| check_output(output, &mut ctx, &output_pvk));

    if !(spends_valid && outputs_valid && converts_valid) {
        return false;
    }

    tracing::info!("passed spend/output verification");

    let assets_and_values: Amount = sapling_bundle.value_balance.clone();

    tracing::info!(
        "accumulated {} assets/values",
        assets_and_values.components().len()
    );

    let result = ctx.final_check(
        assets_and_values,
        sighash.as_ref(),
        sapling_bundle.authorization.binding_sig,
    );
    tracing::info!("final check result {result}");
    result
}

/// Get the path to MASP parameters from [`ENV_VAR_MASP_PARAMS_DIR`] env var or
/// use the default.
pub fn get_params_dir() -> PathBuf {
    if let Ok(params_dir) = env::var(ENV_VAR_MASP_PARAMS_DIR) {
        println!("Using {} as masp parameter folder.", params_dir);
        PathBuf::from(params_dir)
    } else {
        masp_proofs::default_params_folder().unwrap()
    }
}

/// Freeze a Builder into the format necessary for inclusion in a Tx. This is
/// the format used by hardware wallets to validate a MASP Transaction.
struct WalletMap;

impl<P1>
    masp_primitives::transaction::components::sapling::builder::MapBuilder<
        P1,
        ExtendedSpendingKey,
        (),
        ExtendedFullViewingKey,
    > for WalletMap
{
    fn map_params(&self, _s: P1) {}

    fn map_key(&self, s: ExtendedSpendingKey) -> ExtendedFullViewingKey {
        (&s).into()
    }
}

impl<P1, R1, N1>
    MapBuilder<
        P1,
        R1,
        ExtendedSpendingKey,
        N1,
        (),
        (),
        ExtendedFullViewingKey,
        (),
    > for WalletMap
{
    fn map_rng(&self, _s: R1) {}

    fn map_notifier(&self, _s: N1) {}
}

/// Abstracts platform specific details away from the logic of shielded pool
/// operations.
#[async_trait(? Send)]
pub trait ShieldedUtils:
    Sized + BorshDeserialize + BorshSerialize + Default + Clone
{
    /// Get a MASP transaction prover
    fn local_tx_prover(&self) -> LocalTxProver;

    /// Load up the currently saved ShieldedContext
    async fn load(self) -> std::io::Result<ShieldedContext<Self>>;

    /// Sace the given ShieldedContext for future loads
    async fn save(&self, ctx: &ShieldedContext<Self>) -> std::io::Result<()>;
}

/// Make a ViewingKey that can view notes encrypted by given ExtendedSpendingKey
pub fn to_viewing_key(esk: &ExtendedSpendingKey) -> FullViewingKey {
    ExtendedFullViewingKey::from(esk).fvk
}

/// Generate a valid diversifier, i.e. one that has a diversified base. Return
/// also this diversified base.
#[cfg(feature = "masp-tx-gen")]
pub fn find_valid_diversifier<R: RngCore + CryptoRng>(
    rng: &mut R,
) -> (Diversifier, masp_primitives::jubjub::SubgroupPoint) {
    let mut diversifier;
    let g_d;
    // Keep generating random diversifiers until one has a diversified base
    loop {
        let mut d = [0; 11];
        rng.fill_bytes(&mut d);
        diversifier = Diversifier(d);
        if let Some(val) = diversifier.g_d() {
            g_d = val;
            break;
        }
    }
    (diversifier, g_d)
}

/// Determine if using the current note would actually bring us closer to our
/// target
pub fn is_amount_required(src: Amount, dest: Amount, delta: Amount) -> bool {
    let gap = dest - src;
    for (asset_type, value) in gap.components() {
        if *value >= 0 && delta[asset_type] >= 0 {
            return true;
        }
    }
    false
}

/// Errors that can occur when trying to retrieve pinned transaction
#[derive(PartialEq, Eq, Copy, Clone)]
pub enum PinnedBalanceError {
    /// No transaction has yet been pinned to the given payment address
    NoTransactionPinned,
    /// The supplied viewing key does not recognize payments to given address
    InvalidViewingKey,
}

// #[derive(BorshSerialize, BorshDeserialize, Debug, Clone)]
// pub struct MaspAmount {
//     pub asset: Address,
//     pub amount: token::Amount,
// }

/// a masp change
#[derive(BorshSerialize, BorshDeserialize, Debug, Clone)]
pub struct MaspChange {
    /// the token address
    pub asset: Address,
    /// the change in the token
    pub change: token::Change,
}

/// a masp amount
#[derive(
    BorshSerialize, BorshDeserialize, Debug, Clone, Default, PartialEq, Eq,
)]
pub struct MaspAmount(HashMap<(Epoch, Address), token::Change>);

impl std::ops::Deref for MaspAmount {
    type Target = HashMap<(Epoch, Address), token::Change>;

    fn deref(&self) -> &Self::Target {
        &self.0
    }
}

impl std::ops::DerefMut for MaspAmount {
    fn deref_mut(&mut self) -> &mut Self::Target {
        &mut self.0
    }
}

impl std::ops::Add for MaspAmount {
    type Output = MaspAmount;

    fn add(mut self, mut rhs: MaspAmount) -> Self::Output {
        for (key, value) in rhs.drain() {
            self.entry(key)
                .and_modify(|val| *val += value)
                .or_insert(value);
        }
        self.retain(|_, v| !v.is_zero());
        self
    }
}

impl std::ops::AddAssign for MaspAmount {
    fn add_assign(&mut self, amount: MaspAmount) {
        *self = self.clone() + amount
    }
}

// please stop copying and pasting make a function
impl std::ops::Sub for MaspAmount {
    type Output = MaspAmount;

    fn sub(mut self, mut rhs: MaspAmount) -> Self::Output {
        for (key, value) in rhs.drain() {
            self.entry(key)
                .and_modify(|val| *val -= value)
                .or_insert(-value);
        }
        self.0.retain(|_, v| !v.is_zero());
        self
    }
}

impl std::ops::SubAssign for MaspAmount {
    fn sub_assign(&mut self, amount: MaspAmount) {
        *self = self.clone() - amount
    }
}

impl std::ops::Mul<Change> for MaspAmount {
    type Output = Self;

    fn mul(mut self, rhs: Change) -> Self::Output {
        for (_, value) in self.iter_mut() {
            *value = *value * rhs
        }
        self
    }
}

impl<'a> From<&'a MaspAmount> for Amount {
    fn from(masp_amount: &'a MaspAmount) -> Amount {
        let mut res = Amount::zero();
        for ((epoch, token), val) in masp_amount.iter() {
            for denom in MaspDenom::iter() {
                let asset = make_asset_type(Some(*epoch), token, denom);
                res += Amount::from_pair(asset, denom.denominate_i128(val))
                    .unwrap();
            }
        }
        res
    }
}

impl From<MaspAmount> for Amount {
    fn from(amt: MaspAmount) -> Self {
        Self::from(&amt)
    }
}

/// Represents the amount used of different conversions
pub type Conversions =
    HashMap<AssetType, (AllowedConversion, MerklePath<Node>, i128)>;

/// Represents the changes that were made to a list of transparent accounts
pub type TransferDelta = HashMap<Address, MaspChange>;

/// Represents the changes that were made to a list of shielded accounts
pub type TransactionDelta = HashMap<ViewingKey, MaspAmount>;

/// Represents the current state of the shielded pool from the perspective of
/// the chosen viewing keys.
#[derive(BorshSerialize, BorshDeserialize, Debug)]
pub struct ShieldedContext<U: ShieldedUtils> {
    /// Location where this shielded context is saved
    #[borsh_skip]
    pub utils: U,
    /// The last transaction index to be processed in this context
    pub last_txidx: u64,
    /// The commitment tree produced by scanning all transactions up to tx_pos
    pub tree: CommitmentTree<Node>,
    /// Maps viewing keys to applicable note positions
    pub pos_map: HashMap<ViewingKey, HashSet<usize>>,
    /// Maps a nullifier to the note position to which it applies
    pub nf_map: HashMap<Nullifier, usize>,
    /// Maps note positions to their corresponding notes
    pub note_map: HashMap<usize, Note>,
    /// Maps note positions to their corresponding memos
    pub memo_map: HashMap<usize, MemoBytes>,
    /// Maps note positions to the diversifier of their payment address
    pub div_map: HashMap<usize, Diversifier>,
    /// Maps note positions to their witness (used to make merkle paths)
    pub witness_map: HashMap<usize, IncrementalWitness<Node>>,
    /// Tracks what each transaction does to various account balances
    pub delta_map: BTreeMap<
        (BlockHeight, TxIndex),
        (Epoch, TransferDelta, TransactionDelta),
    >,
    /// The set of note positions that have been spent
    pub spents: HashSet<usize>,
    /// Maps asset types to their decodings
    pub asset_types: HashMap<AssetType, (Address, MaspDenom, Epoch)>,
    /// Maps note positions to their corresponding viewing keys
    pub vk_map: HashMap<usize, ViewingKey>,
}

/// Default implementation to ease construction of TxContexts. Derive cannot be
/// used here due to CommitmentTree not implementing Default.
impl<U: ShieldedUtils + Default> Default for ShieldedContext<U> {
    fn default() -> ShieldedContext<U> {
        ShieldedContext::<U> {
            utils: U::default(),
            last_txidx: u64::default(),
            tree: CommitmentTree::empty(),
            pos_map: HashMap::default(),
            nf_map: HashMap::default(),
            note_map: HashMap::default(),
            memo_map: HashMap::default(),
            div_map: HashMap::default(),
            witness_map: HashMap::default(),
            spents: HashSet::default(),
            delta_map: BTreeMap::default(),
            asset_types: HashMap::default(),
            vk_map: HashMap::default(),
        }
    }
}

impl<U: ShieldedUtils> ShieldedContext<U> {
    /// Try to load the last saved shielded context from the given context
    /// directory. If this fails, then leave the current context unchanged.
    pub async fn load(&mut self) -> std::io::Result<()> {
        let new_ctx = self.utils.clone().load().await?;
        *self = new_ctx;
        Ok(())
    }

    /// Save this shielded context into its associated context directory
    pub async fn save(&self) -> std::io::Result<()> {
        self.utils.save(self).await
    }

    /// Merge data from the given shielded context into the current shielded
    /// context. It must be the case that the two shielded contexts share the
    /// same last transaction ID and share identical commitment trees.
    pub fn merge(&mut self, new_ctx: ShieldedContext<U>) {
        debug_assert_eq!(self.last_txidx, new_ctx.last_txidx);
        // Merge by simply extending maps. Identical keys should contain
        // identical values, so overwriting should not be problematic.
        self.pos_map.extend(new_ctx.pos_map);
        self.nf_map.extend(new_ctx.nf_map);
        self.note_map.extend(new_ctx.note_map);
        self.memo_map.extend(new_ctx.memo_map);
        self.div_map.extend(new_ctx.div_map);
        self.witness_map.extend(new_ctx.witness_map);
        self.spents.extend(new_ctx.spents);
        self.asset_types.extend(new_ctx.asset_types);
        self.vk_map.extend(new_ctx.vk_map);
        // The deltas are the exception because different keys can reveal
        // different parts of the same transaction. Hence each delta needs to be
        // merged separately.
        for ((height, idx), (ep, ntfer_delta, ntx_delta)) in new_ctx.delta_map {
            let (_ep, tfer_delta, tx_delta) = self
                .delta_map
                .entry((height, idx))
                .or_insert((ep, TransferDelta::new(), TransactionDelta::new()));
            tfer_delta.extend(ntfer_delta);
            tx_delta.extend(ntx_delta);
        }
    }

    /// Fetch the current state of the multi-asset shielded pool into a
    /// ShieldedContext
    pub async fn fetch<C: Client + Sync>(
        &mut self,
        client: &C,
        sks: &[ExtendedSpendingKey],
        fvks: &[ViewingKey],
    ) {
        // First determine which of the keys requested to be fetched are new.
        // Necessary because old transactions will need to be scanned for new
        // keys.
        let mut unknown_keys = Vec::new();
        for esk in sks {
            let vk = to_viewing_key(esk).vk;
            if !self.pos_map.contains_key(&vk) {
                unknown_keys.push(vk);
            }
        }
        for vk in fvks {
            if !self.pos_map.contains_key(vk) {
                unknown_keys.push(*vk);
            }
        }

        // If unknown keys are being used, we need to scan older transactions
        // for any unspent notes
        let (txs, mut tx_iter);
        if !unknown_keys.is_empty() {
            // Load all transactions accepted until this point
            txs = Self::fetch_shielded_transfers(client, 0).await;
            tx_iter = txs.iter();
            // Do this by constructing a shielding context only for unknown keys
            let mut tx_ctx = Self {
                utils: self.utils.clone(),
                ..Default::default()
            };
            for vk in unknown_keys {
                tx_ctx.pos_map.entry(vk).or_insert_with(HashSet::new);
            }
            // Update this unknown shielded context until it is level with self
            while tx_ctx.last_txidx != self.last_txidx {
                if let Some(((height, idx), (epoch, tx, stx))) = tx_iter.next()
                {
                    tx_ctx
                        .scan_tx(client, *height, *idx, *epoch, tx, stx)
                        .await;
                } else {
                    break;
                }
            }
            // Merge the context data originating from the unknown keys into the
            // current context
            self.merge(tx_ctx);
        } else {
            // Load only transactions accepted from last_txid until this point
            txs = Self::fetch_shielded_transfers(client, self.last_txidx).await;
            tx_iter = txs.iter();
        }
        // Now that we possess the unspent notes corresponding to both old and
        // new keys up until tx_pos, proceed to scan the new transactions.
        for ((height, idx), (epoch, tx, stx)) in &mut tx_iter {
            self.scan_tx(client, *height, *idx, *epoch, tx, stx).await;
        }
    }

    /// Obtain a chronologically-ordered list of all accepted shielded
    /// transactions from the ledger. The ledger conceptually stores
    /// transactions as a vector. More concretely, the HEAD_TX_KEY location
    /// stores the index of the last accepted transaction and each transaction
    /// is stored at a key derived from its index.
    pub async fn fetch_shielded_transfers<C: Client + Sync>(
        client: &C,
        last_txidx: u64,
    ) -> BTreeMap<(BlockHeight, TxIndex), (Epoch, Transfer, Transaction)> {
        // The address of the MASP account
        let masp_addr = masp();
        // Construct the key where last transaction pointer is stored
        let head_tx_key = Key::from(masp_addr.to_db_key())
            .push(&HEAD_TX_KEY.to_owned())
            .expect("Cannot obtain a storage key");
        // Query for the index of the last accepted transaction
        let head_txidx = query_storage_value::<C, u64>(client, &head_tx_key)
            .await
            .unwrap_or(0);
        let mut shielded_txs = BTreeMap::new();
        // Fetch all the transactions we do not have yet
        for i in last_txidx..head_txidx {
            // Construct the key for where the current transaction is stored
            let current_tx_key = Key::from(masp_addr.to_db_key())
                .push(&(TX_KEY_PREFIX.to_owned() + &i.to_string()))
                .expect("Cannot obtain a storage key");
            // Obtain the current transaction
            let (tx_epoch, tx_height, tx_index, current_tx, current_stx) =
                query_storage_value::<
                    C,
                    (Epoch, BlockHeight, TxIndex, Transfer, Transaction),
                >(client, &current_tx_key)
                .await
                .unwrap();
            // Collect the current transaction
            shielded_txs.insert(
                (tx_height, tx_index),
                (tx_epoch, current_tx, current_stx),
            );
        }
        shielded_txs
    }

    /// Applies the given transaction to the supplied context. More precisely,
    /// the shielded transaction's outputs are added to the commitment tree.
    /// Newly discovered notes are associated to the supplied viewing keys. Note
    /// nullifiers are mapped to their originating notes. Note positions are
    /// associated to notes, memos, and diversifiers. And the set of notes that
    /// we have spent are updated. The witness map is maintained to make it
    /// easier to construct note merkle paths in other code. See
    /// <https://zips.z.cash/protocol/protocol.pdf#scan>
    pub async fn scan_tx<C: Client + Sync>(
        &mut self,
        client: &C,
        height: BlockHeight,
        index: TxIndex,
        epoch: Epoch,
        tx: &Transfer,
        shielded: &Transaction,
    ) {
        // For tracking the account changes caused by this Transaction
        let mut transaction_delta = TransactionDelta::new();
        // Listen for notes sent to our viewing keys
        for so in shielded
            .sapling_bundle()
            .map_or(&vec![], |x| &x.shielded_outputs)
        {
            // Create merkle tree leaf node from note commitment
            let node = Node::new(so.cmu.to_repr());
            // Update each merkle tree in the witness map with the latest
            // addition
            for (_, witness) in self.witness_map.iter_mut() {
                witness.append(node).expect("note commitment tree is full");
            }
            let note_pos = self.tree.size();
            self.tree
                .append(node)
                .expect("note commitment tree is full");
            // Finally, make it easier to construct merkle paths to this new
            // note
            let witness = IncrementalWitness::<Node>::from_tree(&self.tree);
            self.witness_map.insert(note_pos, witness);
            // Let's try to see if any of our viewing keys can decrypt latest
            // note
            let mut pos_map = HashMap::new();
            std::mem::swap(&mut pos_map, &mut self.pos_map);
            for (vk, notes) in pos_map.iter_mut() {
                let decres = try_sapling_note_decryption::<_, OutputDescription<<<Authorized as Authorization>::SaplingAuth as masp_primitives::transaction::components::sapling::Authorization>::Proof>>(
                    &NETWORK,
                    1.into(),
                    &PreparedIncomingViewingKey::new(&vk.ivk()),
                    so,
                );
                // So this current viewing key does decrypt this current note...
                if let Some((note, pa, memo)) = decres {
                    // Add this note to list of notes decrypted by this viewing
                    // key
                    notes.insert(note_pos);
                    // Compute the nullifier now to quickly recognize when spent
                    let nf = note.nf(&vk.nk, note_pos.try_into().unwrap());
                    self.note_map.insert(note_pos, note);
                    self.memo_map.insert(note_pos, memo);
                    // The payment address' diversifier is required to spend
                    // note
                    self.div_map.insert(note_pos, *pa.diversifier());
                    self.nf_map.insert(nf, note_pos);
                    // Note the account changes
                    let balance = transaction_delta
                        .entry(*vk)
                        .or_insert_with(MaspAmount::default);
                    *balance += self
                        .decode_all_amounts(
                            client,
                            Amount::from_nonnegative(
                                note.asset_type,
                                note.value,
                            )
                            .expect(
                                "found note with invalid value or asset type",
                            ),
                        )
                        .await;

                    self.vk_map.insert(note_pos, *vk);
                    break;
                }
            }
            std::mem::swap(&mut pos_map, &mut self.pos_map);
        }
        // Cancel out those of our notes that have been spent
        for ss in shielded
            .sapling_bundle()
            .map_or(&vec![], |x| &x.shielded_spends)
        {
            // If the shielded spend's nullifier is in our map, then target note
            // is rendered unusable
            if let Some(note_pos) = self.nf_map.get(&ss.nullifier) {
                self.spents.insert(*note_pos);
                // Note the account changes
                let balance = transaction_delta
                    .entry(self.vk_map[note_pos])
                    .or_insert_with(MaspAmount::default);
                let note = self.note_map[note_pos];
                *balance -= self
                    .decode_all_amounts(
                        client,
                        Amount::from_nonnegative(note.asset_type, note.value)
                            .expect(
                                "found note with invalid value or asset type",
                            ),
                    )
                    .await;
            }
        }
        // Record the changes to the transparent accounts
        let mut transfer_delta = TransferDelta::new();
        let token_addr = tx.token.clone();
        transfer_delta.insert(
            tx.source.clone(),
            MaspChange {
                asset: token_addr,
                change: -tx.amount.amount.change(),
            },
        );
        self.last_txidx += 1;

        self.delta_map.insert(
            (height, index),
            (epoch, transfer_delta, transaction_delta),
        );
    }

    /// Summarize the effects on shielded and transparent accounts of each
    /// Transfer in this context
    pub fn get_tx_deltas(
        &self,
    ) -> &BTreeMap<
        (BlockHeight, TxIndex),
        (Epoch, TransferDelta, TransactionDelta),
    > {
        &self.delta_map
    }

    /// Compute the total unspent notes associated with the viewing key in the
    /// context. If the key is not in the context, then we do not know the
    /// balance and hence we return None.
    pub async fn compute_shielded_balance<C: Client + Sync>(
        &mut self,
        client: &C,
        vk: &ViewingKey,
    ) -> Option<MaspAmount> {
        // Cannot query the balance of a key that's not in the map
        if !self.pos_map.contains_key(vk) {
            return None;
        }
        let mut val_acc = Amount::zero();
        // Retrieve the notes that can be spent by this key
        if let Some(avail_notes) = self.pos_map.get(vk) {
            for note_idx in avail_notes {
                // Spent notes cannot contribute a new transaction's pool
                if self.spents.contains(note_idx) {
                    continue;
                }
                // Get note associated with this ID
                let note = self.note_map.get(note_idx).unwrap();
                // Finally add value to multi-asset accumulator
                val_acc +=
                    Amount::from_nonnegative(note.asset_type, note.value)
                        .expect("found note with invalid value or asset type");
            }
        }
        Some(self.decode_all_amounts(client, val_acc).await)
    }

    /// Query the ledger for the decoding of the given asset type and cache it
    /// if it is found.
    pub async fn decode_asset_type<C: Client + Sync>(
        &mut self,
        client: &C,
        asset_type: AssetType,
    ) -> Option<(Address, MaspDenom, Epoch)> {
        // Try to find the decoding in the cache
        if let decoded @ Some(_) = self.asset_types.get(&asset_type) {
            return decoded.cloned();
        }
        // Query for the ID of the last accepted transaction
        let (addr, denom, ep, _conv, _path): (
            Address,
            MaspDenom,
            _,
            Amount,
            MerklePath<Node>,
        ) = rpc::query_conversion(client, asset_type).await?;
        self.asset_types
            .insert(asset_type, (addr.clone(), denom, ep));
        Some((addr, denom, ep))
    }

    /// Query the ledger for the conversion that is allowed for the given asset
    /// type and cache it.
    async fn query_allowed_conversion<'a, C: Client + Sync>(
        &'a mut self,
        client: &C,
        asset_type: AssetType,
        conversions: &'a mut Conversions,
    ) {
        if let Entry::Vacant(conv_entry) = conversions.entry(asset_type) {
            // Query for the ID of the last accepted transaction
            if let Some((addr, denom, ep, conv, path)) =
                query_conversion(client, asset_type).await
            {
                self.asset_types.insert(asset_type, (addr, denom, ep));
                // If the conversion is 0, then we just have a pure decoding
                if conv != Amount::zero() {
                    conv_entry.insert((conv.into(), path, 0));
                }
            }
        }
    }

    /// Compute the total unspent notes associated with the viewing key in the
    /// context and express that value in terms of the currently timestamped
    /// asset types. If the key is not in the context, then we do not know the
    /// balance and hence we return None.
    pub async fn compute_exchanged_balance<C: Client + Sync>(
        &mut self,
        client: &C,
        vk: &ViewingKey,
        target_epoch: Epoch,
    ) -> Option<MaspAmount> {
        // First get the unexchanged balance
        if let Some(balance) = self.compute_shielded_balance(client, vk).await {
            let exchanged_amount = self
                .compute_exchanged_amount(
                    client,
                    balance,
                    target_epoch,
                    HashMap::new(),
                )
                .await
                .0;
            // And then exchange balance into current asset types
            Some(self.decode_all_amounts(client, exchanged_amount).await)
        } else {
            None
        }
    }

    /// Try to convert as much of the given asset type-value pair using the
    /// given allowed conversion. usage is incremented by the amount of the
    /// conversion used, the conversions are applied to the given input, and
    /// the trace amount that could not be converted is moved from input to
    /// output.
    #[allow(clippy::too_many_arguments)]
    async fn apply_conversion<C: Client + Sync>(
        &mut self,
        client: &C,
        conv: AllowedConversion,
        asset_type: (Epoch, Address, MaspDenom),
        value: i128,
        usage: &mut i128,
        input: &mut MaspAmount,
        output: &mut MaspAmount,
    ) {
        // we do not need to convert negative values
        if value <= 0 {
            return;
        }
        // If conversion if possible, accumulate the exchanged amount
        let conv: Amount = conv.into();
        // The amount required of current asset to qualify for conversion
        let masp_asset =
            make_asset_type(Some(asset_type.0), &asset_type.1, asset_type.2);
        let threshold = -conv[&masp_asset];
        if threshold == 0 {
            eprintln!(
                "Asset threshold of selected conversion for asset type {} is \
                 0, this is a bug, please report it.",
                masp_asset
            );
        }
        // We should use an amount of the AllowedConversion that almost
        // cancels the original amount
        let required = value / threshold;
        // Forget about the trace amount left over because we cannot
        // realize its value
        let trace = MaspAmount(HashMap::from([(
            (asset_type.0, asset_type.1),
            Change::from(value % threshold),
        )]));
        // Record how much more of the given conversion has been used
        *usage += required;
        // Apply the conversions to input and move the trace amount to output
        *input += self
            .decode_all_amounts(client, conv.clone() * required)
            .await
            - trace.clone();
        *output += trace;
    }

    /// Convert the given amount into the latest asset types whilst making a
    /// note of the conversions that were used. Note that this function does
    /// not assume that allowed conversions from the ledger are expressed in
    /// terms of the latest asset types.
    pub async fn compute_exchanged_amount<C: Client + Sync>(
        &mut self,
        client: &C,
        mut input: MaspAmount,
        target_epoch: Epoch,
        mut conversions: Conversions,
    ) -> (Amount, Conversions) {
        // Where we will store our exchanged value
        let mut output = MaspAmount::default();
        // Repeatedly exchange assets until it is no longer possible
        while let Some(((asset_epoch, token_addr), value)) = input.iter().next()
        {
            let value = *value;
            let asset_epoch = *asset_epoch;
            let token_addr = token_addr.clone();
            for denom in MaspDenom::iter() {
                let target_asset_type =
                    make_asset_type(Some(target_epoch), &token_addr, denom);
                let asset_type =
                    make_asset_type(Some(asset_epoch), &token_addr, denom);
                let at_target_asset_type = target_epoch == asset_epoch;

                let denom_value = denom.denominate_i128(&value);
                self.query_allowed_conversion(
                    client,
                    target_asset_type,
                    &mut conversions,
                )
                .await;
                self.query_allowed_conversion(
                    client,
                    asset_type,
                    &mut conversions,
                )
                .await;
                if let (Some((conv, _wit, usage)), false) =
                    (conversions.get_mut(&asset_type), at_target_asset_type)
                {
                    println!(
                        "converting current asset type to latest asset type..."
                    );
                    // Not at the target asset type, not at the latest asset
                    // type. Apply conversion to get from
                    // current asset type to the latest
                    // asset type.
                    self.apply_conversion(
                        client,
                        conv.clone(),
                        (asset_epoch, token_addr.clone(), denom),
                        denom_value,
                        usage,
                        &mut input,
                        &mut output,
                    )
                    .await;
                } else if let (Some((conv, _wit, usage)), false) = (
                    conversions.get_mut(&target_asset_type),
                    at_target_asset_type,
                ) {
                    println!(
                        "converting latest asset type to target asset type..."
                    );
                    // Not at the target asset type, yet at the latest asset
                    // type. Apply inverse conversion to get
                    // from latest asset type to the target
                    // asset type.
                    self.apply_conversion(
                        client,
                        conv.clone(),
                        (asset_epoch, token_addr.clone(), denom),
                        denom_value,
                        usage,
                        &mut input,
                        &mut output,
                    )
                    .await;
                } else {
                    // At the target asset type. Then move component over to
                    // output.
                    let mut comp = MaspAmount::default();
                    comp.insert(
                        (asset_epoch, token_addr.clone()),
                        denom_value.into(),
                    );
                    for ((e, token), val) in input.iter() {
                        if *token == token_addr && *e == asset_epoch {
                            comp.insert((*e, token.clone()), *val);
                        }
                    }
                    output += comp.clone();
                    input -= comp;
                }
            }
        }
        (output.into(), conversions)
    }

    /// Collect enough unspent notes in this context to exceed the given amount
    /// of the specified asset type. Return the total value accumulated plus
    /// notes and the corresponding diversifiers/merkle paths that were used to
    /// achieve the total value.
    pub async fn collect_unspent_notes<C: Client + Sync>(
        &mut self,
        client: &C,
        vk: &ViewingKey,
        target: Amount,
        target_epoch: Epoch,
    ) -> (
        Amount,
        Vec<(Diversifier, Note, MerklePath<Node>)>,
        Conversions,
    ) {
        // Establish connection with which to do exchange rate queries
        let mut conversions = HashMap::new();
        let mut val_acc = Amount::zero();
        let mut notes = Vec::new();
        // Retrieve the notes that can be spent by this key
        if let Some(avail_notes) = self.pos_map.get(vk).cloned() {
            for note_idx in &avail_notes {
                // No more transaction inputs are required once we have met
                // the target amount
                if val_acc >= target {
                    break;
                }
                // Spent notes cannot contribute a new transaction's pool
                if self.spents.contains(note_idx) {
                    continue;
                }
                // Get note, merkle path, diversifier associated with this ID
                let note = *self.note_map.get(note_idx).unwrap();

                // The amount contributed by this note before conversion
                let pre_contr = Amount::from_pair(note.asset_type, note.value)
                    .expect("received note has invalid value or asset type");
                let input = self.decode_all_amounts(client, pre_contr).await;
                let (contr, proposed_convs) = self
                    .compute_exchanged_amount(
                        client,
                        input,
                        target_epoch,
                        conversions.clone(),
                    )
                    .await;

                // Use this note only if it brings us closer to our target
                if is_amount_required(
                    val_acc.clone(),
                    target.clone(),
                    contr.clone(),
                ) {
                    // Be sure to record the conversions used in computing
                    // accumulated value
                    val_acc += contr;
                    // Commit the conversions that were used to exchange
                    conversions = proposed_convs;
                    let merkle_path =
                        self.witness_map.get(note_idx).unwrap().path().unwrap();
                    let diversifier = self.div_map.get(note_idx).unwrap();
                    // Commit this note to our transaction
                    notes.push((*diversifier, note, merkle_path));
                }
            }
        }
        (val_acc, notes, conversions)
    }

    /// Compute the combined value of the output notes of the transaction pinned
    /// at the given payment address. This computation uses the supplied viewing
    /// keys to try to decrypt the output notes. If no transaction is pinned at
    /// the given payment address fails with
    /// `PinnedBalanceError::NoTransactionPinned`.
    pub async fn compute_pinned_balance<C: Client + Sync>(
        client: &C,
        owner: PaymentAddress,
        viewing_key: &ViewingKey,
    ) -> Result<(Amount, Epoch), PinnedBalanceError> {
        // Check that the supplied viewing key corresponds to given payment
        // address
        let counter_owner = viewing_key.to_payment_address(
            *masp_primitives::sapling::PaymentAddress::diversifier(
                &owner.into(),
            ),
        );
        match counter_owner {
            Some(counter_owner) if counter_owner == owner.into() => {}
            _ => return Err(PinnedBalanceError::InvalidViewingKey),
        }
        // The address of the MASP account
        let masp_addr = masp();
        // Construct the key for where the transaction ID would be stored
        let pin_key = Key::from(masp_addr.to_db_key())
            .push(&(PIN_KEY_PREFIX.to_owned() + &owner.hash()))
            .expect("Cannot obtain a storage key");
        // Obtain the transaction pointer at the key
        let txidx = rpc::query_storage_value::<C, u64>(client, &pin_key)
            .await
            .ok_or(PinnedBalanceError::NoTransactionPinned)?;
        // Construct the key for where the pinned transaction is stored
        let tx_key = Key::from(masp_addr.to_db_key())
            .push(&(TX_KEY_PREFIX.to_owned() + &txidx.to_string()))
            .expect("Cannot obtain a storage key");
        // Obtain the pointed to transaction
        let (tx_epoch, _tx_height, _tx_index, _tx, shielded) =
            rpc::query_storage_value::<
                C,
                (Epoch, BlockHeight, TxIndex, Transfer, Transaction),
            >(client, &tx_key)
            .await
            .expect("Ill-formed epoch, transaction pair");
        // Accumulate the combined output note value into this Amount
        let mut val_acc = Amount::zero();
        for so in shielded
            .sapling_bundle()
            .map_or(&vec![], |x| &x.shielded_outputs)
        {
            // Let's try to see if our viewing key can decrypt current note
            let decres = try_sapling_note_decryption::<_, OutputDescription<<<Authorized as Authorization>::SaplingAuth as masp_primitives::transaction::components::sapling::Authorization>::Proof>>(
                &NETWORK,
                1.into(),
                &PreparedIncomingViewingKey::new(&viewing_key.ivk()),
                so,
            );
            match decres {
                // So the given viewing key does decrypt this current note...
                Some((note, pa, _memo)) if pa == owner.into() => {
                    val_acc +=
                        Amount::from_nonnegative(note.asset_type, note.value)
                            .expect(
                                "found note with invalid value or asset type",
                            );
                }
                _ => {}
            }
        }
        Ok((val_acc, tx_epoch))
    }

    /// Compute the combined value of the output notes of the pinned transaction
    /// at the given payment address if there's any. The asset types may be from
    /// the epoch of the transaction or even before, so exchange all these
    /// amounts to the epoch of the transaction in order to get the value that
    /// would have been displayed in the epoch of the transaction.
    pub async fn compute_exchanged_pinned_balance<C: Client + Sync>(
        &mut self,
        client: &C,
        owner: PaymentAddress,
        viewing_key: &ViewingKey,
    ) -> Result<(MaspAmount, Epoch), PinnedBalanceError> {
        // Obtain the balance that will be exchanged
        let (amt, ep) =
            Self::compute_pinned_balance(client, owner, viewing_key).await?;
        println!("Pinned balance: {:?}", amt);
        // Establish connection with which to do exchange rate queries
        let amount = self.decode_all_amounts(client, amt).await;
        println!("Decoded pinned balance: {:?}", amount);
        // Finally, exchange the balance to the transaction's epoch
        let computed_amount = self
            .compute_exchanged_amount(client, amount, ep, HashMap::new())
            .await
            .0;
        println!("Exchanged amount: {:?}", computed_amount);
        Ok((self.decode_all_amounts(client, computed_amount).await, ep))
    }

    /// Convert an amount whose units are AssetTypes to one whose units are
    /// Addresses that they decode to. All asset types not corresponding to
    /// the given epoch are ignored.
    pub async fn decode_amount<C: Client + Sync>(
        &mut self,
        client: &C,
        amt: Amount,
        target_epoch: Epoch,
    ) -> HashMap<Address, token::Change> {
        let mut res = HashMap::new();
        for (asset_type, val) in amt.components() {
            // Decode the asset type
            let decoded = self.decode_asset_type(client, *asset_type).await;
            // Only assets with the target timestamp count
            match decoded {
                Some(asset_type @ (_, _, epoch)) if epoch == target_epoch => {
                    decode_component(
                        asset_type,
                        *val,
                        &mut res,
                        |address, _| address,
                    );
                }
                _ => {}
            }
        }
        res
    }

    /// Convert an amount whose units are AssetTypes to one whose units are
    /// Addresses that they decode to.
    pub async fn decode_all_amounts<C: Client + Sync>(
        &mut self,
        client: &C,
        amt: Amount,
    ) -> MaspAmount {
        let mut res: HashMap<(Epoch, Address), Change> = HashMap::default();
        for (asset_type, val) in amt.components() {
            // Decode the asset type
            if let Some(decoded) =
                self.decode_asset_type(client, *asset_type).await
            {
                decode_component(decoded, *val, &mut res, |address, epoch| {
                    (epoch, address)
                })
            }
        }
        MaspAmount(res)
    }

    /// Make shielded components to embed within a Transfer object. If no
    /// shielded payment address nor spending key is specified, then no
    /// shielded components are produced. Otherwise a transaction containing
    /// nullifiers and/or note commitments are produced. Dummy transparent
    /// UTXOs are sometimes used to make transactions balanced, but it is
    /// understood that transparent account changes are effected only by the
    /// amounts and signatures specified by the containing Transfer object.
    #[cfg(feature = "masp-tx-gen")]
    pub async fn gen_shielded_transfer<C: Client + Sync>(
        &mut self,
<<<<<<< HEAD
        client: &U::C,
        args: args::TxTransfer,
=======
        client: &C,
        args: &args::TxTransfer,
        shielded_gas: bool,
>>>>>>> b6714b5e
    ) -> Result<
        Option<(
            Builder<(), (), ExtendedFullViewingKey, ()>,
            Transaction,
            SaplingMetadata,
            Epoch,
        )>,
        builder::Error<std::convert::Infallible>,
    > {
        // No shielded components are needed when neither source nor destination
        // are shielded
        let spending_key = args.source.spending_key();
        let payment_address = args.target.payment_address();
        // No shielded components are needed when neither source nor
        // destination are shielded
        if spending_key.is_none() && payment_address.is_none() {
            return Ok(None);
        }
        // We want to fund our transaction solely from supplied spending key
        let spending_key = spending_key.map(|x| x.into());
        let spending_keys: Vec<_> = spending_key.into_iter().collect();
        // Load the current shielded context given the spending key we possess
        let _ = self.load().await;
        self.fetch(client, &spending_keys, &[]).await;
        // Save the update state so that future fetches can be short-circuited
        let _ = self.save().await;
        // Determine epoch in which to submit potential shielded transaction
        let epoch = rpc::query_epoch(client).await;
        // Context required for storing which notes are in the source's
        // possesion
        let memo = MemoBytes::empty();

        // Now we build up the transaction within this object
        let mut builder = Builder::<TestNetwork, OsRng>::new(NETWORK, 1.into());

        // break up a transfer into a number of transfers with suitable
        // denominations
        let InputAmount::Validated(amt) = args.amount else {
            unreachable!("The function `gen_shielded_transfer` is only called by `submit_tx` which validates amounts.")
        };
        // Convert transaction amount into MASP types
<<<<<<< HEAD
        let (asset_type, amount) =
            convert_amount(epoch, &args.token, args.amount);
=======
        let (asset_types, amount) =
            convert_amount(epoch, &args.token, amt.amount);
>>>>>>> b6714b5e

        let tx_fee =
        // If there are shielded inputs
        if let Some(sk) = spending_key {
<<<<<<< HEAD
=======
            let InputAmount::Validated(fee) = args.tx.fee_amount else {
                unreachable!("The function `gen_shielded_transfer` is only called by `submit_tx` which validates amounts.")
            };
            // Transaction fees need to match the amount in the wrapper Transfer
            // when MASP source is used
            let (_, shielded_fee) =
                convert_amount(epoch, &args.tx.fee_token, fee.amount);
            let required_amt = if shielded_gas {
                amount + shielded_fee.clone()
            } else {
                amount
            };

>>>>>>> b6714b5e
            // Locate unspent notes that can help us meet the transaction amount
            let (_, unspent_notes, used_convs) = self
                .collect_unspent_notes(
                    client,
                    &to_viewing_key(&sk).vk,
                    amount,
                    epoch,
                )
                .await;
            // Commit the notes found to our transaction
            for (diversifier, note, merkle_path) in unspent_notes {
                builder
                    .add_sapling_spend(sk, diversifier, note, merkle_path)
                    .map_err(builder::Error::SaplingBuild)?;
            }
            // Commit the conversion notes used during summation
            for (conv, wit, value) in used_convs.values() {
                if value.is_positive() {
                    builder.add_sapling_convert(
                        conv.clone(),
                        *value as u64,
                        wit.clone(),
                    )
                    .map_err(builder::Error::SaplingBuild)?;
                }
            }
            shielded_fee
        } else {
            // We add a dummy UTXO to our transaction, but only the source of
            // the parent Transfer object is used to validate fund
            // availability
            let source_enc = args
                .source
                .address()
                .expect("source address should be transparent")
                .try_to_vec()
                .expect("source address encoding");
            let hash = ripemd::Ripemd160::digest(sha2::Sha256::digest(
                source_enc.as_ref(),
            ));
            let script = TransparentAddress(hash.into());
            for (denom, asset_type) in MaspDenom::iter().zip(asset_types.iter()) {
                builder
                    .add_transparent_input(TxOut {
                        asset_type: *asset_type,
                        value: denom.denominate(&amt) as i128,
                        address: script,
                    })
                    .map_err(builder::Error::TransparentBuild)?;
            }
            // No transfer fees come from the shielded transaction for non-MASP
            // sources
            Amount::zero()
        };

        // Now handle the outputs of this transaction
        // If there is a shielded output
        if let Some(pa) = payment_address {
            let ovk_opt = spending_key.map(|x| x.expsk.ovk);
            for (denom, asset_type) in MaspDenom::iter().zip(asset_types.iter())
            {
                builder
                    .add_sapling_output(
                        ovk_opt,
                        pa.into(),
                        *asset_type,
                        denom.denominate(&amt),
                        memo.clone(),
                    )
                    .map_err(builder::Error::SaplingBuild)?;
            }
        } else {
            // Embed the transparent target address into the shielded
            // transaction so that it can be signed
            let target_enc = args
                .target
                .address()
                .expect("target address should be transparent")
                .try_to_vec()
                .expect("target address encoding");
            let hash = ripemd::Ripemd160::digest(sha2::Sha256::digest(
                target_enc.as_ref(),
            ));
            for (denom, asset_type) in MaspDenom::iter().zip(asset_types.iter())
            {
                let vout = denom.denominate(&amt);
                if vout != 0 {
                    builder
                        .add_transparent_output(
                            &TransparentAddress(hash.into()),
                            *asset_type,
                            vout as i128,
                        )
                        .map_err(builder::Error::TransparentBuild)?;
                }
            }
        }

        // Now add outputs representing the change from this payment
        if let Some(sk) = spending_key {
            // Represents the amount of inputs we are short by
            let mut additional = Amount::zero();
            for (asset_type, amt) in builder
                .value_balance()
                .expect("Unable to compute value balance")
                .components()
            {
                if *amt >= 0 {
                    // Send the change in this asset type back to the sender
                    builder
                        .add_sapling_output(
                            Some(sk.expsk.ovk),
                            sk.default_address().1,
                            *asset_type,
                            *amt as u64,
                            memo.clone(),
                        )
                        .map_err(builder::Error::SaplingBuild)?;
                } else {
                    // Record how much of the current asset type we are short by
                    additional +=
                        Amount::from_nonnegative(*asset_type, -*amt).unwrap();
                }
            }
            // If we are short by a non-zero amount, then we have insufficient
            // funds
            if additional != Amount::zero() {
                return Err(builder::Error::InsufficientFunds(additional));
            }
        }

        // Build and return the constructed transaction
        builder
            .clone()
            .build(
                &self.utils.local_tx_prover(),
                // Fees are always paid outside of MASP
                &FeeRule::non_standard(Amount::zero()),
            )
            .map(|(tx, metadata)| {
                Some((builder.map_builder(WalletMap), tx, metadata, epoch))
            })
    }

    /// Obtain the known effects of all accepted shielded and transparent
    /// transactions. If an owner is specified, then restrict the set to only
    /// transactions crediting/debiting the given owner. If token is specified,
    /// then restrict set to only transactions involving the given token.
    pub async fn query_tx_deltas<C: Client + Sync>(
        &mut self,
        client: &C,
        query_owner: &Either<BalanceOwner, Vec<Address>>,
        query_token: &Option<Address>,
        viewing_keys: &HashMap<String, ExtendedViewingKey>,
    ) -> BTreeMap<
        (BlockHeight, TxIndex),
        (Epoch, TransferDelta, TransactionDelta),
    > {
        const TXS_PER_PAGE: u8 = 100;
        let _ = self.load().await;
        let vks = viewing_keys;
        let fvks: Vec<_> = vks
            .values()
            .map(|fvk| ExtendedFullViewingKey::from(*fvk).fvk.vk)
            .collect();
        self.fetch(client, &[], &fvks).await;
        // Save the update state so that future fetches can be short-circuited
        let _ = self.save().await;
        // Required for filtering out rejected transactions from Tendermint
        // responses
        let block_results = rpc::query_results(client).await;
        let mut transfers = self.get_tx_deltas().clone();
        // Construct the set of addresses relevant to user's query
        let relevant_addrs = match &query_owner {
            Either::Left(BalanceOwner::Address(owner)) => vec![owner.clone()],
            // MASP objects are dealt with outside of tx_search
            Either::Left(BalanceOwner::FullViewingKey(_viewing_key)) => vec![],
            Either::Left(BalanceOwner::PaymentAddress(_owner)) => vec![],
            // Unspecified owner means all known addresses are considered
            // relevant
            Either::Right(addrs) => addrs.clone(),
        };
        // Find all transactions to or from the relevant address set
        for addr in relevant_addrs {
            for prop in ["transfer.source", "transfer.target"] {
                // Query transactions involving the current address
                let mut tx_query = Query::eq(prop, addr.encode());
                // Elaborate the query if requested by the user
                if let Some(token) = &query_token {
                    tx_query =
                        tx_query.and_eq("transfer.token", token.encode());
                }
                for page in 1.. {
                    let txs = &client
                        .tx_search(
                            tx_query.clone(),
                            true,
                            page,
                            TXS_PER_PAGE,
                            Order::Ascending,
                        )
                        .await
                        .expect("Unable to query for transactions")
                        .txs;
                    for response_tx in txs {
                        let height = BlockHeight(response_tx.height.value());
                        let idx = TxIndex(response_tx.index);
                        // Only process yet unprocessed transactions which have
                        // been accepted by node VPs
                        let should_process = !transfers
                            .contains_key(&(height, idx))
                            && block_results[u64::from(height) as usize]
                                .is_accepted(idx.0 as usize);
                        if !should_process {
                            continue;
                        }
                        let tx = Tx::try_from(response_tx.tx.as_ref())
                            .expect("Ill-formed Tx");
                        let mut wrapper = None;
                        let mut transfer = None;
                        extract_payload(tx, &mut wrapper, &mut transfer);
                        // Epoch data is not needed for transparent transactions
                        let epoch =
                            wrapper.map(|x| x.epoch).unwrap_or_default();
                        if let Some(transfer) = transfer {
                            // Skip MASP addresses as they are already handled
                            // by ShieldedContext
                            if transfer.source == masp()
                                || transfer.target == masp()
                            {
                                continue;
                            }
                            // Describe how a Transfer simply subtracts from one
                            // account and adds the same to another

                            let delta = TransferDelta::from([(
                                transfer.source.clone(),
                                MaspChange {
                                    asset: transfer.token.clone(),
                                    change: -transfer.amount.amount.change(),
                                },
                            )]);

                            // No shielded accounts are affected by this
                            // Transfer
                            transfers.insert(
                                (height, idx),
                                (epoch, delta, TransactionDelta::new()),
                            );
                        }
                    }
                    // An incomplete page signifies no more transactions
                    if (txs.len() as u8) < TXS_PER_PAGE {
                        break;
                    }
                }
            }
        }
        transfers
    }
}

/// Extract the payload from the given Tx object
fn extract_payload(
    mut tx: Tx,
    wrapper: &mut Option<WrapperTx>,
    transfer: &mut Option<Transfer>,
) {
    let privkey =
        <EllipticCurve as PairingEngine>::G2Affine::prime_subgroup_generator();
    tx.decrypt(privkey).expect("unable to decrypt transaction");
    *wrapper = tx.header.wrapper();
    let _ = tx.data().map(|signed| {
        Transfer::try_from_slice(&signed[..]).map(|tfer| *transfer = Some(tfer))
    });
}

/// Make asset type corresponding to given address and epoch
pub fn make_asset_type(
    epoch: Option<Epoch>,
    token: &Address,
    denom: MaspDenom,
) -> AssetType {
    // Typestamp the chosen token with the current epoch
    let token_bytes = match epoch {
        None => (token, denom).try_to_vec().expect("token should serialize"),
        Some(epoch) => (token, denom, epoch.0)
            .try_to_vec()
            .expect("token should serialize"),
    };
    // Generate the unique asset identifier from the unique token address
    AssetType::new(token_bytes.as_ref()).expect("unable to create asset type")
}

/// Convert Anoma amount and token type to MASP equivalents
fn convert_amount(
    epoch: Epoch,
    token: &Address,
    val: token::Amount,
) -> ([AssetType; 4], Amount) {
    let mut amount = Amount::zero();
    let asset_types: [AssetType; 4] = MaspDenom::iter()
        .map(|denom| {
            let asset_type = make_asset_type(Some(epoch), token, denom);
            // Combine the value and unit into one amount
            amount +=
                Amount::from_nonnegative(asset_type, denom.denominate(&val))
                    .expect("invalid value for amount");
            asset_type
        })
        .collect::<Vec<AssetType>>()
        .try_into()
        .expect("This can't fail");
    (asset_types, amount)
}

mod tests {
    /// quick and dirty test. will fail on size check
    #[test]
    #[should_panic(expected = "parameter file size is not correct")]
    fn test_wrong_masp_params() {
        use std::io::Write;

        use super::{CONVERT_NAME, OUTPUT_NAME, SPEND_NAME};

        let tempdir = tempfile::tempdir()
            .expect("expected a temp dir")
            .into_path();
        let fake_params_paths =
            [SPEND_NAME, CONVERT_NAME, OUTPUT_NAME].map(|p| tempdir.join(p));
        for path in fake_params_paths {
            let mut f =
                std::fs::File::create(path).expect("expected a temp file");
            f.write_all(b"fake params")
                .expect("expected a writable temp file");
            f.sync_all()
                .expect("expected a writable temp file (on sync)");
        }

        std::env::set_var(super::ENV_VAR_MASP_PARAMS_DIR, tempdir.as_os_str());
        // should panic here
        super::load_pvks();
    }

    /// a more involved test, using dummy parameters with the right
    /// size but the wrong hash.
    #[test]
    #[should_panic(expected = "parameter file is not correct")]
    fn test_wrong_masp_params_hash() {
        use masp_primitives::ff::PrimeField;
        use masp_proofs::bellman::groth16::{
            generate_random_parameters, Parameters,
        };
        use masp_proofs::bellman::{Circuit, ConstraintSystem, SynthesisError};
        use masp_proofs::bls12_381::{Bls12, Scalar};

        use super::{CONVERT_NAME, OUTPUT_NAME, SPEND_NAME};

        struct FakeCircuit<E: PrimeField> {
            x: E,
        }

        impl<E: PrimeField> Circuit<E> for FakeCircuit<E> {
            fn synthesize<CS: ConstraintSystem<E>>(
                self,
                cs: &mut CS,
            ) -> Result<(), SynthesisError> {
                let x = cs.alloc(|| "x", || Ok(self.x)).unwrap();
                cs.enforce(
                    || {
                        "this is an extra long constraint name so that rustfmt \
                         is ok with wrapping the params of enforce()"
                    },
                    |lc| lc + x,
                    |lc| lc + x,
                    |lc| lc + x,
                );
                Ok(())
            }
        }

        let dummy_circuit = FakeCircuit { x: Scalar::zero() };
        let mut rng = rand::thread_rng();
        let fake_params: Parameters<Bls12> =
            generate_random_parameters(dummy_circuit, &mut rng)
                .expect("expected to generate fake params");

        let tempdir = tempfile::tempdir()
            .expect("expected a temp dir")
            .into_path();
        // TODO: get masp to export these consts
        let fake_params_paths = [
            (SPEND_NAME, 49848572u64),
            (CONVERT_NAME, 22570940u64),
            (OUTPUT_NAME, 16398620u64),
        ]
        .map(|(p, s)| (tempdir.join(p), s));
        for (path, size) in fake_params_paths {
            let mut f =
                std::fs::File::create(path).expect("expected a temp file");
            fake_params
                .write(&mut f)
                .expect("expected a writable temp file");
            // the dummy circuit has one constraint, and therefore its
            // params should always be smaller than the large masp
            // circuit params. so this truncate extends the file, and
            // extra bytes at the end do not make it invalid.
            f.set_len(size).expect("expected to truncate the temp file");
            f.sync_all()
                .expect("expected a writable temp file (on sync)");
        }

        std::env::set_var(super::ENV_VAR_MASP_PARAMS_DIR, tempdir.as_os_str());
        // should panic here
        super::load_pvks();
    }
}<|MERGE_RESOLUTION|>--- conflicted
+++ resolved
@@ -1353,14 +1353,8 @@
     #[cfg(feature = "masp-tx-gen")]
     pub async fn gen_shielded_transfer<C: Client + Sync>(
         &mut self,
-<<<<<<< HEAD
-        client: &U::C,
+        client: &C,
         args: args::TxTransfer,
-=======
-        client: &C,
-        args: &args::TxTransfer,
-        shielded_gas: bool,
->>>>>>> b6714b5e
     ) -> Result<
         Option<(
             Builder<(), (), ExtendedFullViewingKey, ()>,
@@ -1402,33 +1396,12 @@
             unreachable!("The function `gen_shielded_transfer` is only called by `submit_tx` which validates amounts.")
         };
         // Convert transaction amount into MASP types
-<<<<<<< HEAD
-        let (asset_type, amount) =
-            convert_amount(epoch, &args.token, args.amount);
-=======
         let (asset_types, amount) =
             convert_amount(epoch, &args.token, amt.amount);
->>>>>>> b6714b5e
 
         let tx_fee =
         // If there are shielded inputs
         if let Some(sk) = spending_key {
-<<<<<<< HEAD
-=======
-            let InputAmount::Validated(fee) = args.tx.fee_amount else {
-                unreachable!("The function `gen_shielded_transfer` is only called by `submit_tx` which validates amounts.")
-            };
-            // Transaction fees need to match the amount in the wrapper Transfer
-            // when MASP source is used
-            let (_, shielded_fee) =
-                convert_amount(epoch, &args.tx.fee_token, fee.amount);
-            let required_amt = if shielded_gas {
-                amount + shielded_fee.clone()
-            } else {
-                amount
-            };
-
->>>>>>> b6714b5e
             // Locate unspent notes that can help us meet the transaction amount
             let (_, unspent_notes, used_convs) = self
                 .collect_unspent_notes(
