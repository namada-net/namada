//! Implementation of the `FinalizeBlock` ABCI++ method for the Shell

use data_encoding::HEXUPPER;
use masp_primitives::merkle_tree::CommitmentTree;
use masp_primitives::sapling::Node;
use namada::core::storage::{BlockResults, Epoch, Header};
use namada::events::Event;
use namada::gas::event::GasUsed;
use namada::governance::pgf::inflation as pgf_inflation;
use namada::hash::Hash;
use namada::ledger::events::extend::{
    ComposeEvent, Height, Info, MaspTxBatchRefs, MaspTxBlockIndex, TxHash,
};
use namada::ledger::events::EmitEvents;
use namada::ledger::gas::GasMetering;
use namada::ledger::ibc;
use namada::ledger::pos::namada_proof_of_stake;
<<<<<<< HEAD
use namada::ledger::protocol::{DispatchArgs, DispatchError};
=======
use namada::ledger::protocol::DispatchError;
use namada::masp::MaspTxRefs;
>>>>>>> ef33d628
use namada::proof_of_stake;
use namada::proof_of_stake::storage::{
    find_validator_by_raw_hash, write_last_block_proposer_address,
};
use namada::state::write_log::StorageModification;
use namada::state::{ResultExt, StorageWrite, EPOCH_SWITCH_BLOCKS_DELAY};
use namada::tx::data::protocol::ProtocolTxType;
use namada::tx::data::VpStatusFlags;
use namada::tx::event::{Batch, Code};
use namada::tx::new_tx_event;
use namada::vote_ext::ethereum_events::MultiSignedEthEvent;
use namada::vote_ext::ethereum_tx_data_variants;

use super::*;
use crate::facade::tendermint::abci::types::VoteInfo;
use crate::shell::stats::InternalStats;

impl<D, H> Shell<D, H>
where
    D: DB + for<'iter> DBIter<'iter> + Sync + 'static,
    H: StorageHasher + Sync + 'static,
{
    /// Updates the chain with new header, height, etc. Also keeps track
    /// of epoch changes and applies associated updates to validator sets,
    /// etc. as necessary.
    ///
    /// Validate and apply decrypted transactions unless
    /// [`Shell::process_proposal`] detected that they were not submitted in
    /// correct order or more decrypted txs arrived than expected. In that
    /// case, all decrypted transactions are not applied and must be
    /// included in the next `Shell::prepare_proposal` call.
    ///
    /// Incoming wrapper txs need no further validation. They
    /// are added to the block.
    ///
    /// Error codes:
    ///   0: Ok
    ///   1: Invalid tx
    ///   2: Tx is invalidly signed
    ///   3: Wasm runtime error
    ///   4: Invalid order of decrypted txs
    ///   5. More decrypted txs than expected
    pub fn finalize_block(
        &mut self,
        req: shim::request::FinalizeBlock,
    ) -> Result<shim::response::FinalizeBlock> {
        let mut response = shim::response::FinalizeBlock::default();

        // Begin the new block and check if a new epoch has begun
        let (height, new_epoch) = self.update_state(req.header);

        let (current_epoch, _gas) = self.state.in_mem().get_current_epoch();
        let update_for_tendermint = matches!(
            self.state.in_mem().update_epoch_blocks_delay,
            Some(EPOCH_SWITCH_BLOCKS_DELAY)
        );

        tracing::info!(
            "Block height: {height}, epoch: {current_epoch}, is new epoch: \
             {new_epoch}."
        );
        if update_for_tendermint {
            tracing::info!(
                "Will begin a new epoch {} in {} blocks starting at height {}",
                current_epoch.next(),
                EPOCH_SWITCH_BLOCKS_DELAY,
                height
                    .0
                    .checked_add(u64::from(EPOCH_SWITCH_BLOCKS_DELAY))
                    .expect("Shouldn't overflow")
            );
        }
        tracing::debug!(
            "New epoch block delay for updating the Tendermint validator set: \
             {:?}",
            self.state.in_mem().update_epoch_blocks_delay
        );

        let emit_events = &mut response.events;
        // Get the actual votes from cometBFT in the preferred format
        let votes = pos_votes_from_abci(&self.state, &req.votes);
        let validator_set_update_epoch =
            self.get_validator_set_update_epoch(current_epoch);

        // Sub-system updates:
        // - Governance - applied first in case a proposal changes any of the
        //   other syb-systems
        governance::finalize_block(
            self,
            emit_events,
            current_epoch,
            new_epoch,
        )?;
        // - Token
        token::finalize_block(&mut self.state, emit_events, new_epoch)?;
        // - PoS
        //    - Must be applied after governance in case it changes PoS params
        proof_of_stake::finalize_block(
            &mut self.state,
            emit_events,
            new_epoch,
            validator_set_update_epoch,
            votes,
            req.byzantine_validators,
        )?;
        // - IBC
        ibc::finalize_block(&mut self.state, emit_events, new_epoch)?;

        if new_epoch {
            // Apply PoS and PGF inflation
            self.apply_inflation(current_epoch, emit_events)?;
        }

        let mut stats = InternalStats::default();

        let native_block_proposer_address = {
            let tm_raw_hash_string =
                tm_raw_hash_to_string(req.proposer_address);
            find_validator_by_raw_hash(&self.state, tm_raw_hash_string)
                .unwrap()
                .expect(
                    "Unable to find native validator address of block \
                     proposer from tendermint raw hash",
                )
        };

        // Tracks the accepted transactions
        self.state.in_mem_mut().block.results = BlockResults::default();
        let mut changed_keys = BTreeSet::new();

        // Execute wrapper and protocol transactions
        let successful_wrappers = self.retrieve_and_execute_transactions(
            &native_block_proposer_address,
            &req.txs,
            ExecutionArgs {
                response: &mut response,
                changed_keys: &mut changed_keys,
                stats: &mut stats,
                height,
            },
        );

        // Execute inner transactions
        self.execute_tx_batches(
            successful_wrappers,
            ExecutionArgs {
                response: &mut response,
                changed_keys: &mut changed_keys,
                stats: &mut stats,
                height,
            },
        );

        stats.set_tx_cache_size(
            self.tx_wasm_cache.get_size(),
            self.tx_wasm_cache.get_cache_size(),
        );
        stats.set_vp_cache_size(
            self.vp_wasm_cache.get_size(),
            self.vp_wasm_cache.get_cache_size(),
        );

        tracing::info!("{}", stats);
        tracing::info!("{}", stats.format_tx_executed());

        // Update the MASP commitment tree anchor if the tree was updated
        let tree_key = token::storage_key::masp_commitment_tree_key();
        if let Some(StorageModification::Write { value }) = self
            .state
            .write_log()
            .read(&tree_key)
            .expect("Must be able to read masp commitment tree")
            .0
        {
            let updated_tree = CommitmentTree::<Node>::try_from_slice(value)
                .into_storage_result()?;
            let anchor_key = token::storage_key::masp_commitment_anchor_key(
                updated_tree.root(),
            );
            self.state.write(&anchor_key, ())?;
        }

        if update_for_tendermint {
            self.update_epoch(&mut response);
            // send the latest oracle configs. These may have changed due to
            // governance.
            self.update_eth_oracle(&changed_keys);
        }

        write_last_block_proposer_address(
            &mut self.state,
            native_block_proposer_address,
        )?;

        self.event_log_mut().emit_many(response.events.clone());
        tracing::debug!("End finalize_block {height} of epoch {current_epoch}");

        Ok(response)
    }

    /// Sets the metadata necessary for a new block, including the height,
    /// validator changes, and evidence of byzantine behavior. Applies slashes
    /// if necessary. Returns a bool indicating if a new epoch began and the
    /// height of the new block.
    fn update_state(&mut self, header: Header) -> (BlockHeight, bool) {
        let height = self.state.in_mem().get_last_block_height().next_height();

        self.state
            .in_mem_mut()
            .begin_block(height)
            .expect("Beginning a block shouldn't fail");

        let header_time = header.time;
        self.state
            .in_mem_mut()
            .set_header(header)
            .expect("Setting a header shouldn't fail");

        let new_epoch = self
            .state
            .update_epoch(height, header_time)
            .expect("Must be able to update epoch");
        (height, new_epoch)
    }

    fn update_tx_gas(&mut self, tx_hash: Hash, gas: u64) {
        self.state.in_mem_mut().add_tx_gas(tx_hash, gas);
    }

    /// If a new epoch begins, we update the response to include
    /// changes to the validator sets and consensus parameters
    fn update_epoch(&mut self, response: &mut shim::response::FinalizeBlock) {
        // Apply validator set update
        response.validator_updates = self
            .get_abci_validator_updates(false, |pk, power| {
                let pub_key =
                    crate::facade::tendermint_proto::v0_37::crypto::PublicKey {
                        sum: Some(key_to_tendermint(&pk).unwrap()),
                    };
                let pub_key = Some(pub_key);
                namada::tendermint_proto::v0_37::abci::ValidatorUpdate {
                    pub_key,
                    power,
                }
            })
            .expect("Must be able to update validator set");
    }

    /// Calculate the new inflation rate, mint the new tokens to the PoS
    /// account, then update the reward products of the validators. This is
    /// executed while finalizing the first block of a new epoch and is applied
    /// with respect to the previous epoch.
    fn apply_inflation(
        &mut self,
        current_epoch: Epoch,
        events: &mut impl EmitEvents,
    ) -> Result<()> {
        let last_epoch = current_epoch
            .prev()
            .expect("Must have a prev epoch when applying inflation");

        // Get the number of blocks in the last epoch
        let first_block_of_last_epoch =
            self.state.in_mem().block.pred_epochs.first_block_heights
                [usize::try_from(last_epoch.0)
                    .expect("Last epoch shouldn't exceed `usize::MAX`")]
            .0;
        let num_blocks_in_last_epoch = self
            .state
            .in_mem()
            .block
            .height
            .0
            .checked_sub(first_block_of_last_epoch)
            .expect(
                "First block of last epoch must always be lower than or equal \
                 to current block height",
            );

        // PoS inflation
        namada_proof_of_stake::rewards::apply_inflation(
            &mut self.state,
            last_epoch,
            num_blocks_in_last_epoch,
        )?;

        // Pgf inflation
        pgf_inflation::apply_inflation(
            self.state.restrict_writes_to_write_log(),
            namada::ibc::transfer_over_ibc,
        )?;

        // Take events that may be emitted from PGF
        for event in self.state.write_log_mut().take_events() {
            events.emit(event.with(Height(
                self.state.in_mem().get_last_block_height().next_height(),
            )));
        }

        Ok(())
    }

    // Write the batch hash to storage and mark the corresponding wrapper
    // hash as redundant (we check the batch hash too when validating
    // the wrapper). Requires the wrapper transaction as argument to recover
    // both the hashes.
    fn commit_batch_hash(&mut self, hashes: Option<ReplayProtectionHashes>) {
        if let Some(ReplayProtectionHashes {
            raw_header_hash,
            header_hash,
        }) = hashes
        {
            self.state
                .write_tx_hash(raw_header_hash)
                .expect("Error while writing tx hash to storage");

            self.state
                .redundant_tx_hash(&header_hash)
                .expect("Error while marking tx hash as redundant");
        }
    }

    // Evaluate the result of a transaction. Commit or drop the storage changes,
    // update stats and event, manage replay protection. For successful wrapper
    // transactions return the relevant data and delay the evaluation after the
    // batch execution
    fn evaluate_tx_result(
        &mut self,
        response: &mut shim::response::FinalizeBlock,
        extended_dispatch_result: std::result::Result<
            namada::tx::data::ExtendedTxResult<protocol::Error>,
            DispatchError,
        >,
        tx_data: TxData<'_>,
        mut tx_logs: TxLogs<'_>,
<<<<<<< HEAD
    ) -> Option<WrapperCache> {
        match dispatch_result {
            Ok(tx_result) => match tx_data.tx.header.tx_type {
                TxType::Wrapper(_) => {
                    // Return withouth emitting any events
                    return Some(WrapperCache {
                        tx: tx_data.tx.to_owned(),
                        tx_index: tx_data.tx_index,
                        gas_meter: tx_data.tx_gas_meter,
                        event: tx_logs.tx_event,
                        tx_result,
                    });
                }
                _ => self.handle_inner_tx_results(
                    response,
                    tx_result,
                    tx_data,
                    &mut tx_logs,
                ),
            },
=======
    ) {
        match extended_dispatch_result {
            Ok(extended_tx_result) => self.handle_inner_tx_results(
                response,
                extended_tx_result,
                tx_data,
                &mut tx_logs,
            ),
>>>>>>> ef33d628
            Err(DispatchError {
                error: protocol::Error::WrapperRunnerError(msg),
                tx_result: _,
            }) => {
                tracing::info!(
                    "Wrapper transaction {} failed with: {}",
                    tx_logs
                        .tx_event
                        .raw_read_attribute::<TxHash>()
                        .unwrap_or("<unknown>"),
                    msg,
                );
                tx_logs
                    .tx_event
                    .extend(GasUsed(tx_data.tx_gas_meter.get_tx_consumed_gas()))
                    .extend(Info(msg.to_string()))
                    .extend(Code(ResultCode::InvalidTx));
                // Make sure to clean the write logs for the next transaction
                self.state.write_log_mut().drop_tx();
            }
            Err(dispatch_error) => {
                // This branch represents an error that affects the entire
                // batch
                let (msg, tx_result) = (
                    Error::TxApply(dispatch_error.error),
                    // The tx result should always be present at this point
                    dispatch_error.tx_result.unwrap_or_default(),
                );
                tracing::info!(
                    "Transaction {} failed with: {}",
                    tx_logs
                        .tx_event
                        .raw_read_attribute::<TxHash>()
                        .unwrap_or("<unknown>"),
                    msg
                );

                tx_logs
                    .tx_event
                    .extend(GasUsed(tx_data.tx_gas_meter.get_tx_consumed_gas()))
                    .extend(Info(msg.to_string()))
                    .extend(Code(ResultCode::WasmRuntimeError));

                self.handle_batch_error(
                    response,
                    &msg,
                    tx_result,
                    tx_data,
                    &mut tx_logs,
                );
            }
        }

        response.events.emit(tx_logs.tx_event);
        None
    }

    // Evaluate the results of all the transactions of the batch. Commit or drop
    // the storage changes, update stats and event, manage replay protection.
    fn handle_inner_tx_results(
        &mut self,
        response: &mut shim::response::FinalizeBlock,
        extended_tx_result: namada::tx::data::ExtendedTxResult<protocol::Error>,
        tx_data: TxData<'_>,
        tx_logs: &mut TxLogs<'_>,
    ) {
        let mut temp_log = TempTxLogs::new_from_tx_logs(tx_logs);

        let ValidityFlags {
            commit_batch_hash,
            is_any_tx_invalid,
        } = temp_log.check_inner_results(
<<<<<<< HEAD
            &tx_result,
=======
            &extended_tx_result.tx_result,
            extended_tx_result.masp_tx_refs,
            tx_data.tx_header,
>>>>>>> ef33d628
            tx_data.tx_index,
            tx_data.height,
        );

        if tx_data.is_atomic_batch && is_any_tx_invalid {
            // Atomic batches need custom handling when even a single tx fails,
            // since we need to drop everything
            let unrun_txs = tx_data
                .commitments_len
                .checked_sub(
                    u64::try_from(
                        extended_tx_result.tx_result.batch_results.0.len(),
                    )
                    .expect("Should be able to convert to u64"),
                )
                .expect("Shouldn't underflow");
            temp_log.stats.set_failing_atomic_batch(unrun_txs);
            temp_log.commit_stats_only(tx_logs);
            self.state.write_log_mut().drop_batch();
            tx_logs.tx_event.extend(Code(ResultCode::WasmRuntimeError));
        } else {
            self.state.write_log_mut().commit_batch();
            self.state
                .in_mem_mut()
                .block
                .results
                .accept(tx_data.tx_index);
            temp_log.commit(tx_logs, response);

            // Atomic successful batches or non-atomic batches (even if the
            // inner txs failed) are marked as Ok
            tx_logs.tx_event.extend(Code(ResultCode::Ok));
        }

        if commit_batch_hash {
            // If at least one of the inner txs of the batch requires its hash
            // to be committed than commit the hash of the entire batch
            self.commit_batch_hash(tx_data.replay_protection_hashes);
        }

        tx_logs
            .tx_event
            .extend(GasUsed(extended_tx_result.tx_result.gas_used))
            .extend(Info("Check batch for result.".to_string()))
            .extend(Batch(&extended_tx_result.tx_result.to_result_string()));
    }

    fn handle_batch_error(
        &mut self,
        response: &mut shim::response::FinalizeBlock,
        msg: &Error,
        extended_tx_result: namada::tx::data::ExtendedTxResult<protocol::Error>,
        tx_data: TxData<'_>,
        tx_logs: &mut TxLogs<'_>,
    ) {
        let mut temp_log = TempTxLogs::new_from_tx_logs(tx_logs);

        let ValidityFlags {
            commit_batch_hash,
            is_any_tx_invalid: _,
        } = temp_log.check_inner_results(
<<<<<<< HEAD
            &tx_result,
=======
            &extended_tx_result.tx_result,
            extended_tx_result.masp_tx_refs,
            tx_data.tx_header,
>>>>>>> ef33d628
            tx_data.tx_index,
            tx_data.height,
        );

        let unrun_txs = tx_data
            .commitments_len
            .checked_sub(
                u64::try_from(
                    extended_tx_result.tx_result.batch_results.0.len(),
                )
                .expect("Should be able to convert to u64"),
            )
            .expect("Shouldn't underflow");

        if tx_data.is_atomic_batch {
            tx_logs.stats.set_failing_atomic_batch(unrun_txs);
            temp_log.commit_stats_only(tx_logs);
            self.state.write_log_mut().drop_batch();
        } else {
            temp_log.stats.set_failing_batch(unrun_txs);
            self.state
                .in_mem_mut()
                .block
                .results
                .accept(tx_data.tx_index);
            temp_log.commit(tx_logs, response);
            // Commit the successful inner transactions before the error
            self.state.write_log_mut().commit_batch();
        }

        if commit_batch_hash {
            // If at least one of the inner txs of the batch requires its hash
            // to be committed than commit the hash of the entire batch
            // regardless of the specific error
            self.commit_batch_hash(tx_data.replay_protection_hashes);
        } else {
            self.handle_batch_error_reprot(msg, tx_data);
        }

        tx_logs
            .tx_event
            .extend(Batch(&extended_tx_result.tx_result.to_result_string()));
    }

    fn handle_batch_error_reprot(&mut self, err: &Error, tx_data: TxData<'_>) {
        // If user transaction didn't fail because of out of gas nor replay
        // attempt, commit its hash to prevent replays. If it failed because of
        // a replay attempt just remove the redundant wrapper hash
        if !matches!(
            err,
            Error::TxApply(protocol::Error::GasError(_))
                | Error::TxApply(protocol::Error::ReplayAttempt(_))
        ) {
            self.commit_batch_hash(tx_data.replay_protection_hashes);
        } else if let Error::TxApply(protocol::Error::ReplayAttempt(_)) = err {
            // Remove the wrapper hash but keep the inner tx
            // hash. A replay of the wrapper is impossible since
            // the inner tx hash is committed to storage and
            // we validate the wrapper against that hash too
            let header_hash = tx_data
                .replay_protection_hashes
                .expect("This cannot fail")
                .header_hash;
            self.state
                .redundant_tx_hash(&header_hash)
                .expect("Error while marking tx hash as redundant");
        }
    }

    // Get the transactions from the consensus engine, preprocess and execute
    // them. Return the cache of successful wrapper transactions later used when
    // executing the inner txs.
    fn retrieve_and_execute_transactions(
        &mut self,
        native_block_proposer_address: &Address,
        processed_txs: &[shim::request::ProcessedTx],
        ExecutionArgs {
            response,
            changed_keys,
            stats,
            height,
        }: ExecutionArgs<'_>,
    ) -> Vec<WrapperCache> {
        let mut successful_wrappers = vec![];

        for (tx_index, processed_tx) in processed_txs.iter().enumerate() {
            let tx = if let Ok(tx) = Tx::try_from(processed_tx.tx.as_ref()) {
                tx
            } else {
                tracing::error!(
                    "FinalizeBlock received a tx that could not be \
                     deserialized to a Tx type. This is likely a protocol \
                     transaction."
                );
                continue;
            };

            let result_code = ResultCode::from_u32(processed_tx.result.code)
                .expect("Result code conversion should not fail");

            // If [`process_proposal`] rejected a Tx due to invalid signature,
            // emit an event here and move on to next tx.
            if result_code == ResultCode::InvalidSig {
                let base_event = match tx.header().tx_type {
                    TxType::Wrapper(_) | TxType::Protocol(_) => {
                        new_tx_event(&tx, height.0)
                    }
                    _ => {
                        tracing::error!(
                            "Internal logic error: FinalizeBlock received a \
                             tx with an invalid signature error code that \
                             could not be deserialized to a WrapperTx / \
                             ProtocolTx type"
                        );
                        continue;
                    }
                };
                response.events.emit(
                    base_event
                        .with(Code(result_code))
                        .with(Info(format!(
                            "Tx rejected: {}",
                            &processed_tx.result.info
                        )))
                        .with(GasUsed(0.into())),
                );
                continue;
            }

            if tx.validate_tx().is_err() {
                tracing::error!(
                    "Internal logic error: FinalizeBlock received tx that \
                     could not be deserialized to a valid TxType"
                );
                continue;
            };
            let tx_header = tx.header();
            // If [`process_proposal`] rejected a Tx, emit an event here and
            // move on to next tx
            if result_code != ResultCode::Ok {
                response.events.emit(
                    new_tx_event(&tx, height.0)
                        .with(Code(result_code))
                        .with(Info(format!(
                            "Tx rejected: {}",
                            &processed_tx.result.info
                        )))
                        .with(GasUsed(0.into())),
                );
                continue;
            }

            let (dispatch_args, tx_gas_meter): (
                DispatchArgs<'_, WasmCacheRwAccess>,
                TxGasMeter,
            ) = match &tx_header.tx_type {
                TxType::Wrapper(wrapper) => {
                    stats.increment_wrapper_txs();

                    let gas_limit = match Gas::try_from(wrapper.gas_limit) {
                        Ok(value) => value,
                        Err(_) => {
                            response.events.emit(
                                new_tx_event(&tx, height.0)
                                    .with(Code(ResultCode::InvalidTx))
                                    .with(Info(
                                        "The wrapper gas limit overflowed gas \
                                         representation"
                                            .to_owned(),
                                    ))
                                    .with(GasUsed(0.into())),
                            );
                            continue;
                        }
                    };
                    let tx_gas_meter = TxGasMeter::new(gas_limit);
                    for cmt in tx.commitments() {
                        if let Some(code_sec) = tx
                            .get_section(cmt.code_sechash())
                            .and_then(|x| Section::code_sec(x.as_ref()))
                        {
                            stats.increment_tx_type(
                                code_sec.code.hash().to_string(),
                            );
                        }
                    }
                    (
                        DispatchArgs::Wrapper {
                            wrapper,
                            tx_bytes: processed_tx.tx.as_ref(),
                            block_proposer: native_block_proposer_address,
                        },
                        tx_gas_meter,
                    )
                }
                TxType::Raw => {
                    tracing::error!(
                        "Internal logic error: FinalizeBlock received a \
                         TxType::Raw transaction"
                    );
                    continue;
                }
                TxType::Protocol(protocol_tx) => {
                    match protocol_tx.tx {
                        ProtocolTxType::BridgePoolVext
                        | ProtocolTxType::BridgePool
                        | ProtocolTxType::ValSetUpdateVext
                        | ProtocolTxType::ValidatorSetUpdate => (),

                        ProtocolTxType::EthEventsVext => {
                            let ext =
                        ethereum_tx_data_variants::EthEventsVext::try_from(&tx)
                            .unwrap();
                            if self
                                .mode
                                .get_validator_address()
                                .map(|validator| {
                                    validator == &ext.data.validator_addr
                                })
                                .unwrap_or(false)
                            {
                                for event in ext.data.ethereum_events.iter() {
                                    self.mode.dequeue_eth_event(event);
                                }
                            }
                        }
                        ProtocolTxType::EthereumEvents => {
                            let digest =
                        ethereum_tx_data_variants::EthereumEvents::try_from(
                            &tx,
                        )
                        .unwrap();
                            if let Some(address) =
                                self.mode.get_validator_address().cloned()
                            {
                                let this_signer = &(
                                    address,
                                    self.state.in_mem().get_last_block_height(),
                                );
                                for MultiSignedEthEvent { event, signers } in
                                    &digest.events
                                {
                                    if signers.contains(this_signer) {
                                        self.mode.dequeue_eth_event(event);
                                    }
                                }
                            }
                        }
                    }
                    (
                        DispatchArgs::Protocol(protocol_tx),
                        TxGasMeter::new_from_sub_limit(0.into()),
                    )
                }
            };
            let tx_event = new_tx_event(&tx, height.0);
            let is_atomic_batch = tx.header.atomic;
            let commitments_len = tx.commitments().len() as u64;
            let tx_hash = tx.header_hash();
            let tx_gas_meter = RefCell::new(tx_gas_meter);

            let dispatch_result = protocol::dispatch_tx(
                &tx,
                dispatch_args,
                &tx_gas_meter,
                &mut self.state,
            );
            let tx_gas_meter = tx_gas_meter.into_inner();
            let consumed_gas = tx_gas_meter.get_tx_consumed_gas();

            // save the gas cost
            self.update_tx_gas(tx_hash, consumed_gas.into());

            if let Some(wrapper_cache) = self.evaluate_tx_result(
                response,
                dispatch_result,
                TxData {
                    is_atomic_batch,
                    tx: &tx,
                    commitments_len,
                    tx_index,
                    replay_protection_hashes: None,
                    tx_gas_meter,
                    height,
                },
                TxLogs {
                    tx_event,
                    stats,
                    changed_keys,
                },
            ) {
                successful_wrappers.push(wrapper_cache);
            }
        }

        successful_wrappers
    }

    // Execute the transaction batches for successful wrapper transactions
    fn execute_tx_batches(
        &mut self,
        successful_wrappers: Vec<WrapperCache>,
        ExecutionArgs {
            response,
            changed_keys,
            stats,
            height,
        }: ExecutionArgs<'_>,
    ) {
        for WrapperCache {
            mut tx,
            tx_index,
            gas_meter: tx_gas_meter,
            event: tx_event,
            tx_result: wrapper_tx_result,
        } in successful_wrappers
        {
            let tx_hash = tx.header_hash();
            let is_atomic_batch = tx.header.atomic;
            let commitments_len = tx.commitments().len() as u64;
            let replay_protection_hashes = Some(ReplayProtectionHashes {
                raw_header_hash: tx.raw_header_hash(),
                header_hash: tx.header_hash(),
            });

            // change tx type to raw for execution
            tx.update_header(TxType::Raw);
            let tx_gas_meter = RefCell::new(tx_gas_meter);
            let dispatch_result = protocol::dispatch_tx(
                &tx,
                DispatchArgs::Raw {
                    tx_index: TxIndex::must_from_usize(tx_index),
                    wrapper_tx_result: Some(wrapper_tx_result),
                    vp_wasm_cache: &mut self.vp_wasm_cache,
                    tx_wasm_cache: &mut self.tx_wasm_cache,
                },
                &tx_gas_meter,
                &mut self.state,
            );
            let tx_gas_meter = tx_gas_meter.into_inner();
            let consumed_gas = tx_gas_meter.get_tx_consumed_gas();

            // update the gas cost of the corresponding wrapper
            self.update_tx_gas(tx_hash, consumed_gas.into());

            self.evaluate_tx_result(
                response,
                dispatch_result,
                TxData {
                    is_atomic_batch,
                    tx: &tx,
                    commitments_len,
                    tx_index,
                    replay_protection_hashes,
                    tx_gas_meter,
                    height,
                },
                TxLogs {
                    tx_event,
                    stats,
                    changed_keys,
                },
            );
        }
    }
}

struct ExecutionArgs<'finalize> {
    response: &'finalize mut shim::response::FinalizeBlock,
    changed_keys: &'finalize mut BTreeSet<Key>,
    stats: &'finalize mut InternalStats,
    height: BlockHeight,
}

// Caches the execution of a wrapper transaction to be used when later executing
// the inner batch
struct WrapperCache {
    tx: Tx,
    tx_index: usize,
    gas_meter: TxGasMeter,
    event: Event,
    tx_result: namada::tx::data::TxResult<protocol::Error>,
}

struct TxData<'tx> {
    is_atomic_batch: bool,
    tx: &'tx Tx,
    commitments_len: u64,
    tx_index: usize,
    replay_protection_hashes: Option<ReplayProtectionHashes>,
    tx_gas_meter: TxGasMeter,
    height: BlockHeight,
}

struct TxLogs<'finalize> {
    tx_event: Event,
    stats: &'finalize mut InternalStats,
    changed_keys: &'finalize mut BTreeSet<Key>,
}

#[derive(Default)]
struct ValidityFlags {
    // Track the need to commit the batch hash for replay protection. Hash
    // must be written if at least one of the txs in the batch requires so
    commit_batch_hash: bool,
    // Track if any of the inner txs failed or was rejected
    is_any_tx_invalid: bool,
}

// Temporary support type to update the tx logs. If the tx is confirmed this
// gets merged to the non-temporary type
struct TempTxLogs {
    tx_event: Event,
    stats: InternalStats,
    changed_keys: BTreeSet<Key>,
    response_events: Vec<Event>,
}

impl TempTxLogs {
    fn new_from_tx_logs(tx_logs: &TxLogs<'_>) -> Self {
        Self {
            tx_event: Event::new(
                tx_logs.tx_event.kind().to_owned(),
                tx_logs.tx_event.level().to_owned(),
            ),
            stats: Default::default(),
            changed_keys: Default::default(),
            response_events: Default::default(),
        }
    }
}

impl<'finalize> TempTxLogs {
    // Consumes the temporary logs and merges them to confirmed ones. Pushes ibc
    // and eth events to the finalize block response
    fn commit(
        self,
        logs: &mut TxLogs<'finalize>,
        response: &mut shim::response::FinalizeBlock,
    ) {
        logs.tx_event.merge(self.tx_event);
        logs.stats.merge(self.stats);
        logs.changed_keys.extend(self.changed_keys);
        response.events.extend(self.response_events);
    }

    // Consumes the temporary logs and merges the statistics to confirmed ones.
    // This is useful for failing atomic batches
    fn commit_stats_only(self, logs: &mut TxLogs<'finalize>) {
        logs.stats.merge(self.stats);
    }

    fn check_inner_results(
        &mut self,
        tx_result: &namada::tx::data::TxResult<protocol::Error>,
<<<<<<< HEAD
=======
        masp_tx_refs: MaspTxRefs,
        tx_header: &namada::tx::Header,
>>>>>>> ef33d628
        tx_index: usize,
        height: BlockHeight,
    ) -> ValidityFlags {
        let mut flags = ValidityFlags::default();

        for (cmt_hash, batched_result) in &tx_result.batch_results.0 {
            match batched_result {
                Ok(result) => {
                    if result.is_accepted() {
                        tracing::trace!(
                            "all VPs accepted inner tx {} storage \
                             modification {:#?}",
                            cmt_hash,
                            result
                        );

                        self.changed_keys
                            .extend(result.changed_keys.iter().cloned());
                        self.stats.increment_successful_txs();
                        flags.commit_batch_hash = true;

                        // events from other sources
                        self.response_events.emit_many(
                            result.events.iter().map(|event| {
                                event.clone().with(Height(height))
                            }),
                        );
                    } else {
                        // VPs rejected, this branch can only be reached by
                        // inner txs
                        tracing::trace!(
                            "some VPs rejected inner tx {} storage \
                             modification {:#?}",
                            cmt_hash,
                            result.vps_result.rejected_vps
                        );

                        // If an inner tx failed for any reason but invalid
                        // signature, commit its hash to storage, otherwise
                        // allow for a replay
                        if !result
                            .vps_result
                            .status_flags
                            .contains(VpStatusFlags::INVALID_SIGNATURE)
                        {
                            flags.commit_batch_hash = true;
                        }

                        self.stats.increment_rejected_txs();
                        flags.is_any_tx_invalid = true;
                    }
                }
                Err(e) => {
                    tracing::trace!("Inner tx {} failed: {}", cmt_hash, e);
                    // If inner transaction didn't fail because of invalid
                    // section commitment, commit its hash to prevent replays
                    if !matches!(e, protocol::Error::MissingSection(_)) {
                        flags.commit_batch_hash = true;
                    }

                    self.stats.increment_errored_txs();
                    flags.is_any_tx_invalid = true;
                }
            }
        }

        // If at least one of the inner transactions is a valid masp tx, update
        // the events
        if !masp_tx_refs.0.is_empty() {
            self.tx_event
                .extend(MaspTxBlockIndex(TxIndex::must_from_usize(tx_index)));
            self.tx_event.extend(MaspTxBatchRefs(masp_tx_refs));
        }

        flags
    }
}

struct ReplayProtectionHashes {
    raw_header_hash: Hash,
    header_hash: Hash,
}

/// Convert ABCI vote info to PoS vote info. Any info which fails the conversion
/// will be skipped and errors logged.
///
/// # Panics
/// Panics if a validator's address cannot be converted to native address
/// (either due to storage read error or the address not being found) or
/// if the voting power cannot be converted to u64.
fn pos_votes_from_abci(
    storage: &impl StorageRead,
    votes: &[VoteInfo],
) -> Vec<namada_proof_of_stake::types::VoteInfo> {
    votes
        .iter()
        .filter_map(
            |VoteInfo {
                 validator,
                 sig_info,
             }| {
                let crate::facade::tendermint::abci::types::Validator {
                    address,
                    power,
                } = validator;
                let tm_raw_hash_string = HEXUPPER.encode(address);
                if sig_info.is_signed() {
                    tracing::debug!(
                        "Looking up validator from Tendermint VoteInfo's raw \
                         hash {tm_raw_hash_string}"
                    );

                    // Look-up the native address
                    let validator_address = find_validator_by_raw_hash(
                        storage,
                        &tm_raw_hash_string,
                    )
                    .expect(
                        "Must be able to read from storage to find native \
                         address of validator from tendermint raw hash",
                    )
                    .expect(
                        "Must be able to find the native address of validator \
                         from tendermint raw hash",
                    );

                    // Try to convert voting power to u64
                    let validator_vp = u64::from(*power);

                    Some(namada_proof_of_stake::types::VoteInfo {
                        validator_address,
                        validator_vp,
                    })
                } else {
                    tracing::debug!(
                        "Validator {tm_raw_hash_string} didn't sign last block"
                    );
                    None
                }
            },
        )
        .collect()
}

/// We test the failure cases of [`finalize_block`]. The happy flows
/// are covered by the e2e tests.
#[allow(clippy::arithmetic_side_effects, clippy::cast_possible_truncation)]
#[cfg(test)]
mod test_finalize_block {
    use std::collections::BTreeMap;
    use std::num::NonZeroU64;
    use std::str::FromStr;

    use namada::core::collections::{HashMap, HashSet};
    use namada::core::dec::{Dec, POS_DECIMAL_PRECISION};
    use namada::core::ethereum_events::{EthAddress, Uint as ethUint};
    use namada::core::hash::Hash;
    use namada::core::keccak::KeccakHash;
    use namada::core::key::testing::common_sk_from_simple_seed;
    use namada::core::storage::KeySeg;
    use namada::core::time::DurationSecs;
    use namada::core::uint::Uint;
    use namada::eth_bridge::storage::bridge_pool::{
        self, get_key_from_hash, get_nonce_key, get_signed_root_key,
    };
    use namada::eth_bridge::storage::eth_bridge_queries::is_bridge_comptime_enabled;
    use namada::eth_bridge::storage::min_confirmations_key;
    use namada::ethereum_bridge::storage::wrapped_erc20s;
    use namada::governance::storage::keys::get_proposal_execution_key;
    use namada::governance::storage::proposal::ProposalType;
    use namada::governance::{InitProposalData, VoteProposalData};
    use namada::ledger::gas::VpGasMeter;
    use namada::ledger::native_vp::parameters::ParametersVp;
    use namada::ledger::native_vp::NativeVp;
    use namada::ledger::parameters::EpochDuration;
    use namada::proof_of_stake::storage::{
        enqueued_slashes_handle, get_num_consensus_validators,
        read_consensus_validator_set_addresses_with_stake, read_total_stake,
        read_validator_stake, rewards_accumulator_handle,
        validator_consensus_key_handle, validator_rewards_products_handle,
        validator_slashes_handle, validator_state_handle, write_pos_params,
    };
    use namada::proof_of_stake::storage_key::{
        is_validator_slashes_key, slashes_prefix,
    };
    use namada::proof_of_stake::types::{
        BondId, SlashType, ValidatorState, WeightedValidator,
    };
    use namada::proof_of_stake::{unjail_validator, ADDRESS as pos_address};
    use namada::sdk::events::Event;
    use namada::tendermint::abci::types::{Misbehavior, MisbehaviorKind};
    use namada::token::{
        read_balance, update_balance, Amount, DenominatedAmount,
        NATIVE_MAX_DECIMAL_PLACES,
    };
    use namada::tx::data::Fee;
    use namada::tx::event::types::APPLIED as APPLIED_TX;
    use namada::tx::event::Code as CodeAttr;
    use namada::tx::{Authorization, Code, Data};
    use namada::vote_ext::ethereum_events;
    use namada::{address, replay_protection};
    use namada_sdk::eth_bridge::storage::vote_tallies::BridgePoolRoot;
    use namada_sdk::eth_bridge::MinimumConfirmations;
    use namada_sdk::governance::ProposalVote;
    use namada_sdk::proof_of_stake::storage::{
        liveness_missed_votes_handle, liveness_sum_missed_votes_handle,
        read_consensus_validator_set_addresses,
    };
    use namada_test_utils::tx_data::TxWriteData;
    use namada_test_utils::TestWasms;
    use test_log::test;

    use super::*;
    use crate::facade::tendermint::abci::types::Validator;
    use crate::oracle::control::Command;
    use crate::shell::test_utils::*;
    use crate::shims::abcipp_shim_types::shim::request::{
        FinalizeBlock, ProcessedTx,
    };

    const WRAPPER_GAS_LIMIT: u64 = 10_000;
    const STORAGE_VALUE: &str = "test_value";

    /// Make a wrapper tx and a processed tx from the wrapped tx that can be
    /// added to `FinalizeBlock` request.
    fn mk_wrapper_tx(
        shell: &TestShell,
        keypair: &common::SecretKey,
    ) -> (Tx, ProcessedTx) {
        let tx_code = TestWasms::TxNoOp.read_bytes();
        let mut wrapper_tx =
            Tx::from_type(TxType::Wrapper(Box::new(WrapperTx::new(
                Fee {
                    amount_per_gas_unit: DenominatedAmount::native(1.into()),
                    token: shell.state.in_mem().native_token.clone(),
                },
                keypair.ref_to(),
                WRAPPER_GAS_LIMIT.into(),
            ))));
        wrapper_tx.header.chain_id = shell.chain_id.clone();
        wrapper_tx.set_data(Data::new(
            "Encrypted transaction data".as_bytes().to_owned(),
        ));
        wrapper_tx.set_code(Code::new(tx_code, None));
        wrapper_tx.add_section(Section::Authorization(Authorization::new(
            wrapper_tx.sechashes(),
            [(0, keypair.clone())].into_iter().collect(),
            None,
        )));
        let tx = wrapper_tx.to_bytes();
        (
            wrapper_tx,
            ProcessedTx {
                tx: tx.into(),
                result: TxResult {
                    code: ResultCode::Ok.into(),
                    info: "".into(),
                },
            },
        )
    }

    // Make a transaction batch with three transactions. Optionally make the
    // batch atomic, request the failure or out of gas of the second transaction
    fn mk_tx_batch(
        shell: &TestShell,
        sk: &common::SecretKey,
        set_atomic: bool,
        should_fail: bool,
        should_run_out_of_gas: bool,
    ) -> (Tx, ProcessedTx) {
        let mut batch =
            Tx::from_type(TxType::Wrapper(Box::new(WrapperTx::new(
                Fee {
                    amount_per_gas_unit: DenominatedAmount::native(1.into()),
                    token: shell.state.in_mem().native_token.clone(),
                },
                sk.ref_to(),
                WRAPPER_GAS_LIMIT.into(),
            ))));
        batch.header.chain_id = shell.chain_id.clone();
        batch.header.atomic = set_atomic;

        // append first inner tx to batch
        let data = TxWriteData {
            key: "random_key_1".parse().unwrap(),
            value: STORAGE_VALUE.serialize_to_vec(),
        };
        batch.set_data(Data::new(data.serialize_to_vec()));
        batch.set_code(Code::new(
            TestWasms::TxWriteStorageKey.read_bytes(),
            None,
        ));

        // append second inner tx to batch
        batch.push_default_inner_tx();
        let tx_code = if should_fail {
            TestWasms::TxFail.read_bytes()
        } else if should_run_out_of_gas {
            TestWasms::TxInfiniteHostGas.read_bytes()
        } else {
            TestWasms::TxWriteStorageKey.read_bytes()
        };
        let data = TxWriteData {
            key: "random_key_2".parse().unwrap(),
            value: STORAGE_VALUE.serialize_to_vec(),
        };
        batch.set_data(Data::new(data.serialize_to_vec()));
        batch.set_code(Code::new(tx_code, None));

        // append last inner tx to batch
        batch.push_default_inner_tx();
        let data = TxWriteData {
            key: "random_key_3".parse().unwrap(),
            value: STORAGE_VALUE.serialize_to_vec(),
        };
        batch.set_data(Data::new(data.serialize_to_vec()));
        batch.set_code(Code::new(
            TestWasms::TxWriteStorageKey.read_bytes(),
            None,
        ));

        batch.add_section(Section::Authorization(Authorization::new(
            vec![batch.raw_header_hash()],
            [(0, sk.clone())].into_iter().collect(),
            None,
        )));
        batch.add_section(Section::Authorization(Authorization::new(
            batch.sechashes(),
            [(0, sk.clone())].into_iter().collect(),
            None,
        )));
        let tx = batch.to_bytes();
        (
            batch,
            ProcessedTx {
                tx: tx.into(),
                result: TxResult {
                    code: ResultCode::Ok.into(),
                    info: "".into(),
                },
            },
        )
    }

    /// Check that if a wrapper tx was rejected by [`process_proposal`], the
    /// correct event is returned.
    #[test]
    fn test_process_proposal_rejected_wrapper_tx() {
        let (mut shell, _, _, _) = setup();
        let keypair = gen_keypair();
        let mut processed_txs = vec![];

        // Add unshielded balance for fee payment
        let native_token = shell.state.in_mem().native_token.clone();
        update_balance(
            &mut shell.state,
            &native_token,
            &Address::from(&keypair.ref_to()),
            |_| Ok(Amount::native_whole(1000)),
        )
        .unwrap();

        // Need ordered tx hashes because the events can be emitted out of order
        let mut ordered_hashes = vec![];
        // create some wrapper txs
        for i in 0u64..4 {
            let (tx, mut processed_tx) = mk_wrapper_tx(&shell, &keypair);
            processed_tx.result.code = u32::try_from(i.rem_euclid(2)).unwrap();
            processed_txs.push(processed_tx);
            ordered_hashes.push(tx.header_hash());
        }

        // check that the correct events were created
        for event in shell
            .finalize_block(FinalizeBlock {
                txs: processed_txs.clone(),
                ..Default::default()
            })
            .expect("Test failed")
            .iter()
        {
            assert_eq!(*event.kind(), APPLIED_TX);
            let hash = event.read_attribute::<TxHash>().expect("Test failed");
            let index = ordered_hashes
                .iter()
                .enumerate()
                .find_map(
                    |(idx, tx_hash)| {
                        if tx_hash == &hash { Some(idx) } else { None }
                    },
                )
                .unwrap();
            let code = event
                .read_attribute::<CodeAttr>()
                .expect("Test failed")
                .to_usize();
            assert_eq!(code, index.rem_euclid(2));
        }
    }

    /// Test if a rejected protocol tx is applied and emits
    /// the correct event
    #[test]
    fn test_rejected_protocol_tx() {
        const LAST_HEIGHT: BlockHeight = BlockHeight(3);
        let (mut shell, _, _, _) = setup_at_height(LAST_HEIGHT);
        let protocol_key =
            shell.mode.get_protocol_key().expect("Test failed").clone();

        let tx = EthereumTxData::EthereumEvents(ethereum_events::VextDigest {
            signatures: Default::default(),
            events: vec![],
        })
        .sign(&protocol_key, shell.chain_id.clone())
        .to_bytes();

        let req = FinalizeBlock {
            txs: vec![ProcessedTx {
                tx: tx.into(),
                result: TxResult {
                    code: ResultCode::InvalidTx.into(),
                    info: Default::default(),
                },
            }],
            ..Default::default()
        };
        let mut resp = shell.finalize_block(req).expect("Test failed");
        assert_eq!(resp.len(), 1);
        let event = resp.remove(0);
        assert_eq!(*event.kind(), APPLIED_TX);
        let code = event.read_attribute::<CodeAttr>().expect("Test failed");
        assert_eq!(code, ResultCode::InvalidTx);
    }

    /// Test that once a validator's vote for an Ethereum event lands
    /// on-chain from a vote extension digest, it dequeues from the
    /// list of events to vote on.
    #[test]
    fn test_eth_events_dequeued_digest() {
        let (mut shell, _, oracle, _) = setup_at_height(3);
        let protocol_key =
            shell.mode.get_protocol_key().expect("Test failed").clone();
        let address = shell
            .mode
            .get_validator_address()
            .expect("Test failed")
            .clone();

        // ---- the ledger receives a new Ethereum event
        let event = EthereumEvent::TransfersToNamada {
            nonce: 0u64.into(),
            transfers: vec![],
        };
        tokio_test::block_on(oracle.send(event.clone())).expect("Test failed");
        let [queued_event]: [EthereumEvent; 1] =
            shell.new_ethereum_events().try_into().expect("Test failed");
        assert_eq!(queued_event, event);

        // ---- The protocol tx that includes this event on-chain
        let ext = ethereum_events::Vext {
            block_height: shell.state.in_mem().get_last_block_height(),
            ethereum_events: vec![event.clone()],
            validator_addr: address.clone(),
        }
        .sign(&protocol_key);

        let processed_tx = {
            let signed = MultiSignedEthEvent {
                event,
                signers: BTreeSet::from([(
                    address.clone(),
                    shell.state.in_mem().get_last_block_height(),
                )]),
            };

            let digest = ethereum_events::VextDigest {
                signatures: vec![(
                    (address, shell.state.in_mem().get_last_block_height()),
                    ext.sig,
                )]
                .into_iter()
                .collect(),
                events: vec![signed],
            };
            ProcessedTx {
                tx: EthereumTxData::EthereumEvents(digest)
                    .sign(&protocol_key, shell.chain_id.clone())
                    .to_bytes()
                    .into(),
                result: TxResult {
                    code: ResultCode::Ok.into(),
                    info: "".into(),
                },
            }
        };

        // ---- This protocol tx is accepted
        let [result]: [Event; 1] = shell
            .finalize_block(FinalizeBlock {
                txs: vec![processed_tx],
                ..Default::default()
            })
            .expect("Test failed")
            .try_into()
            .expect("Test failed");
        assert_eq!(*result.kind(), APPLIED_TX);
        let code = result.read_attribute::<CodeAttr>().expect("Test failed");
        assert_eq!(code, ResultCode::Ok);

        // --- The event is removed from the queue
        assert!(shell.new_ethereum_events().is_empty());
    }

    /// Test that once a validator's vote for an Ethereum event lands
    /// on-chain from a protocol tx, it dequeues from the
    /// list of events to vote on.
    #[test]
    fn test_eth_events_dequeued_protocol_tx() {
        let (mut shell, _, oracle, _) = setup_at_height(3);
        let protocol_key =
            shell.mode.get_protocol_key().expect("Test failed").clone();
        let address = shell
            .mode
            .get_validator_address()
            .expect("Test failed")
            .clone();

        // ---- the ledger receives a new Ethereum event
        let event = EthereumEvent::TransfersToNamada {
            nonce: 0u64.into(),
            transfers: vec![],
        };
        tokio_test::block_on(oracle.send(event.clone())).expect("Test failed");
        let [queued_event]: [EthereumEvent; 1] =
            shell.new_ethereum_events().try_into().expect("Test failed");
        assert_eq!(queued_event, event);

        // ---- The protocol tx that includes this event on-chain
        let ext = ethereum_events::Vext {
            block_height: shell.state.in_mem().get_last_block_height(),
            ethereum_events: vec![event],
            validator_addr: address,
        }
        .sign(&protocol_key);
        let processed_tx = ProcessedTx {
            tx: EthereumTxData::EthEventsVext(ext.into())
                .sign(&protocol_key, shell.chain_id.clone())
                .to_bytes()
                .into(),
            result: TxResult {
                code: ResultCode::Ok.into(),
                info: "".into(),
            },
        };

        // ---- This protocol tx is accepted
        let [result]: [Event; 1] = shell
            .finalize_block(FinalizeBlock {
                txs: vec![processed_tx],
                ..Default::default()
            })
            .expect("Test failed")
            .try_into()
            .expect("Test failed");
        assert_eq!(*result.kind(), APPLIED_TX);
        let code = result.read_attribute::<CodeAttr>().expect("Test failed");
        assert_eq!(code, ResultCode::Ok);

        // --- The event is removed from the queue
        assert!(shell.new_ethereum_events().is_empty());
    }

    /// Actions to perform in [`test_bp`].
    enum TestBpAction {
        /// The tested unit correctly signed over the bridge pool root.
        VerifySignedRoot,
        /// The tested unit correctly incremented the bridge pool's nonce.
        CheckNonceIncremented,
    }

    /// Helper function for testing the relevant protocol tx
    /// for signing bridge pool roots and nonces
    fn test_bp<F>(craft_tx: F)
    where
        F: FnOnce(&mut TestShell) -> (Tx, TestBpAction),
    {
        if !is_bridge_comptime_enabled() {
            // NOTE: this test doesn't work if the ethereum bridge
            // is disabled at compile time.
            return;
        }
        let (mut shell, _, _, _) = setup_at_height(1u64);
        namada::eth_bridge::test_utils::commit_bridge_pool_root_at_height(
            &mut shell.state,
            &KeccakHash([1; 32]),
            1.into(),
        );
        let value = BlockHeight(2).serialize_to_vec();
        shell
            .state
            .in_mem_mut()
            .block
            .tree
            .update(&get_key_from_hash(&KeccakHash([1; 32])), value)
            .expect("Test failed");
        shell
            .state
            .db_write(&get_nonce_key(), Uint::from(1).serialize_to_vec())
            .expect("Test failed");
        let (tx, action) = craft_tx(&mut shell);
        let processed_tx = ProcessedTx {
            tx: tx.to_bytes().into(),
            result: TxResult {
                code: ResultCode::Ok.into(),
                info: "".into(),
            },
        };
        let req = FinalizeBlock {
            txs: vec![processed_tx],
            ..Default::default()
        };
        let root = shell
            .state
            .read::<(BridgePoolRoot, BlockHeight)>(&get_signed_root_key())
            .expect("Reading signed Bridge pool root shouldn't fail.");
        assert!(root.is_none());
        _ = shell.finalize_block(req).expect("Test failed");
        shell.state.commit_block().unwrap();
        match action {
            TestBpAction::VerifySignedRoot => {
                let (root, _) = shell
                    .state
                    .ethbridge_queries()
                    .get_signed_bridge_pool_root()
                    .expect("Test failed");
                assert_eq!(root.data.0, KeccakHash([1; 32]));
                assert_eq!(root.data.1, ethUint::from(1));
            }
            TestBpAction::CheckNonceIncremented => {
                let nonce =
                    shell.state.ethbridge_queries().get_bridge_pool_nonce();
                assert_eq!(nonce, ethUint::from(2));
            }
        }
    }

    #[test]
    /// Test that adding a new erc20 transfer to the bridge pool
    /// increments the pool's nonce.
    fn test_bp_nonce_is_incremented() {
        test_bp(|shell: &mut TestShell| {
            let asset = EthAddress([0xff; 20]);
            let receiver = EthAddress([0xaa; 20]);
            let bertha = namada_apps_lib::wallet::defaults::bertha_address();
            // add bertha's escrowed `asset` to the pool
            {
                let token = wrapped_erc20s::token(&asset);
                let owner_key = token::storage_key::balance_key(
                    &token,
                    &bridge_pool::BRIDGE_POOL_ADDRESS,
                );
                let supply_key = token::storage_key::minted_balance_key(&token);
                let amt: Amount = 999_999_u64.into();
                shell.state.write(&owner_key, amt).expect("Test failed");
                shell.state.write(&supply_key, amt).expect("Test failed");
            }
            // add bertha's gas fees the pool
            {
                let amt: Amount = 999_999_u64.into();
                let native_token = shell.state.in_mem().native_token.clone();
                update_balance(
                    &mut shell.state,
                    &native_token,
                    &bridge_pool::BRIDGE_POOL_ADDRESS,
                    |_| Ok(amt),
                )
                .expect("Test failed");
            }
            // write transfer to storage
            let transfer = {
                use namada::core::eth_bridge_pool::{
                    GasFee, PendingTransfer, TransferToEthereum,
                    TransferToEthereumKind,
                };
                let pending = PendingTransfer {
                    transfer: TransferToEthereum {
                        kind: TransferToEthereumKind::Erc20,
                        amount: 10u64.into(),
                        asset,
                        recipient: receiver,
                        sender: bertha.clone(),
                    },
                    gas_fee: GasFee {
                        token: shell.state.in_mem().native_token.clone(),
                        amount: 10u64.into(),
                        payer: bertha.clone(),
                    },
                };
                let transfer = (&pending).into();
                shell
                    .state
                    .write(&bridge_pool::get_pending_key(&pending), pending)
                    .expect("Test failed");
                transfer
            };
            let ethereum_event = EthereumEvent::TransfersToEthereum {
                nonce: 1u64.into(),
                transfers: vec![transfer],
                relayer: bertha,
            };
            let (protocol_key, _) =
                namada_apps_lib::wallet::defaults::validator_keys();
            let validator_addr =
                namada_apps_lib::wallet::defaults::validator_address();
            let ext = {
                let ext = ethereum_events::Vext {
                    validator_addr,
                    block_height: shell.state.in_mem().get_last_block_height(),
                    ethereum_events: vec![ethereum_event],
                }
                .sign(&protocol_key);
                assert!(ext.verify(&protocol_key.ref_to()).is_ok());
                ext
            };
            let tx = EthereumTxData::EthEventsVext(ext.into())
                .sign(&protocol_key, shell.chain_id.clone());
            (tx, TestBpAction::CheckNonceIncremented)
        });
    }

    #[test]
    /// Test that the generated protocol tx passes Finalize Block
    /// and effects the expected storage changes.
    fn test_bp_roots_protocol_tx() {
        test_bp(|shell: &mut TestShell| {
            let vext = shell.extend_vote_with_bp_roots().expect("Test failed");
            let tx = EthereumTxData::BridgePoolVext(vext.into()).sign(
                shell.mode.get_protocol_key().expect("Test failed"),
                shell.chain_id.clone(),
            );
            (tx, TestBpAction::VerifySignedRoot)
        });
    }

    /// Test that the finalize block handler never commits changes directly to
    /// the DB.
    #[test]
    fn test_finalize_doesnt_commit_db() {
        let (mut shell, _broadcaster, _, _eth_control) = setup();

        // Update epoch duration to make sure we go through couple epochs
        let epoch_duration = EpochDuration {
            min_num_of_blocks: 5,
            min_duration: DurationSecs(0),
        };
        namada::ledger::parameters::update_epoch_parameter(
            &mut shell.state,
            &epoch_duration,
        )
        .unwrap();
        shell.state.in_mem_mut().next_epoch_min_start_height = BlockHeight(5);
        shell.state.in_mem_mut().next_epoch_min_start_time = {
            #[allow(clippy::disallowed_methods)]
            DateTimeUtc::now()
        };

        let txs_key = gen_keypair();
        // Add unshielded balance for fee payment
        let balance_key = token::storage_key::balance_key(
            &shell.state.in_mem().native_token,
            &Address::from(&txs_key.ref_to()),
        );
        shell
            .state
            .write(&balance_key, Amount::native_whole(1000))
            .unwrap();

        // Add a proposal to be executed on next epoch change.
        let mut add_proposal = |proposal_id, vote| {
            let validator = shell.mode.get_validator_address().unwrap().clone();

            let proposal = InitProposalData {
                content: Hash::default(),
                author: validator.clone(),
                voting_start_epoch: Epoch::default(),
                voting_end_epoch: Epoch::default().next(),
                activation_epoch: Epoch::default().next(),
                r#type: ProposalType::Default,
            };

            namada::governance::init_proposal(
                &mut shell.state,
                &proposal,
                vec![],
                None,
            )
            .unwrap();

            let vote = VoteProposalData {
                id: proposal_id,
                vote,
                voter: validator,
            };
            // Vote to accept the proposal (there's only one validator, so its
            // vote decides)
            namada::governance::vote_proposal(
                &mut shell.state,
                vote,
                HashSet::new(),
            )
            .unwrap();
        };

        // Add a proposal to be accepted and one to be rejected.
        add_proposal(0, ProposalVote::Yay);
        add_proposal(1, ProposalVote::Nay);

        // Commit the genesis state
        shell.state.commit_block().unwrap();
        shell.commit();

        // Collect all storage key-vals into a sorted map
        let store_block_state = |shell: &TestShell| -> BTreeMap<_, _> {
            shell
                .state
                .db()
                .iter_prefix(None)
                .map(|(key, val, _gas)| (key, val))
                .collect()
        };

        // Store the full state in sorted map
        let mut last_storage_state: std::collections::BTreeMap<
            String,
            Vec<u8>,
        > = store_block_state(&shell);

        // Keep applying finalize block
        let validator = shell.mode.get_validator_address().unwrap();
        let pos_params =
            namada_proof_of_stake::storage::read_pos_params(&shell.state)
                .unwrap();
        let consensus_key =
            namada_proof_of_stake::storage::validator_consensus_key_handle(
                validator,
            )
            .get(&shell.state, Epoch::default(), &pos_params)
            .unwrap()
            .unwrap();
        let proposer_address = HEXUPPER
            .decode(consensus_key.tm_raw_hash().as_bytes())
            .unwrap();
        let val_stake = read_validator_stake(
            &shell.state,
            &pos_params,
            validator,
            Epoch::default(),
        )
        .unwrap();

        let votes = vec![VoteInfo {
            validator: Validator {
                address: proposer_address.clone().try_into().unwrap(),
                power: (u128::try_from(val_stake).expect("Test failed") as u64)
                    .try_into()
                    .unwrap(),
            },
            sig_info: tendermint::abci::types::BlockSignatureInfo::LegacySigned,
        }];

        // Need to supply a proposer address and votes to flow through the
        // inflation code
        for _ in 0..20 {
            // Add some txs
            let mut txs = vec![];
            // create two wrapper txs
            for _ in 0..2 {
                let (_tx, processed_tx) = mk_wrapper_tx(&shell, &txs_key);
                txs.push(processed_tx);
            }

            let req = FinalizeBlock {
                txs,
                proposer_address: proposer_address.clone(),
                votes: votes.clone(),
                ..Default::default()
            };
            // merkle tree root before finalize_block
            let root_pre = shell.shell.state.in_mem().block.tree.root();

            let _events = shell.finalize_block(req).unwrap();

            // the merkle tree root should not change after finalize_block
            let root_post = shell.shell.state.in_mem().block.tree.root();
            assert_eq!(root_pre.0, root_post.0);
            let new_state = store_block_state(&shell);
            // The new state must be unchanged
            itertools::assert_equal(
                last_storage_state.iter(),
                new_state.iter(),
            );
            // Commit the block to move on to the next one
            shell.state.commit_block().unwrap();

            // Store the state after commit for the next iteration
            last_storage_state = store_block_state(&shell);
        }
    }

    /// A unit test for PoS inflationary rewards
    #[test]
    fn test_inflation_accounting() {
        // GENERAL IDEA OF THE TEST:
        // For the duration of an epoch, choose some number of times for each of
        // 4 genesis validators to propose a block and choose some arbitrary
        // voting distribution for each block. After each call of
        // finalize_block, check the validator rewards accumulators to ensure
        // that the proper inflation is being applied for each validator. Can
        // also check that the last and current block proposers are being stored
        // properly. At the end of the epoch, check that the validator rewards
        // products are appropriately updated.

        let (mut shell, _recv, _, _) = setup_with_cfg(SetupCfg {
            last_height: 0,
            num_validators: 4,
            ..Default::default()
        });

        let mut validator_set: BTreeSet<WeightedValidator> =
            read_consensus_validator_set_addresses_with_stake(
                &shell.state,
                Epoch::default(),
            )
            .unwrap()
            .into_iter()
            .collect();

        let params = read_pos_params(&shell.state).unwrap();

        let val1 = validator_set.pop_first().unwrap();
        let val2 = validator_set.pop_first().unwrap();
        let val3 = validator_set.pop_first().unwrap();
        let val4 = validator_set.pop_first().unwrap();

        let get_pkh = |address, epoch| {
            let ck = validator_consensus_key_handle(&address)
                .get(&shell.state, epoch, &params)
                .unwrap()
                .unwrap();
            let hash_string = tm_consensus_key_raw_hash(&ck);
            let vec = HEXUPPER.decode(hash_string.as_bytes()).unwrap();
            let res: [u8; 20] = TryFrom::try_from(vec).unwrap();
            res
        };

        let pkh1 = get_pkh(val1.address.clone(), Epoch::default());
        let pkh2 = get_pkh(val2.address.clone(), Epoch::default());
        let pkh3 = get_pkh(val3.address.clone(), Epoch::default());
        let pkh4 = get_pkh(val4.address.clone(), Epoch::default());

        // All validators sign blocks initially
        let votes = vec![
            VoteInfo {
                validator: Validator {
                    address: pkh1,
                    power: (u128::try_from(val1.bonded_stake)
                        .expect("Test failed")
                        as u64)
                        .try_into()
                        .unwrap(),
                },
                sig_info:
                    tendermint::abci::types::BlockSignatureInfo::LegacySigned,
            },
            VoteInfo {
                validator: Validator {
                    address: pkh2,
                    power: (u128::try_from(val2.bonded_stake)
                        .expect("Test failed")
                        as u64)
                        .try_into()
                        .unwrap(),
                },
                sig_info:
                    tendermint::abci::types::BlockSignatureInfo::LegacySigned,
            },
            VoteInfo {
                validator: Validator {
                    address: pkh3,
                    power: (u128::try_from(val3.bonded_stake)
                        .expect("Test failed")
                        as u64)
                        .try_into()
                        .unwrap(),
                },
                sig_info:
                    tendermint::abci::types::BlockSignatureInfo::LegacySigned,
            },
            VoteInfo {
                validator: Validator {
                    address: pkh4,
                    power: (u128::try_from(val4.bonded_stake)
                        .expect("Test failed")
                        as u64)
                        .try_into()
                        .unwrap(),
                },
                sig_info:
                    tendermint::abci::types::BlockSignatureInfo::LegacySigned,
            },
        ];

        let rewards_prod_1 = validator_rewards_products_handle(&val1.address);
        let rewards_prod_2 = validator_rewards_products_handle(&val2.address);
        let rewards_prod_3 = validator_rewards_products_handle(&val3.address);
        let rewards_prod_4 = validator_rewards_products_handle(&val4.address);

        let is_decimal_equal_enough = |target: Dec, to_compare: Dec| -> bool {
            // also return false if to_compare > target since this should
            // never happen for the use cases
            if to_compare < target {
                let tolerance = Dec::new(1, POS_DECIMAL_PRECISION / 2)
                    .expect("Dec creation failed");
                let res = Dec::one() - to_compare / target;
                res < tolerance
            } else {
                to_compare == target
            }
        };

        // NOTE: Want to manually set the block proposer and the vote
        // information in a FinalizeBlock object. In non-abcipp mode,
        // the block proposer is written in ProcessProposal, so need to
        // manually do it here let proposer_address = pkh1.clone();

        // FINALIZE BLOCK 1. Tell Namada that val1 is the block proposer. We
        // won't receive votes from TM since we receive votes at a 1-block
        // delay, so votes will be empty here
        next_block_for_inflation(&mut shell, pkh1.to_vec(), vec![], None);
        assert!(rewards_accumulator_handle().is_empty(&shell.state).unwrap());

        // FINALIZE BLOCK 2. Tell Namada that val1 is the block proposer.
        // Include votes that correspond to block 1. Make val2 the next block's
        // proposer.
        next_block_for_inflation(
            &mut shell,
            pkh2.to_vec(),
            votes.clone(),
            None,
        );
        assert!(rewards_prod_1.is_empty(&shell.state).unwrap());
        assert!(rewards_prod_2.is_empty(&shell.state).unwrap());
        assert!(rewards_prod_3.is_empty(&shell.state).unwrap());
        assert!(rewards_prod_4.is_empty(&shell.state).unwrap());
        assert!(!rewards_accumulator_handle().is_empty(&shell.state).unwrap());
        // Val1 was the proposer, so its reward should be larger than all
        // others, which should themselves all be equal
        let acc_sum = get_rewards_sum(&shell.state);
        assert!(is_decimal_equal_enough(Dec::one(), acc_sum));
        let acc = get_rewards_acc(&shell.state);
        assert_eq!(acc.get(&val2.address), acc.get(&val3.address));
        assert_eq!(acc.get(&val2.address), acc.get(&val4.address));
        assert!(
            acc.get(&val1.address).cloned().unwrap()
                > acc.get(&val2.address).cloned().unwrap()
        );

        // FINALIZE BLOCK 3, with val1 as proposer for the next block.
        next_block_for_inflation(&mut shell, pkh1.to_vec(), votes, None);
        assert!(rewards_prod_1.is_empty(&shell.state).unwrap());
        assert!(rewards_prod_2.is_empty(&shell.state).unwrap());
        assert!(rewards_prod_3.is_empty(&shell.state).unwrap());
        assert!(rewards_prod_4.is_empty(&shell.state).unwrap());
        // Val2 was the proposer for this block, so its rewards accumulator
        // should be the same as val1 now. Val3 and val4 should be equal as
        // well.
        let acc_sum = get_rewards_sum(&shell.state);
        assert!(is_decimal_equal_enough(Dec::two(), acc_sum));
        let acc = get_rewards_acc(&shell.state);
        assert_eq!(acc.get(&val1.address), acc.get(&val2.address));
        assert_eq!(acc.get(&val3.address), acc.get(&val4.address));
        assert!(
            acc.get(&val1.address).cloned().unwrap()
                > acc.get(&val3.address).cloned().unwrap()
        );

        // Now we don't receive a vote from val4.
        let votes = vec![
            VoteInfo {
                validator: Validator {
                    address: pkh1,
                    power: (u128::try_from(val1.bonded_stake)
                        .expect("Test failed")
                        as u64)
                        .try_into()
                        .unwrap(),
                },
                sig_info:
                    tendermint::abci::types::BlockSignatureInfo::LegacySigned,
            },
            VoteInfo {
                validator: Validator {
                    address: pkh2,
                    power: (u128::try_from(val2.bonded_stake)
                        .expect("Test failed")
                        as u64)
                        .try_into()
                        .unwrap(),
                },
                sig_info:
                    tendermint::abci::types::BlockSignatureInfo::LegacySigned,
            },
            VoteInfo {
                validator: Validator {
                    address: pkh3,
                    power: (u128::try_from(val3.bonded_stake)
                        .expect("Test failed")
                        as u64)
                        .try_into()
                        .unwrap(),
                },
                sig_info:
                    tendermint::abci::types::BlockSignatureInfo::LegacySigned,
            },
            VoteInfo {
                validator: Validator {
                    address: pkh4,
                    power: (u128::try_from(val4.bonded_stake)
                        .expect("Test failed")
                        as u64)
                        .try_into()
                        .unwrap(),
                },
                sig_info: tendermint::abci::types::BlockSignatureInfo::Flag(
                    tendermint::block::BlockIdFlag::Absent,
                ),
            },
        ];

        // FINALIZE BLOCK 4. The next block proposer will be val1. Only val1,
        // val2, and val3 vote on this block.
        next_block_for_inflation(
            &mut shell,
            pkh1.to_vec(),
            votes.clone(),
            None,
        );
        assert!(rewards_prod_1.is_empty(&shell.state).unwrap());
        assert!(rewards_prod_2.is_empty(&shell.state).unwrap());
        assert!(rewards_prod_3.is_empty(&shell.state).unwrap());
        assert!(rewards_prod_4.is_empty(&shell.state).unwrap());
        let acc_sum = get_rewards_sum(&shell.state);
        assert!(is_decimal_equal_enough(Dec::new(3, 0).unwrap(), acc_sum));
        let acc = get_rewards_acc(&shell.state);
        assert!(
            acc.get(&val1.address).cloned().unwrap()
                > acc.get(&val2.address).cloned().unwrap()
        );
        assert!(
            acc.get(&val2.address).cloned().unwrap()
                > acc.get(&val3.address).cloned().unwrap()
        );
        assert!(
            acc.get(&val3.address).cloned().unwrap()
                > acc.get(&val4.address).cloned().unwrap()
        );

        // Advance to the start of epoch 1. Val1 is the only block proposer for
        // the rest of the epoch. Val4 does not vote for the rest of the epoch.
        let height_of_next_epoch =
            shell.state.in_mem().next_epoch_min_start_height;
        let current_height = 4_u64;
        assert_eq!(current_height, shell.state.in_mem().block.height.0);

        for _ in current_height..height_of_next_epoch.0 + 2 {
            dbg!(get_rewards_acc(&shell.state), get_rewards_sum(&shell.state));
            next_block_for_inflation(
                &mut shell,
                pkh1.to_vec(),
                votes.clone(),
                None,
            );
        }
        assert!(rewards_accumulator_handle().is_empty(&shell.state).unwrap());
        let rp1 = rewards_prod_1
            .get(&shell.state, &Epoch::default())
            .unwrap()
            .unwrap();
        let rp2 = rewards_prod_2
            .get(&shell.state, &Epoch::default())
            .unwrap()
            .unwrap();
        let rp3 = rewards_prod_3
            .get(&shell.state, &Epoch::default())
            .unwrap()
            .unwrap();
        let rp4 = rewards_prod_4
            .get(&shell.state, &Epoch::default())
            .unwrap()
            .unwrap();
        assert!(rp1 > rp2);
        assert!(rp2 > rp3);
        assert!(rp3 > rp4);
    }

    /// A unit test for PoS inflationary rewards claiming and querying
    #[test]
    fn test_claim_rewards() {
        let (mut shell, _recv, _, _) = setup_with_cfg(SetupCfg {
            last_height: 0,
            num_validators: 1,
            ..Default::default()
        });

        let mut validator_set: BTreeSet<WeightedValidator> =
            read_consensus_validator_set_addresses_with_stake(
                &shell.state,
                Epoch::default(),
            )
            .unwrap()
            .into_iter()
            .collect();

        let params = read_pos_params(&shell.state).unwrap();

        let validator = validator_set.pop_first().unwrap();

        let get_pkh = |address, epoch| {
            let ck = validator_consensus_key_handle(&address)
                .get(&shell.state, epoch, &params)
                .unwrap()
                .unwrap();
            let hash_string = tm_consensus_key_raw_hash(&ck);
            let decoded = HEXUPPER.decode(hash_string.as_bytes()).unwrap();
            TryFrom::try_from(decoded).unwrap()
        };

        let pkh1 = get_pkh(validator.address.clone(), Epoch::default());
        let votes = vec![VoteInfo {
            validator: Validator {
                address: pkh1,
                power: (u128::try_from(validator.bonded_stake).unwrap() as u64)
                    .try_into()
                    .unwrap(),
            },
            sig_info: tendermint::abci::types::BlockSignatureInfo::LegacySigned,
        }];
        // let rewards_prod_1 =
        // validator_rewards_products_handle(&val1.address);

        let is_reward_equal_enough = |expected: token::Amount,
                                      actual: token::Amount,
                                      tolerance: u64|
         -> bool {
            let diff = expected - actual;
            diff <= tolerance.into()
        };

        let bond_id = BondId {
            source: validator.address.clone(),
            validator: validator.address.clone(),
        };
        let init_stake = validator.bonded_stake;

        let mut total_rewards = token::Amount::zero();
        let mut total_claimed = token::Amount::zero();

        // FINALIZE BLOCK 1. Tell Namada that val1 is the block proposer. We
        // won't receive votes from TM since we receive votes at a 1-block
        // delay, so votes will be empty here
        next_block_for_inflation(&mut shell, pkh1.to_vec(), vec![], None);
        assert!(rewards_accumulator_handle().is_empty(&shell.state).unwrap());

        let (current_epoch, inflation) =
            advance_epoch(&mut shell, &pkh1, &votes, None);
        total_rewards += inflation;

        // Query the available rewards
        let query_rewards = namada_proof_of_stake::query_reward_tokens(
            &shell.state,
            None,
            &validator.address,
            current_epoch,
        )
        .unwrap();

        // Claim the rewards from the initial epoch
        let reward_1 = namada_proof_of_stake::claim_reward_tokens(
            &mut shell.state,
            None,
            &validator.address,
            current_epoch,
        )
        .unwrap();
        total_claimed += reward_1;
        assert_eq!(reward_1, query_rewards);
        assert!(is_reward_equal_enough(total_rewards, total_claimed, 1));

        // Query the available rewards again and check that it is 0 now after
        // the claim
        let query_rewards = namada_proof_of_stake::query_reward_tokens(
            &shell.state,
            None,
            &validator.address,
            current_epoch,
        )
        .unwrap();
        assert_eq!(query_rewards, token::Amount::zero());

        // Try a claim the next block and ensure we get 0 tokens back
        next_block_for_inflation(
            &mut shell,
            pkh1.to_vec(),
            votes.clone(),
            None,
        );
        let att = namada_proof_of_stake::claim_reward_tokens(
            &mut shell.state,
            None,
            &validator.address,
            current_epoch,
        )
        .unwrap();
        assert_eq!(att, token::Amount::zero());

        // Go to the next epoch
        let (current_epoch, inflation) =
            advance_epoch(&mut shell, &pkh1, &votes, None);
        total_rewards += inflation;

        // Unbond some tokens
        let unbond_amount = token::Amount::native_whole(50_000);
        let unbond_res = namada_proof_of_stake::unbond_tokens(
            &mut shell.state,
            None,
            &validator.address,
            unbond_amount,
            current_epoch,
            false,
        )
        .unwrap();
        assert_eq!(unbond_res.sum, unbond_amount);

        // Query the available rewards
        let query_rewards = namada_proof_of_stake::query_reward_tokens(
            &shell.state,
            None,
            &validator.address,
            current_epoch,
        )
        .unwrap();

        let rew = namada_proof_of_stake::claim_reward_tokens(
            &mut shell.state,
            None,
            &validator.address,
            current_epoch,
        )
        .unwrap();
        total_claimed += rew;
        assert!(is_reward_equal_enough(total_rewards, total_claimed, 3));
        assert_eq!(query_rewards, rew);

        // Check the bond amounts for rewards up thru the withdrawable epoch
        let withdraw_epoch = current_epoch + params.withdrawable_epoch_offset();
        let last_claim_epoch =
            namada_proof_of_stake::storage::get_last_reward_claim_epoch(
                &shell.state,
                &validator.address,
                &validator.address,
            )
            .unwrap();
        let bond_amounts = namada_proof_of_stake::bond_amounts_for_rewards(
            &shell.state,
            &bond_id,
            last_claim_epoch.unwrap_or_default(),
            withdraw_epoch,
        )
        .unwrap();

        // Should only have the remaining amounts in bonds themselves
        let mut exp_bond_amounts = BTreeMap::<Epoch, token::Amount>::new();
        for epoch in Epoch::iter_bounds_inclusive(
            last_claim_epoch.unwrap_or_default(),
            withdraw_epoch,
        ) {
            exp_bond_amounts
                .insert(epoch, validator.bonded_stake - unbond_amount);
        }
        assert_eq!(exp_bond_amounts, bond_amounts);

        let pipeline_epoch_from_unbond = current_epoch + params.pipeline_len;

        // Advance to the withdrawable epoch
        let mut current_epoch = current_epoch;
        let mut missed_rewards = token::Amount::zero();
        while current_epoch < withdraw_epoch {
            let votes = get_default_true_votes(
                &shell.state,
                shell.state.in_mem().block.epoch,
            );
            let (new_epoch, inflation) =
                advance_epoch(&mut shell, &pkh1, &votes, None);
            current_epoch = new_epoch;

            total_rewards += inflation;
            if current_epoch <= pipeline_epoch_from_unbond {
                missed_rewards += inflation;
            }
        }

        // Withdraw tokens
        let withdraw_amount = namada_proof_of_stake::withdraw_tokens(
            &mut shell.state,
            None,
            &validator.address,
            current_epoch,
        )
        .unwrap();
        assert_eq!(withdraw_amount, unbond_amount);

        // Query the available rewards
        let query_rewards = namada_proof_of_stake::query_reward_tokens(
            &shell.state,
            None,
            &validator.address,
            current_epoch,
        )
        .unwrap();

        // Claim tokens
        let reward_2 = namada_proof_of_stake::claim_reward_tokens(
            &mut shell.state,
            None,
            &validator.address,
            current_epoch,
        )
        .unwrap();
        total_claimed += reward_2;
        assert_eq!(query_rewards, reward_2);

        // The total rewards claimed should be approximately equal to the total
        // minted inflation, minus (unbond_amount / initial_stake) * rewards
        // from the unbond epoch and the following epoch (the missed_rewards)
        let ratio = Dec::try_from(unbond_amount).unwrap()
            / Dec::try_from(init_stake).unwrap();
        let lost_rewards = ratio * missed_rewards;
        let uncertainty = Dec::from_str("0.07").unwrap();
        let token_uncertainty = uncertainty * lost_rewards;
        let token_diff = total_claimed + lost_rewards - total_rewards;
        assert!(token_diff < token_uncertainty);

        // Query the available rewards to check that they are 0
        let query_rewards = namada_proof_of_stake::query_reward_tokens(
            &shell.state,
            None,
            &validator.address,
            current_epoch,
        )
        .unwrap();
        assert_eq!(query_rewards, token::Amount::zero());
    }

    /// A unit test for PoS inflationary rewards claiming
    #[test]
    fn test_claim_validator_commissions() {
        let (mut shell, _recv, _, _) = setup_with_cfg(SetupCfg {
            last_height: 0,
            num_validators: 1,
            ..Default::default()
        });

        let mut validator_set: BTreeSet<WeightedValidator> =
            read_consensus_validator_set_addresses_with_stake(
                &shell.state,
                Epoch::default(),
            )
            .unwrap()
            .into_iter()
            .collect();

        let params = read_pos_params(&shell.state).unwrap();

        let validator = validator_set.pop_first().unwrap();
        let commission_rate =
            namada_proof_of_stake::storage::validator_commission_rate_handle(
                &validator.address,
            )
            .get(&shell.state, Epoch(0), &params)
            .unwrap()
            .unwrap();

        let get_pkh = |address, epoch| {
            let ck = validator_consensus_key_handle(&address)
                .get(&shell.state, epoch, &params)
                .unwrap()
                .unwrap();
            let hash_string = tm_consensus_key_raw_hash(&ck);
            HEXUPPER.decode(hash_string.as_bytes()).unwrap()
        };

        let pkh1 = get_pkh(validator.address.clone(), Epoch::default());

        let is_reward_equal_enough = |expected: token::Amount,
                                      actual: token::Amount,
                                      tolerance: u64|
         -> bool {
            let diff = expected - actual;
            diff <= tolerance.into()
        };

        let init_stake = validator.bonded_stake;

        let mut total_rewards = token::Amount::zero();
        let mut total_claimed = token::Amount::zero();

        // FINALIZE BLOCK 1. Tell Namada that val1 is the block proposer. We
        // won't receive votes from TM since we receive votes at a 1-block
        // delay, so votes will be empty here
        next_block_for_inflation(&mut shell, pkh1.clone(), vec![], None);
        assert!(rewards_accumulator_handle().is_empty(&shell.state).unwrap());

        // Make an account with balance and delegate some tokens
        let delegator = address::testing::gen_implicit_address();
        let del_amount = init_stake;
        let staking_token = shell.state.in_mem().native_token.clone();
        namada::token::credit_tokens(
            &mut shell.state,
            &staking_token,
            &delegator,
            2 * init_stake,
        )
        .unwrap();
        let mut current_epoch = shell.state.in_mem().block.epoch;
        namada_proof_of_stake::bond_tokens(
            &mut shell.state,
            Some(&delegator),
            &validator.address,
            del_amount,
            current_epoch,
            None,
        )
        .unwrap();

        // Advance to pipeline epoch
        for _ in 0..params.pipeline_len {
            let votes = get_default_true_votes(
                &shell.state,
                shell.state.in_mem().block.epoch,
            );
            let (new_epoch, inflation) =
                advance_epoch(&mut shell, &pkh1, &votes, None);
            current_epoch = new_epoch;
            total_rewards += inflation;
        }

        // Claim the rewards for the validator for the first two epochs
        let val_reward_1 = namada_proof_of_stake::claim_reward_tokens(
            &mut shell.state,
            None,
            &validator.address,
            current_epoch,
        )
        .unwrap();
        total_claimed += val_reward_1;
        assert!(is_reward_equal_enough(
            total_rewards,
            total_claimed,
            current_epoch.0
        ));

        // Go to the next epoch, where now the delegator's stake has been active
        // for an epoch
        let votes = get_default_true_votes(
            &shell.state,
            shell.state.in_mem().block.epoch,
        );
        let (new_epoch, inflation_3) =
            advance_epoch(&mut shell, &pkh1, &votes, None);
        current_epoch = new_epoch;
        total_rewards += inflation_3;

        // Claim again for the validator
        let val_reward_2 = namada_proof_of_stake::claim_reward_tokens(
            &mut shell.state,
            None,
            &validator.address,
            current_epoch,
        )
        .unwrap();

        // Claim for the delegator
        let del_reward_1 = namada_proof_of_stake::claim_reward_tokens(
            &mut shell.state,
            Some(&delegator),
            &validator.address,
            current_epoch,
        )
        .unwrap();

        // Check that both claims add up to the inflation minted in the last
        // epoch
        assert!(is_reward_equal_enough(
            inflation_3,
            val_reward_2 + del_reward_1,
            current_epoch.0
        ));

        // Check that the commission earned is expected
        let del_stake = Dec::try_from(del_amount).unwrap();
        let tot_stake = Dec::try_from(init_stake + del_amount).unwrap();
        let stake_ratio = del_stake / tot_stake;
        let del_rewards_no_commission = stake_ratio * inflation_3;
        let commission = commission_rate * del_rewards_no_commission;
        let exp_val_reward =
            (Dec::one() - stake_ratio) * inflation_3 + commission;
        let exp_del_reward = del_rewards_no_commission - commission;

        assert!(is_reward_equal_enough(exp_val_reward, val_reward_2, 1));
        assert!(is_reward_equal_enough(exp_del_reward, del_reward_1, 1));
    }

    /// A unit test for changing consensus keys and communicating to CometBFT
    #[test]
    fn test_change_validator_consensus_key() {
        let (mut shell, _recv, _, _) = setup_with_cfg(SetupCfg {
            last_height: 0,
            num_validators: 3,
            ..Default::default()
        });

        let mut validators: BTreeSet<WeightedValidator> =
            read_consensus_validator_set_addresses_with_stake(
                &shell.state,
                Epoch::default(),
            )
            .unwrap()
            .into_iter()
            .collect();

        let params = read_pos_params(&shell.state).unwrap();
        let mut current_epoch = shell.state.in_mem().block.epoch;

        let validator1 = validators.pop_first().unwrap();
        let validator2 = validators.pop_first().unwrap();
        let validator3 = validators.pop_first().unwrap();

        let init_stake = validator1.bonded_stake;

        // Give the validators some tokens for txs
        let staking_token = shell.state.in_mem().native_token.clone();
        namada::token::credit_tokens(
            &mut shell.state,
            &staking_token,
            &validator1.address,
            init_stake,
        )
        .unwrap();
        namada::token::credit_tokens(
            &mut shell.state,
            &staking_token,
            &validator2.address,
            init_stake,
        )
        .unwrap();
        namada::token::credit_tokens(
            &mut shell.state,
            &staking_token,
            &validator3.address,
            init_stake,
        )
        .unwrap();

        let get_pkh = |address, epoch| {
            let ck = validator_consensus_key_handle(&address)
                .get(&shell.state, epoch, &params)
                .unwrap()
                .unwrap();
            let hash_string = tm_consensus_key_raw_hash(&ck);
            HEXUPPER.decode(hash_string.as_bytes()).unwrap()
        };
        let pkh1 = get_pkh(validator1.address.clone(), Epoch::default());

        // FINALIZE BLOCK 1. Tell Namada that val1 is the block proposer. We
        // won't receive votes from TM since we receive votes at a 1-block
        // delay, so votes will be empty here
        next_block_for_inflation(&mut shell, pkh1.clone(), vec![], None);
        assert!(rewards_accumulator_handle().is_empty(&shell.state).unwrap());

        // Check that there's 3 unique consensus keys
        let consensus_keys =
            namada_proof_of_stake::storage::get_consensus_key_set(&shell.state)
                .unwrap();
        assert_eq!(consensus_keys.len(), 3);
        // let ck1 = validator_consensus_key_handle(&validator)
        //     .get(&storage, current_epoch, &params)
        //     .unwrap()
        //     .unwrap();
        // assert_eq!(ck, og_ck);

        // Let one validator update stake, one change consensus key, and then
        // one do both

        // Validator1 bonds 1 NAM
        let bond_amount = token::Amount::native_whole(1);
        namada_proof_of_stake::bond_tokens(
            &mut shell.state,
            None,
            &validator1.address,
            bond_amount,
            current_epoch,
            None,
        )
        .unwrap();

        // Validator2 changes consensus key
        let new_ck2 = common_sk_from_simple_seed(1).ref_to();
        namada_proof_of_stake::change_consensus_key(
            &mut shell.state,
            &validator2.address,
            &new_ck2,
            current_epoch,
        )
        .unwrap();

        // Validator3 bonds 1 NAM and changes consensus key
        namada_proof_of_stake::bond_tokens(
            &mut shell.state,
            None,
            &validator3.address,
            bond_amount,
            current_epoch,
            None,
        )
        .unwrap();
        let new_ck3 = common_sk_from_simple_seed(2).ref_to();
        namada_proof_of_stake::change_consensus_key(
            &mut shell.state,
            &validator3.address,
            &new_ck3,
            current_epoch,
        )
        .unwrap();

        // Check that there's 5 unique consensus keys
        let consensus_keys =
            namada_proof_of_stake::storage::get_consensus_key_set(&shell.state)
                .unwrap();
        assert_eq!(consensus_keys.len(), 5);

        // Advance to pipeline epoch
        for _ in 0..params.pipeline_len {
            let votes = get_default_true_votes(
                &shell.state,
                shell.state.in_mem().block.epoch,
            );
            let (new_epoch, _inflation) =
                advance_epoch(&mut shell, &pkh1, &votes, None);
            current_epoch = new_epoch;
        }

        let consensus_vals = read_consensus_validator_set_addresses_with_stake(
            &shell.state,
            current_epoch,
        )
        .unwrap();
        let exp_vals = vec![
            WeightedValidator {
                address: validator1.address.clone(),
                bonded_stake: init_stake + bond_amount,
            },
            WeightedValidator {
                address: validator2.address.clone(),
                bonded_stake: init_stake,
            },
            WeightedValidator {
                address: validator3.address.clone(),
                bonded_stake: init_stake + bond_amount,
            },
        ]
        .into_iter()
        .collect::<BTreeSet<_>>();
        assert_eq!(consensus_vals, exp_vals);

        // Val 1 changes consensus key
        let new_ck1 = common_sk_from_simple_seed(3).ref_to();
        namada_proof_of_stake::change_consensus_key(
            &mut shell.state,
            &validator1.address,
            &new_ck1,
            current_epoch,
        )
        .unwrap();

        // Val 2 is fully unbonded
        namada_proof_of_stake::unbond_tokens(
            &mut shell.state,
            None,
            &validator2.address,
            init_stake,
            current_epoch,
            false,
        )
        .unwrap();

        // Val 3 is fully unbonded and changes consensus key
        namada_proof_of_stake::unbond_tokens(
            &mut shell.state,
            None,
            &validator3.address,
            init_stake + bond_amount,
            current_epoch,
            false,
        )
        .unwrap();
        let new2_ck3 = common_sk_from_simple_seed(4).ref_to();
        namada_proof_of_stake::change_consensus_key(
            &mut shell.state,
            &validator1.address,
            &new2_ck3,
            current_epoch,
        )
        .unwrap();

        // Check that there's 7 unique consensus keys
        let consensus_keys =
            namada_proof_of_stake::storage::get_consensus_key_set(&shell.state)
                .unwrap();
        assert_eq!(consensus_keys.len(), 7);

        // Advance to pipeline epoch
        for _ in 0..params.pipeline_len {
            let votes = get_default_true_votes(
                &shell.state,
                shell.state.in_mem().block.epoch,
            );
            let (new_epoch, _inflation) =
                advance_epoch(&mut shell, &pkh1, &votes, None);
            current_epoch = new_epoch;
        }

        let consensus_vals = read_consensus_validator_set_addresses_with_stake(
            &shell.state,
            current_epoch,
        )
        .unwrap();
        let exp_vals = vec![WeightedValidator {
            address: validator1.address.clone(),
            bonded_stake: init_stake + bond_amount,
        }]
        .into_iter()
        .collect::<BTreeSet<_>>();
        assert_eq!(consensus_vals, exp_vals);

        // Now promote the below-threshold validators back into the consensus
        // set, along with consensus key changes

        // Val2 bonds 1 NAM and changes consensus key
        namada_proof_of_stake::bond_tokens(
            &mut shell.state,
            None,
            &validator2.address,
            bond_amount,
            current_epoch,
            None,
        )
        .unwrap();
        let new2_ck2 = common_sk_from_simple_seed(5).ref_to();
        namada_proof_of_stake::change_consensus_key(
            &mut shell.state,
            &validator2.address,
            &new2_ck2,
            current_epoch,
        )
        .unwrap();

        // Val3 bonds 1 NAM
        namada_proof_of_stake::bond_tokens(
            &mut shell.state,
            None,
            &validator3.address,
            bond_amount,
            current_epoch,
            None,
        )
        .unwrap();

        // Check that there's 8 unique consensus keys
        let consensus_keys =
            namada_proof_of_stake::storage::get_consensus_key_set(&shell.state)
                .unwrap();
        assert_eq!(consensus_keys.len(), 8);

        // Advance to pipeline epoch
        for _ in 0..params.pipeline_len {
            let votes = get_default_true_votes(
                &shell.state,
                shell.state.in_mem().block.epoch,
            );
            let (new_epoch, _inflation) =
                advance_epoch(&mut shell, &pkh1, &votes, None);
            current_epoch = new_epoch;
        }

        let consensus_vals = read_consensus_validator_set_addresses_with_stake(
            &shell.state,
            current_epoch,
        )
        .unwrap();
        let exp_vals = vec![
            WeightedValidator {
                address: validator1.address,
                bonded_stake: init_stake + bond_amount,
            },
            WeightedValidator {
                address: validator2.address,
                bonded_stake: bond_amount,
            },
            WeightedValidator {
                address: validator3.address,
                bonded_stake: bond_amount,
            },
        ]
        .into_iter()
        .collect::<BTreeSet<_>>();
        assert_eq!(consensus_vals, exp_vals);
    }

    fn get_rewards_acc<S>(storage: &S) -> HashMap<Address, Dec>
    where
        S: StorageRead,
    {
        rewards_accumulator_handle()
            .iter(storage)
            .unwrap()
            .map(|elem| elem.unwrap())
            .collect::<HashMap<Address, Dec>>()
    }

    fn get_rewards_sum<S>(storage: &S) -> Dec
    where
        S: StorageRead,
    {
        let acc = get_rewards_acc(storage);
        if acc.is_empty() {
            Dec::zero()
        } else {
            acc.iter().fold(Dec::zero(), |sum, elm| sum + *elm.1)
        }
    }

    /// Test that replay protection keys are not added to the merkle tree
    #[test]
    fn test_replay_keys_not_merklized() {
        let (mut shell, _, _, _) = setup();

        let (wrapper_tx, processed_tx) = mk_wrapper_tx(
            &shell,
            &namada_apps_lib::wallet::defaults::albert_keypair(),
        );

        let wrapper_hash_key =
            replay_protection::current_key(&wrapper_tx.header_hash());

        // merkle tree root before finalize_block
        let root_pre = shell.shell.state.in_mem().block.tree.root();

        let event = &shell
            .finalize_block(FinalizeBlock {
                txs: vec![processed_tx],
                ..Default::default()
            })
            .expect("Test failed")[0];
        assert_eq!(*event.kind(), APPLIED_TX);
        let code = event.read_attribute::<CodeAttr>().expect("Test failed");
        assert_eq!(code, ResultCode::Ok);

        // the merkle tree root should not change after finalize_block
        let root_post = shell.shell.state.in_mem().block.tree.root();
        assert_eq!(root_pre.0, root_post.0);

        // Check transaction's hash in storage
        assert!(
            shell
                .shell
                .state
                .write_log()
                .has_replay_protection_entry(&wrapper_tx.raw_header_hash())
        );
        // Check that the hash is not present in the merkle tree
        shell.state.commit_block().unwrap();
        assert!(
            !shell
                .shell
                .state
                .in_mem()
                .block
                .tree
                .has_key(&wrapper_hash_key)
                .unwrap()
        );

        // test that a commitment to replay protection gets added.
        let reprot_key = replay_protection::commitment_key();
        let reprot_commitment: Hash = shell
            .state
            .read(&reprot_key)
            .expect("Test failed")
            .expect("Test failed");
        assert_eq!(wrapper_tx.raw_header_hash(), reprot_commitment);
    }

    /// Test that masp anchor keys are added to the merkle tree
    #[test]
    fn test_masp_anchors_merklized() {
        let (mut shell, _, _, _) = setup();

        let convert_key = namada::token::storage_key::masp_convert_anchor_key();
        let commitment_key =
            namada::token::storage_key::masp_commitment_anchor_key(0);

        // merkle tree root before finalize_block
        let root_pre = shell.shell.state.in_mem().block.tree.root();

        // Manually change the anchors
        shell
            .state
            .write_log_mut()
            .protocol_write(&convert_key, "random_data".serialize_to_vec())
            .unwrap();
        shell
            .state
            .write_log_mut()
            .protocol_write(&commitment_key, "random_data".serialize_to_vec())
            .unwrap();
        shell
            .finalize_block(FinalizeBlock {
                txs: vec![],
                ..Default::default()
            })
            .expect("Test failed");

        // the merkle tree root should change after finalize_block
        let root_post = shell.shell.state.in_mem().block.tree.root();
        assert_eq!(root_pre.0, root_post.0);
        // Check that the hashes are present in the merkle tree
        shell.state.commit_block().unwrap();
        assert!(
            shell
                .shell
                .state
                .in_mem()
                .block
                .tree
                .has_key(&convert_key)
                .unwrap()
        );
        assert!(
            shell
                .shell
                .state
                .in_mem()
                .block
                .tree
                .has_key(&commitment_key)
                .unwrap()
        );
    }

    /// Test that a tx that has already been applied in the same block
    /// doesn't get reapplied
    #[test]
    fn test_duplicated_tx_same_block() {
        let (mut shell, _broadcaster, _, _) = setup();
        let keypair = namada_apps_lib::wallet::defaults::albert_keypair();
        let keypair_2 = namada_apps_lib::wallet::defaults::bertha_keypair();

        let tx_code = TestWasms::TxNoOp.read_bytes();
        let mut wrapper =
            Tx::from_type(TxType::Wrapper(Box::new(WrapperTx::new(
                Fee {
                    amount_per_gas_unit: DenominatedAmount::native(1.into()),
                    token: shell.state.in_mem().native_token.clone(),
                },
                keypair.ref_to(),
                WRAPPER_GAS_LIMIT.into(),
            ))));
        wrapper.header.chain_id = shell.chain_id.clone();
        wrapper.set_code(Code::new(tx_code, None));
        wrapper.set_data(Data::new("transaction data".as_bytes().to_owned()));

        let mut new_wrapper = wrapper.clone();
        new_wrapper.update_header(TxType::Wrapper(Box::new(WrapperTx::new(
            Fee {
                amount_per_gas_unit: DenominatedAmount::native(1.into()),
                token: shell.state.in_mem().native_token.clone(),
            },
            keypair_2.ref_to(),
            WRAPPER_GAS_LIMIT.into(),
        ))));
        new_wrapper.add_section(Section::Authorization(Authorization::new(
            new_wrapper.sechashes(),
            [(0, keypair_2)].into_iter().collect(),
            None,
        )));
        wrapper.add_section(Section::Authorization(Authorization::new(
            wrapper.sechashes(),
            [(0, keypair)].into_iter().collect(),
            None,
        )));

        let mut processed_txs: Vec<ProcessedTx> = vec![];
        for tx in [&wrapper, &new_wrapper] {
            processed_txs.push(ProcessedTx {
                tx: tx.to_bytes().into(),
                result: TxResult {
                    code: ResultCode::Ok.into(),
                    info: "".into(),
                },
            })
        }

        // merkle tree root before finalize_block
        let root_pre = shell.shell.state.in_mem().block.tree.root();

        let event = &shell
            .finalize_block(FinalizeBlock {
                txs: processed_txs,
                ..Default::default()
            })
            .expect("Test failed");

        // the merkle tree root should not change after finalize_block
        let root_post = shell.shell.state.in_mem().block.tree.root();
        assert_eq!(root_pre.0, root_post.0);

        assert_eq!(*event[0].kind(), APPLIED_TX);
        let code = event[0].read_attribute::<CodeAttr>().expect("Test failed");
        assert_eq!(code, ResultCode::Ok);
        assert_eq!(*event[1].kind(), APPLIED_TX);
        let code = event[1].read_attribute::<CodeAttr>().expect("Test failed");
        assert_eq!(code, ResultCode::WasmRuntimeError);

        for wrapper in [&wrapper, &new_wrapper] {
            assert!(
                shell
                    .state
                    .write_log()
                    .has_replay_protection_entry(&wrapper.raw_header_hash())
            );
            assert!(
                !shell
                    .state
                    .write_log()
                    .has_replay_protection_entry(&wrapper.header_hash())
            );
        }
        // Commit to check the hashes from storage
        shell.commit();
        for wrapper in [&wrapper, &new_wrapper] {
            assert!(
                shell
                    .state
                    .has_replay_protection_entry(&wrapper.raw_header_hash())
                    .unwrap()
            );
            assert!(
                !shell
                    .state
                    .has_replay_protection_entry(&wrapper.header_hash())
                    .unwrap()
            );
        }
    }

    // Test two identical txs in the same block. The first one fails but doesn't
    // write the hash (because of invalid signature). The second one must be
    // able to execute and pass
    #[test]
    fn test_duplicated_tx_same_block_with_failure() {
        let (mut shell, _, _, _) = setup();
        let keypair = namada_apps_lib::wallet::defaults::albert_keypair();
        let keypair_2 = namada_apps_lib::wallet::defaults::bertha_keypair();

        let tx_code = TestWasms::TxWriteStorageKey.read_bytes();
        let mut wrapper =
            Tx::from_type(TxType::Wrapper(Box::new(WrapperTx::new(
                Fee {
                    amount_per_gas_unit: DenominatedAmount::native(1.into()),
                    token: shell.state.in_mem().native_token.clone(),
                },
                keypair.ref_to(),
                WRAPPER_GAS_LIMIT.into(),
            ))));
        wrapper.header.chain_id = shell.chain_id.clone();
        wrapper.set_code(Code::new(tx_code, None));
        let key = Key::from(Address::from(&keypair_2.ref_to()).to_db_key())
            .push(&"test".to_string())
            .unwrap();
        wrapper.set_data(Data::new(
            TxWriteData {
                key,
                value: "test".as_bytes().to_vec(),
            }
            .serialize_to_vec(),
        ));

        let mut new_wrapper = wrapper.clone();
        new_wrapper.update_header(TxType::Wrapper(Box::new(WrapperTx::new(
            Fee {
                amount_per_gas_unit: DenominatedAmount::native(1.into()),
                token: shell.state.in_mem().native_token.clone(),
            },
            keypair_2.ref_to(),
            WRAPPER_GAS_LIMIT.into(),
        ))));
        new_wrapper.add_section(Section::Authorization(Authorization::new(
            vec![new_wrapper.raw_header_hash()],
            [(0, keypair_2.clone())].into_iter().collect(),
            None,
        )));
        // This is a signature coming from the wrong signer which will be
        // rejected by the vp
        wrapper.add_section(Section::Authorization(Authorization::new(
            vec![wrapper.raw_header_hash()],
            [(0, keypair.clone())].into_iter().collect(),
            None,
        )));
        new_wrapper.add_section(Section::Authorization(Authorization::new(
            new_wrapper.sechashes(),
            [(0, keypair_2)].into_iter().collect(),
            None,
        )));
        wrapper.add_section(Section::Authorization(Authorization::new(
            wrapper.sechashes(),
            [(0, keypair)].into_iter().collect(),
            None,
        )));

        let mut processed_txs: Vec<ProcessedTx> = vec![];
        for tx in [&wrapper, &new_wrapper] {
            processed_txs.push(ProcessedTx {
                tx: tx.to_bytes().into(),
                result: TxResult {
                    code: ResultCode::Ok.into(),
                    info: "".into(),
                },
            })
        }

        // merkle tree root before finalize_block
        let root_pre = shell.shell.state.in_mem().block.tree.root();

        let event = &shell
            .finalize_block(FinalizeBlock {
                txs: processed_txs,
                ..Default::default()
            })
            .expect("Test failed");

        // the merkle tree root should not change after finalize_block
        let root_post = shell.shell.state.in_mem().block.tree.root();
        assert_eq!(root_pre.0, root_post.0);

        assert_eq!(*event[0].kind(), APPLIED_TX);
        let code = event[0].read_attribute::<CodeAttr>().expect("Test failed");
        assert_eq!(code, ResultCode::Ok);
        let inner_tx_result = event[0].read_attribute::<Batch<'_>>().unwrap();
        let first_tx_result = inner_tx_result
            .batch_results
            .0
            .get(&wrapper.first_commitments().unwrap().get_hash())
            .unwrap();
        assert!(first_tx_result.as_ref().is_ok_and(|res| !res.is_accepted()));
        assert_eq!(*event[1].kind(), APPLIED_TX);
        let code = event[1].read_attribute::<CodeAttr>().expect("Test failed");
        assert_eq!(code, ResultCode::Ok);

        // This hash must be present as succesfully added by the second
        // transaction
    }

    /// Test that if a transaction fails because of out-of-gas, invalid
    /// signature or wrong section commitment, its hash is not committed to
    /// storage. Also checks that a tx failing for other reasons has its
    /// hash written to storage.
    #[test]
    fn test_tx_hash_handling() {
        let (mut shell, _broadcaster, _, _) = setup();
        let keypair = namada_apps_lib::wallet::defaults::bertha_keypair();
        let mut out_of_gas_wrapper = {
            let tx_code = TestWasms::TxNoOp.read_bytes();
            let mut wrapper_tx =
                Tx::from_type(TxType::Wrapper(Box::new(WrapperTx::new(
                    Fee {
                        amount_per_gas_unit: DenominatedAmount::native(
                            1.into(),
                        ),
                        token: shell.state.in_mem().native_token.clone(),
                    },
                    keypair.ref_to(),
                    0.into(),
                ))));
            wrapper_tx.header.chain_id = shell.chain_id.clone();
            wrapper_tx.set_data(Data::new(
                "Encrypted transaction data".as_bytes().to_owned(),
            ));
            wrapper_tx.set_code(Code::new(tx_code, None));
            wrapper_tx.add_section(Section::Authorization(Authorization::new(
                wrapper_tx.sechashes(),
                [(0, keypair.clone())].into_iter().collect(),
                None,
            )));
            wrapper_tx
        };

        let mut wasm_path = top_level_directory();
        // Write a key to trigger the vp to validate the signature
        wasm_path.push("wasm_for_tests/tx_write.wasm");
        let tx_code = std::fs::read(wasm_path)
            .expect("Expected a file at given code path");

        let mut unsigned_wrapper =
            Tx::from_type(TxType::Wrapper(Box::new(WrapperTx::new(
                Fee {
                    amount_per_gas_unit: DenominatedAmount::native(
                        Amount::zero(),
                    ),
                    token: shell.state.in_mem().native_token.clone(),
                },
                keypair.ref_to(),
                WRAPPER_GAS_LIMIT.into(),
            ))));
        unsigned_wrapper.header.chain_id = shell.chain_id.clone();

        let mut failing_wrapper = unsigned_wrapper.clone();

        unsigned_wrapper.set_code(Code::new(tx_code, None));
        let addr = Address::from(&keypair.to_public());
        let key = Key::from(addr.to_db_key())
            .join(&Key::from("test".to_string().to_db_key()));
        unsigned_wrapper.set_data(Data::new(
            borsh::to_vec(&TxWriteData {
                key,
                value: "test".as_bytes().to_owned(),
            })
            .unwrap(),
        ));

        let mut wasm_path = top_level_directory();
        wasm_path.push("wasm_for_tests/tx_fail.wasm");
        let tx_code = std::fs::read(wasm_path)
            .expect("Expected a file at given code path");
        failing_wrapper.set_code(Code::new(tx_code, None));
        failing_wrapper.set_data(Data::new(
            "Encrypted transaction data".as_bytes().to_owned(),
        ));

        let mut wrong_commitment_wrapper = failing_wrapper.clone();
        let tx_code = TestWasms::TxInvalidData.read_bytes();
        wrong_commitment_wrapper.set_code(Code::new(tx_code, None));
        wrong_commitment_wrapper
            .sections
            .retain(|sec| !matches!(sec, Section::Data(_)));
        // Add some extra data to avoid having the same Tx hash as the
        // `failing_wrapper`
        wrong_commitment_wrapper.add_memo(&[0_u8]);

        let mut processed_txs: Vec<ProcessedTx> = vec![];
        for tx in [
            &mut out_of_gas_wrapper,
            &mut wrong_commitment_wrapper,
            &mut failing_wrapper,
        ] {
            tx.sign_raw(
                vec![keypair.clone()],
                vec![keypair.ref_to()].into_iter().collect(),
                None,
            );
        }
        for tx in [
            &mut out_of_gas_wrapper,
            &mut unsigned_wrapper,
            &mut wrong_commitment_wrapper,
            &mut failing_wrapper,
        ] {
            tx.sign_wrapper(keypair.clone());
            processed_txs.push(ProcessedTx {
                tx: tx.to_bytes().into(),
                result: TxResult {
                    code: ResultCode::Ok.into(),
                    info: "".into(),
                },
            })
        }

        // merkle tree root before finalize_block
        let root_pre = shell.shell.state.in_mem().block.tree.root();

        let event = &shell
            .finalize_block(FinalizeBlock {
                txs: processed_txs,
                ..Default::default()
            })
            .expect("Test failed");

        // the merkle tree root should not change after finalize_block
        let root_post = shell.shell.state.in_mem().block.tree.root();
        assert_eq!(root_pre.0, root_post.0);

        assert_eq!(*event[0].kind(), APPLIED_TX);
        let code = event[0].read_attribute::<CodeAttr>().expect("Test failed");
        assert_eq!(code, ResultCode::InvalidTx);
        assert_eq!(*event[1].kind(), APPLIED_TX);
        let code = event[1].read_attribute::<CodeAttr>().expect("Test failed");
        assert_eq!(code, ResultCode::Ok);
        let inner_tx_result = event[1].read_attribute::<Batch<'_>>().unwrap();
        let inner_result = inner_tx_result
            .batch_results
            .0
            .get(&unsigned_wrapper.first_commitments().unwrap().get_hash())
            .unwrap();
        assert!(inner_result.as_ref().is_ok_and(|res| !res.is_accepted()));
        assert_eq!(*event[2].kind(), APPLIED_TX);
        let code = event[2].read_attribute::<CodeAttr>().expect("Test failed");
        assert_eq!(code, ResultCode::Ok);
        let inner_tx_result = event[2].read_attribute::<Batch<'_>>().unwrap();
        let inner_result = inner_tx_result
            .batch_results
            .0
            .get(
                &wrong_commitment_wrapper
                    .first_commitments()
                    .unwrap()
                    .get_hash(),
            )
            .unwrap();
        assert!(inner_result.is_err());
        assert_eq!(*event[3].kind(), APPLIED_TX);
        let code = event[3].read_attribute::<CodeAttr>().expect("Test failed");
        assert_eq!(code, ResultCode::Ok);
        let inner_tx_result = event[3].read_attribute::<Batch<'_>>().unwrap();
        let inner_result = inner_tx_result
            .batch_results
            .0
            .get(&failing_wrapper.first_commitments().unwrap().get_hash())
            .unwrap();
        assert!(inner_result.is_err());

        for valid_wrapper in [
            &out_of_gas_wrapper,
            &unsigned_wrapper,
            &wrong_commitment_wrapper,
        ] {
            assert!(
                !shell.state.write_log().has_replay_protection_entry(
                    &valid_wrapper.raw_header_hash()
                )
            );
            assert!(
                shell
                    .state
                    .write_log()
                    .has_replay_protection_entry(&valid_wrapper.header_hash())
            );
        }
        assert!(
            shell.state.write_log().has_replay_protection_entry(
                &failing_wrapper.raw_header_hash()
            )
        );
        assert!(
            !shell
                .state
                .write_log()
                .has_replay_protection_entry(&failing_wrapper.header_hash())
        );

        // Commit to check the hashes from storage
        shell.commit();
        for valid_wrapper in [
            out_of_gas_wrapper,
            unsigned_wrapper,
            wrong_commitment_wrapper,
        ] {
            assert!(
                !shell
                    .state
                    .has_replay_protection_entry(
                        &valid_wrapper.raw_header_hash()
                    )
                    .unwrap()
            );
            assert!(
                shell
                    .state
                    .has_replay_protection_entry(&valid_wrapper.header_hash())
                    .unwrap()
            );
        }
        assert!(
            shell
                .state
                .has_replay_protection_entry(&failing_wrapper.raw_header_hash())
                .unwrap()
        );
        assert!(
            !shell
                .state
                .has_replay_protection_entry(&failing_wrapper.header_hash())
                .unwrap()
        );
    }

    #[test]
    /// Test that the hash of the wrapper transaction is committed to storage
    /// even if the wrapper tx fails. The inner transaction hash must not be
    /// inserted
    fn test_commits_hash_if_wrapper_failure() {
        let (mut shell, _, _, _) = setup();
        let keypair = gen_keypair();

        let mut wrapper =
            Tx::from_type(TxType::Wrapper(Box::new(WrapperTx::new(
                Fee {
                    amount_per_gas_unit: DenominatedAmount::native(0.into()),
                    token: shell.state.in_mem().native_token.clone(),
                },
                keypair.ref_to(),
                0.into(),
            ))));
        wrapper.header.chain_id = shell.chain_id.clone();
        wrapper.set_code(Code::new("wasm_code".as_bytes().to_owned(), None));
        wrapper.set_data(Data::new(
            "Encrypted transaction data".as_bytes().to_owned(),
        ));
        wrapper.add_section(Section::Authorization(Authorization::new(
            wrapper.sechashes(),
            [(0, keypair)].into_iter().collect(),
            None,
        )));

        let wrapper_hash = wrapper.header_hash();

        // Invalid wrapper tx that should lead to a commitment of the wrapper
        // hash and no commitment of the inner hash
        let processed_txs = vec![ProcessedTx {
            tx: wrapper.to_bytes().into(),
            result: TxResult {
                code: ResultCode::Ok.into(),
                info: "".into(),
            },
        }];
        // merkle tree root before finalize_block
        let root_pre = shell.shell.state.in_mem().block.tree.root();

        let event = &shell
            .finalize_block(FinalizeBlock {
                txs: processed_txs,
                ..Default::default()
            })
            .expect("Test failed");

        // the merkle tree root should not change after finalize_block
        let root_post = shell.shell.state.in_mem().block.tree.root();
        assert_eq!(root_pre.0, root_post.0);

        assert_eq!(*event[0].kind(), APPLIED_TX);
        let code = event[0].read_attribute::<CodeAttr>().expect("Test failed");
        assert_eq!(code, ResultCode::InvalidTx);

        assert!(
            shell
                .state
                .write_log()
                .has_replay_protection_entry(&wrapper_hash)
        );
        assert!(
            !shell
                .state
                .write_log()
                .has_replay_protection_entry(&wrapper.raw_header_hash())
        );
    }

    // Test that the fees are paid even if the inner transaction fails and its
    // modifications are dropped
    #[test]
    fn test_fee_payment_if_invalid_inner_tx() {
        let (mut shell, _, _, _) = setup();
        let keypair = namada_apps_lib::wallet::defaults::albert_keypair();

        let mut wrapper =
            Tx::from_type(TxType::Wrapper(Box::new(WrapperTx::new(
                Fee {
                    amount_per_gas_unit: DenominatedAmount::native(100.into()),
                    token: shell.state.in_mem().native_token.clone(),
                },
                keypair.ref_to(),
                WRAPPER_GAS_LIMIT.into(),
            ))));
        wrapper.header.chain_id = shell.chain_id.clone();
        wrapper.set_code(Code::new(TestWasms::TxFail.read_bytes(), None));
        wrapper.set_data(Data::new("transaction data".as_bytes().to_owned()));
        wrapper.add_section(Section::Authorization(Authorization::new(
            wrapper.sechashes(),
            [(0, keypair.clone())].into_iter().collect(),
            None,
        )));

        let fee_amount =
            wrapper.header().wrapper().unwrap().get_tx_fee().unwrap();
        let fee_amount = namada::token::denom_to_amount(
            fee_amount,
            &wrapper.header().wrapper().unwrap().fee.token,
            &shell.state,
        )
        .unwrap();
        let signer_balance = namada::token::read_balance(
            &shell.state,
            &shell.state.in_mem().native_token,
            &wrapper.header().wrapper().unwrap().fee_payer(),
        )
        .unwrap();

        let processed_tx = ProcessedTx {
            tx: wrapper.to_bytes().into(),
            result: TxResult {
                code: ResultCode::Ok.into(),
                info: "".into(),
            },
        };

        let event = &shell
            .finalize_block(FinalizeBlock {
                txs: vec![processed_tx],
                ..Default::default()
            })
            .expect("Test failed")[0];

        // Check balance of fee payer
        assert_eq!(*event.kind(), APPLIED_TX);
        let code = event.read_attribute::<CodeAttr>().expect("Test failed");
        assert_eq!(code, ResultCode::Ok);
        let inner_tx_result = event.read_attribute::<Batch<'_>>().unwrap();
        let inner_result = inner_tx_result
            .batch_results
            .0
            .get(&wrapper.first_commitments().unwrap().get_hash())
            .unwrap();
        assert!(inner_result.is_err());

        let new_signer_balance = namada::token::read_balance(
            &shell.state,
            &shell.state.in_mem().native_token,
            &wrapper.header().wrapper().unwrap().fee_payer(),
        )
        .unwrap();
        assert_eq!(
            new_signer_balance,
            signer_balance.checked_sub(fee_amount).unwrap()
        )
    }

    // Test that if the fee payer doesn't have enough funds for fee payment the
    // ledger drains their balance
    #[test]
    fn test_fee_payment_if_insufficient_balance() {
        let (mut shell, _, _, _) = setup();
        let keypair = gen_keypair();
        let native_token = shell.state.in_mem().native_token.clone();

        // Credit some tokens for fee payment
        let initial_balance = token::Amount::native_whole(1);
        namada::token::credit_tokens(
            &mut shell.state,
            &native_token,
            &Address::from(&keypair.to_public()),
            initial_balance,
        )
        .unwrap();
        let balance = read_balance(
            &shell.state,
            &native_token,
            &Address::from(&keypair.to_public()),
        )
        .unwrap();
        assert_eq!(balance, initial_balance);

        let mut wrapper =
            Tx::from_type(TxType::Wrapper(Box::new(WrapperTx::new(
                Fee {
                    amount_per_gas_unit: DenominatedAmount::native(200.into()),
                    token: native_token.clone(),
                },
                keypair.ref_to(),
                WRAPPER_GAS_LIMIT.into(),
            ))));
        wrapper.header.chain_id = shell.chain_id.clone();
        wrapper.set_code(Code::new("wasm_code".as_bytes().to_owned(), None));
        wrapper.set_data(Data::new(
            "Encrypted transaction data".as_bytes().to_owned(),
        ));
        wrapper.add_section(Section::Authorization(Authorization::new(
            wrapper.sechashes(),
            [(0, keypair.clone())].into_iter().collect(),
            None,
        )));

        // Check that the fees are higher than the initial balance of the fee
        // payer
        let fee_amount =
            wrapper.header().wrapper().unwrap().get_tx_fee().unwrap();
        let fee_amount = namada::token::denom_to_amount(
            fee_amount,
            &wrapper.header().wrapper().unwrap().fee.token,
            &shell.state,
        )
        .unwrap();
        assert!(fee_amount > initial_balance);

        let processed_tx = ProcessedTx {
            tx: wrapper.to_bytes().into(),
            result: TxResult {
                code: ResultCode::Ok.into(),
                info: "".into(),
            },
        };

        let event = &shell
            .finalize_block(FinalizeBlock {
                txs: vec![processed_tx],
                ..Default::default()
            })
            .expect("Test failed")[0];

        // Check balance of fee payer is 0
        assert_eq!(*event.kind(), APPLIED_TX);
        let code = event.read_attribute::<CodeAttr>().expect("Test failed");
        assert_eq!(code, ResultCode::InvalidTx);
        let balance = read_balance(
            &shell.state,
            &native_token,
            &Address::from(&keypair.to_public()),
        )
        .unwrap();

        assert_eq!(balance, 0.into())
    }

    // Test that the fees collected from a block are withdrew from the wrapper
    // signer and credited to the block proposer
    #[test]
    fn test_fee_payment_to_block_proposer() {
        let (mut shell, _, _, _) = setup();

        let validator = shell.mode.get_validator_address().unwrap().to_owned();
        let pos_params =
            namada_proof_of_stake::storage::read_pos_params(&shell.state)
                .unwrap();
        let consensus_key =
            namada_proof_of_stake::storage::validator_consensus_key_handle(
                &validator,
            )
            .get(&shell.state, Epoch::default(), &pos_params)
            .unwrap()
            .unwrap();
        let proposer_address = HEXUPPER
            .decode(consensus_key.tm_raw_hash().as_bytes())
            .unwrap();

        let proposer_balance = namada::token::read_balance(
            &shell.state,
            &shell.state.in_mem().native_token,
            &validator,
        )
        .unwrap();

        let mut wasm_path = top_level_directory();
        wasm_path.push("wasm_for_tests/tx_no_op.wasm");
        let tx_code = std::fs::read(wasm_path)
            .expect("Expected a file at given code path");
        let mut wrapper =
            Tx::from_type(TxType::Wrapper(Box::new(WrapperTx::new(
                Fee {
                    amount_per_gas_unit: DenominatedAmount::native(1.into()),
                    token: shell.state.in_mem().native_token.clone(),
                },
                namada_apps_lib::wallet::defaults::albert_keypair().ref_to(),
                5_000_000.into(),
            ))));
        wrapper.header.chain_id = shell.chain_id.clone();
        wrapper.set_code(Code::new(tx_code, None));
        wrapper.set_data(Data::new("Transaction data".as_bytes().to_owned()));
        wrapper.add_section(Section::Authorization(Authorization::new(
            wrapper.sechashes(),
            [(0, namada_apps_lib::wallet::defaults::albert_keypair())]
                .into_iter()
                .collect(),
            None,
        )));
        let fee_amount =
            wrapper.header().wrapper().unwrap().get_tx_fee().unwrap();
        let fee_amount = namada::token::denom_to_amount(
            fee_amount,
            &wrapper.header().wrapper().unwrap().fee.token,
            &shell.state,
        )
        .unwrap();

        let signer_balance = namada::token::read_balance(
            &shell.state,
            &shell.state.in_mem().native_token,
            &wrapper.header().wrapper().unwrap().fee_payer(),
        )
        .unwrap();

        let processed_tx = ProcessedTx {
            tx: wrapper.to_bytes().into(),
            result: TxResult {
                code: ResultCode::Ok.into(),
                info: "".into(),
            },
        };

        let event = &shell
            .finalize_block(FinalizeBlock {
                txs: vec![processed_tx],
                proposer_address,
                ..Default::default()
            })
            .expect("Test failed")[0];

        // Check fee payment
        assert_eq!(*event.kind(), APPLIED_TX);
        let code = event.read_attribute::<CodeAttr>().expect("Test failed");
        assert_eq!(code, ResultCode::Ok);

        let new_proposer_balance = namada::token::read_balance(
            &shell.state,
            &shell.state.in_mem().native_token,
            &validator,
        )
        .unwrap();
        assert_eq!(
            new_proposer_balance,
            proposer_balance.checked_add(fee_amount).unwrap()
        );

        let new_signer_balance = namada::token::read_balance(
            &shell.state,
            &shell.state.in_mem().native_token,
            &wrapper.header().wrapper().unwrap().fee_payer(),
        )
        .unwrap();
        assert_eq!(
            new_signer_balance,
            signer_balance.checked_sub(fee_amount).unwrap()
        )
    }

    #[test]
    fn test_ledger_slashing() -> namada::state::StorageResult<()> {
        let num_validators = 7_u64;
        let (mut shell, _recv, _, _) = setup_with_cfg(SetupCfg {
            last_height: 0,
            num_validators,
            ..Default::default()
        });
        let mut params = read_pos_params(&shell.state).unwrap();
        params.owned.unbonding_len = 4;
        write_pos_params(&mut shell.state, &params.owned)?;

        let validator_set: Vec<WeightedValidator> =
            read_consensus_validator_set_addresses_with_stake(
                &shell.state,
                Epoch::default(),
            )
            .unwrap()
            .into_iter()
            .collect();

        let val1 = validator_set[0].clone();
        let val2 = validator_set[1].clone();

        let initial_stake = val1.bonded_stake;
        let total_initial_stake = num_validators * initial_stake;

        let get_pkh = |address, epoch| {
            let ck = validator_consensus_key_handle(&address)
                .get(&shell.state, epoch, &params)
                .unwrap()
                .unwrap();
            let hash_string = tm_consensus_key_raw_hash(&ck);
            let vec = HEXUPPER.decode(hash_string.as_bytes()).unwrap();
            let res: [u8; 20] = TryFrom::try_from(vec).unwrap();
            res
        };

        let mut all_pkhs: Vec<[u8; 20]> = Vec::new();
        let mut behaving_pkhs: Vec<[u8; 20]> = Vec::new();
        for (idx, validator) in validator_set.iter().enumerate() {
            // Every validator should be in the consensus set
            assert_eq!(
                validator_state_handle(&validator.address)
                    .get(&shell.state, Epoch::default(), &params)
                    .unwrap(),
                Some(ValidatorState::Consensus)
            );
            all_pkhs.push(get_pkh(validator.address.clone(), Epoch::default()));
            if idx > 1_usize {
                behaving_pkhs
                    .push(get_pkh(validator.address.clone(), Epoch::default()));
            }
        }

        let pkh1 = all_pkhs[0];
        let pkh2 = all_pkhs[1];

        // Finalize block 1 (no votes since this is the first block)
        next_block_for_inflation(&mut shell, pkh1.to_vec(), vec![], None);

        let votes = get_default_true_votes(
            &shell.state,
            shell.state.in_mem().block.epoch,
        );
        assert!(!votes.is_empty());
        assert_eq!(votes.len(), 7_usize);

        // For block 2, include the evidences found for block 1.
        // NOTE: Only the type, height, and validator address fields from the
        // Misbehavior struct are used in Namada
        let byzantine_validators = vec![
            Misbehavior {
                kind: MisbehaviorKind::DuplicateVote,
                validator: Validator {
                    address: pkh1,
                    power: Default::default(),
                },
                height: 1_u32.into(),
                time: tendermint::Time::unix_epoch(),
                total_voting_power: Default::default(),
            },
            Misbehavior {
                kind: MisbehaviorKind::LightClientAttack,
                validator: Validator {
                    address: pkh2,
                    power: Default::default(),
                },
                height: 2_u32.into(),
                time: tendermint::Time::unix_epoch(),
                total_voting_power: Default::default(),
            },
        ];
        next_block_for_inflation(
            &mut shell,
            pkh1.to_vec(),
            votes,
            Some(byzantine_validators),
        );

        let processing_epoch = shell.state.in_mem().block.epoch
            + params.unbonding_len
            + 1_u64
            + params.cubic_slashing_window_length;

        // Check that the ValidatorState, enqueued slashes, and validator sets
        // are properly updated
        assert_eq!(
            validator_state_handle(&val1.address)
                .get(&shell.state, Epoch::default(), &params)
                .unwrap(),
            Some(ValidatorState::Consensus)
        );
        assert_eq!(
            validator_state_handle(&val2.address)
                .get(&shell.state, Epoch::default(), &params)
                .unwrap(),
            Some(ValidatorState::Consensus)
        );
        assert!(
            enqueued_slashes_handle()
                .at(&Epoch::default())
                .is_empty(&shell.state)?
        );
        assert_eq!(
            get_num_consensus_validators(&shell.state, Epoch::default())
                .unwrap(),
            7_u64
        );
        for epoch in Epoch::default().next().iter_range(params.pipeline_len) {
            assert_eq!(
                validator_state_handle(&val1.address)
                    .get(&shell.state, epoch, &params)
                    .unwrap(),
                Some(ValidatorState::Jailed)
            );
            assert_eq!(
                validator_state_handle(&val2.address)
                    .get(&shell.state, epoch, &params)
                    .unwrap(),
                Some(ValidatorState::Jailed)
            );
            assert!(
                enqueued_slashes_handle()
                    .at(&epoch)
                    .is_empty(&shell.state)?
            );
            assert_eq!(
                get_num_consensus_validators(&shell.state, epoch).unwrap(),
                5_u64
            );
        }
        assert!(
            !enqueued_slashes_handle()
                .at(&processing_epoch)
                .is_empty(&shell.state)?
        );

        // Advance to the processing epoch
        loop {
            let votes = get_default_true_votes(
                &shell.state,
                shell.state.in_mem().block.epoch,
            );
            next_block_for_inflation(
                &mut shell,
                pkh1.to_vec(),
                votes.clone(),
                None,
            );
            // println!(
            //     "Block {} epoch {}",
            //     shell.state.in_mem().block.height,
            //     shell.state.in_mem().block.epoch
            // );
            if shell.state.in_mem().block.epoch == processing_epoch {
                // println!("Reached processing epoch");
                break;
            } else {
                assert!(
                    enqueued_slashes_handle()
                        .at(&shell.state.in_mem().block.epoch)
                        .is_empty(&shell.state)?
                );
                let stake1 = read_validator_stake(
                    &shell.state,
                    &params,
                    &val1.address,
                    shell.state.in_mem().block.epoch,
                )?;
                let stake2 = read_validator_stake(
                    &shell.state,
                    &params,
                    &val2.address,
                    shell.state.in_mem().block.epoch,
                )?;
                let total_stake = read_total_stake(
                    &shell.state,
                    &params,
                    shell.state.in_mem().block.epoch,
                )?;
                assert_eq!(stake1, initial_stake);
                assert_eq!(stake2, initial_stake);
                assert_eq!(total_stake, total_initial_stake);
            }
        }

        let num_slashes =
            namada::state::iter_prefix_bytes(&shell.state, &slashes_prefix())?
                .filter(|kv_res| {
                    let (k, _v) = kv_res.as_ref().unwrap();
                    is_validator_slashes_key(k).is_some()
                })
                .count();

        assert_eq!(num_slashes, 2);
        assert_eq!(
            validator_slashes_handle(&val1.address)
                .len(&shell.state)
                .unwrap(),
            1_u64
        );
        assert_eq!(
            validator_slashes_handle(&val2.address)
                .len(&shell.state)
                .unwrap(),
            1_u64
        );

        let slash1 = validator_slashes_handle(&val1.address)
            .get(&shell.state, 0)?
            .unwrap();
        let slash2 = validator_slashes_handle(&val2.address)
            .get(&shell.state, 0)?
            .unwrap();

        assert_eq!(slash1.r#type, SlashType::DuplicateVote);
        assert_eq!(slash2.r#type, SlashType::LightClientAttack);
        assert_eq!(slash1.epoch, Epoch::default());
        assert_eq!(slash2.epoch, Epoch::default());

        // Each validator has equal weight in this test, and two have been
        // slashed
        let frac = Dec::two() / Dec::new(7, 0).unwrap();
        let cubic_rate = Dec::new(9, 0).unwrap() * frac * frac;

        assert_eq!(slash1.rate, cubic_rate);
        assert_eq!(slash2.rate, cubic_rate);

        // Check that there are still 5 consensus validators and the 2
        // misbehaving ones are still jailed
        for epoch in shell
            .state
            .in_mem()
            .block
            .epoch
            .iter_range(params.pipeline_len + 1)
        {
            assert_eq!(
                validator_state_handle(&val1.address)
                    .get(&shell.state, epoch, &params)
                    .unwrap(),
                Some(ValidatorState::Jailed)
            );
            assert_eq!(
                validator_state_handle(&val2.address)
                    .get(&shell.state, epoch, &params)
                    .unwrap(),
                Some(ValidatorState::Jailed)
            );
            assert_eq!(
                get_num_consensus_validators(&shell.state, epoch).unwrap(),
                5_u64
            );
        }

        // Check that the deltas at the pipeline epoch are slashed
        let pipeline_epoch =
            shell.state.in_mem().block.epoch + params.pipeline_len;
        let stake1 = read_validator_stake(
            &shell.state,
            &params,
            &val1.address,
            pipeline_epoch,
        )?;
        let stake2 = read_validator_stake(
            &shell.state,
            &params,
            &val2.address,
            pipeline_epoch,
        )?;
        let total_stake =
            read_total_stake(&shell.state, &params, pipeline_epoch)?;

        let expected_slashed = initial_stake.mul_ceil(cubic_rate).unwrap();

        println!(
            "Initial stake = {}\nCubic rate = {}\nExpected slashed = {}\n",
            initial_stake.to_string_native(),
            cubic_rate,
            expected_slashed.to_string_native()
        );

        assert!(
            (stake1.change() - (initial_stake - expected_slashed).change())
                .abs()
                <= 1.into()
        );
        assert!(
            (stake2.change() - (initial_stake - expected_slashed).change())
                .abs()
                <= 1.into()
        );
        assert_eq!(total_stake, total_initial_stake - 2u64 * expected_slashed);

        // Unjail one of the validators
        let current_epoch = shell.state.in_mem().block.epoch;
        unjail_validator(&mut shell.state, &val1.address, current_epoch)?;
        let pipeline_epoch = current_epoch + params.pipeline_len;

        // Check that the state is the same until the pipeline epoch, at which
        // point one validator is unjailed
        for epoch in shell
            .state
            .in_mem()
            .block
            .epoch
            .iter_range(params.pipeline_len)
        {
            assert_eq!(
                validator_state_handle(&val1.address)
                    .get(&shell.state, epoch, &params)
                    .unwrap(),
                Some(ValidatorState::Jailed)
            );
            assert_eq!(
                validator_state_handle(&val2.address)
                    .get(&shell.state, epoch, &params)
                    .unwrap(),
                Some(ValidatorState::Jailed)
            );
            assert_eq!(
                get_num_consensus_validators(&shell.state, epoch).unwrap(),
                5_u64
            );
        }
        assert_eq!(
            validator_state_handle(&val1.address)
                .get(&shell.state, pipeline_epoch, &params)
                .unwrap(),
            Some(ValidatorState::Consensus)
        );
        assert_eq!(
            validator_state_handle(&val2.address)
                .get(&shell.state, pipeline_epoch, &params)
                .unwrap(),
            Some(ValidatorState::Jailed)
        );
        assert_eq!(
            get_num_consensus_validators(&shell.state, pipeline_epoch).unwrap(),
            6_u64
        );

        Ok(())
    }

    /// NOTE: must call `get_default_true_votes` before every call to
    /// `next_block_for_inflation`
    #[test]
    fn test_multiple_misbehaviors() -> namada::state::StorageResult<()> {
        for num_validators in &[4_u64, 6_u64, 9_u64] {
            tracing::debug!("\nNUM VALIDATORS = {}", num_validators);
            test_multiple_misbehaviors_by_num_vals(*num_validators)?;
        }
        Ok(())
    }

    /// Current test procedure (prefixed by epoch in which the event occurs):
    /// 0) Validator initial stake of 00_000
    /// 1) Delegate 37_231 to validator
    /// 1) Self-unbond 84_654
    /// 2) Unbond delegation of 18_000
    /// 3) Self-bond 9_123
    /// 4) Self-unbond 15_000
    /// 5) Delegate 8_144 to validator
    /// 6) Discover misbehavior in epoch 3
    /// 7) Discover misbehavior in epoch 4
    fn test_multiple_misbehaviors_by_num_vals(
        num_validators: u64,
    ) -> namada::state::StorageResult<()> {
        // Setup the network with pipeline_len = 2, unbonding_len = 4
        // let num_validators = 8_u64;
        let (mut shell, _recv, _, _) = setup_with_cfg(SetupCfg {
            last_height: 0,
            num_validators,
            ..Default::default()
        });
        let mut params = read_pos_params(&shell.state).unwrap();
        params.owned.unbonding_len = 4;
        params.owned.max_validator_slots = 50;
        write_pos_params(&mut shell.state, &params.owned)?;

        // Slash pool balance
        let nam_address = shell.state.in_mem().native_token.clone();
        let slash_pool_balance_init = read_balance(
            &shell.state,
            &nam_address,
            &namada_proof_of_stake::SLASH_POOL_ADDRESS,
        )
        .unwrap();
        debug_assert_eq!(slash_pool_balance_init, token::Amount::zero());

        let consensus_set: Vec<WeightedValidator> =
            read_consensus_validator_set_addresses_with_stake(
                &shell.state,
                Epoch::default(),
            )
            .unwrap()
            .into_iter()
            .collect();

        let val1 = consensus_set[0].clone();
        let pkh1 = get_pkh_from_address(
            &shell.state,
            &params,
            val1.address.clone(),
            Epoch::default(),
        );

        let initial_stake = val1.bonded_stake;
        let total_initial_stake = num_validators * initial_stake;

        // Finalize block 1
        next_block_for_inflation(&mut shell, pkh1.to_vec(), vec![], None);

        let votes = get_default_true_votes(&shell.state, Epoch::default());
        assert!(!votes.is_empty());

        // Advance to epoch 1 and
        // 1. Delegate 67231 NAM to validator
        // 2. Validator self-unbond 154654 NAM
        let (current_epoch, _) = advance_epoch(&mut shell, &pkh1, &votes, None);
        assert_eq!(shell.state.in_mem().block.epoch.0, 1_u64);

        // Make an account with balance and delegate some tokens
        let delegator = address::testing::gen_implicit_address();
        let del_1_amount = token::Amount::native_whole(37_231);
        let staking_token = shell.state.in_mem().native_token.clone();
        namada::token::credit_tokens(
            &mut shell.state,
            &staking_token,
            &delegator,
            token::Amount::native_whole(200_000),
        )
        .unwrap();
        namada_proof_of_stake::bond_tokens(
            &mut shell.state,
            Some(&delegator),
            &val1.address,
            del_1_amount,
            current_epoch,
            None,
        )
        .unwrap();

        // Self-unbond
        let self_unbond_1_amount = token::Amount::native_whole(84_654);
        namada_proof_of_stake::unbond_tokens(
            &mut shell.state,
            None,
            &val1.address,
            self_unbond_1_amount,
            current_epoch,
            false,
        )
        .unwrap();

        let val_stake = namada_proof_of_stake::storage::read_validator_stake(
            &shell.state,
            &params,
            &val1.address,
            current_epoch + params.pipeline_len,
        )
        .unwrap();

        let total_stake = namada_proof_of_stake::storage::read_total_stake(
            &shell.state,
            &params,
            current_epoch + params.pipeline_len,
        )
        .unwrap();

        assert_eq!(
            val_stake,
            initial_stake + del_1_amount - self_unbond_1_amount
        );
        assert_eq!(
            total_stake,
            total_initial_stake + del_1_amount - self_unbond_1_amount
        );

        // Advance to epoch 2 and
        // 1. Unbond 18000 NAM from delegation
        let votes = get_default_true_votes(
            &shell.state,
            shell.state.in_mem().block.epoch,
        );
        let (current_epoch, _) = advance_epoch(&mut shell, &pkh1, &votes, None);
        tracing::debug!("\nUnbonding in epoch 2");
        let del_unbond_1_amount = token::Amount::native_whole(18_000);
        namada_proof_of_stake::unbond_tokens(
            &mut shell.state,
            Some(&delegator),
            &val1.address,
            del_unbond_1_amount,
            current_epoch,
            false,
        )
        .unwrap();

        let val_stake = namada_proof_of_stake::storage::read_validator_stake(
            &shell.state,
            &params,
            &val1.address,
            current_epoch + params.pipeline_len,
        )
        .unwrap();
        let total_stake = namada_proof_of_stake::storage::read_total_stake(
            &shell.state,
            &params,
            current_epoch + params.pipeline_len,
        )
        .unwrap();
        assert_eq!(
            val_stake,
            initial_stake + del_1_amount
                - self_unbond_1_amount
                - del_unbond_1_amount
        );
        assert_eq!(
            total_stake,
            total_initial_stake + del_1_amount
                - self_unbond_1_amount
                - del_unbond_1_amount
        );

        // Advance to epoch 3 and
        // 1. Validator self-bond 9123 NAM
        let votes = get_default_true_votes(
            &shell.state,
            shell.state.in_mem().block.epoch,
        );
        let (current_epoch, _) = advance_epoch(&mut shell, &pkh1, &votes, None);
        tracing::debug!("\nBonding in epoch 3");

        let self_bond_1_amount = token::Amount::native_whole(9_123);
        namada_proof_of_stake::bond_tokens(
            &mut shell.state,
            None,
            &val1.address,
            self_bond_1_amount,
            current_epoch,
            None,
        )
        .unwrap();

        // Advance to epoch 4
        // 1. Validator self-unbond 15000 NAM
        let votes = get_default_true_votes(
            &shell.state,
            shell.state.in_mem().block.epoch,
        );
        let (current_epoch, _) = advance_epoch(&mut shell, &pkh1, &votes, None);
        assert_eq!(current_epoch.0, 4_u64);

        let self_unbond_2_amount = token::Amount::native_whole(15_000);
        namada_proof_of_stake::unbond_tokens(
            &mut shell.state,
            None,
            &val1.address,
            self_unbond_2_amount,
            current_epoch,
            false,
        )
        .unwrap();

        // Advance to epoch 5 and
        // Delegate 8144 NAM to validator
        let votes = get_default_true_votes(
            &shell.state,
            shell.state.in_mem().block.epoch,
        );
        let (current_epoch, _) = advance_epoch(&mut shell, &pkh1, &votes, None);
        assert_eq!(current_epoch.0, 5_u64);
        tracing::debug!("Delegating in epoch 5");

        // Delegate
        let del_2_amount = token::Amount::native_whole(8_144);
        namada_proof_of_stake::bond_tokens(
            &mut shell.state,
            Some(&delegator),
            &val1.address,
            del_2_amount,
            current_epoch,
            None,
        )
        .unwrap();

        tracing::debug!("Advancing to epoch 6");

        // Advance to epoch 6
        let votes = get_default_true_votes(
            &shell.state,
            shell.state.in_mem().block.epoch,
        );
        let (current_epoch, _) = advance_epoch(&mut shell, &pkh1, &votes, None);
        assert_eq!(current_epoch.0, 6_u64);

        // Discover a misbehavior committed in epoch 3
        // NOTE: Only the type, height, and validator address fields from the
        // Misbehavior struct are used in Namada
        let misbehavior_epoch = Epoch(3_u64);
        let height = shell.state.in_mem().block.pred_epochs.first_block_heights
            [misbehavior_epoch.0 as usize];
        let misbehaviors = vec![Misbehavior {
            kind: MisbehaviorKind::DuplicateVote,
            validator: Validator {
                address: pkh1,
                power: Default::default(),
            },
            height: height.try_into().unwrap(),
            time: tendermint::Time::unix_epoch(),
            total_voting_power: Default::default(),
        }];
        let votes = get_default_true_votes(
            &shell.state,
            shell.state.in_mem().block.epoch,
        );
        next_block_for_inflation(
            &mut shell,
            pkh1.to_vec(),
            votes.clone(),
            Some(misbehaviors),
        );

        // Assertions
        assert_eq!(current_epoch.0, 6_u64);
        let processing_epoch = misbehavior_epoch
            + params.unbonding_len
            + 1_u64
            + params.cubic_slashing_window_length;
        let enqueued_slash = enqueued_slashes_handle()
            .at(&processing_epoch)
            .at(&val1.address)
            .get(&shell.state, &height.0)
            .unwrap()
            .unwrap();
        assert_eq!(enqueued_slash.epoch, misbehavior_epoch);
        assert_eq!(enqueued_slash.r#type, SlashType::DuplicateVote);
        assert_eq!(enqueued_slash.rate, Dec::zero());
        let last_slash =
            namada_proof_of_stake::storage::read_validator_last_slash_epoch(
                &shell.state,
                &val1.address,
            )
            .unwrap();
        assert_eq!(last_slash, Some(misbehavior_epoch));
        assert!(
            namada_proof_of_stake::storage::validator_slashes_handle(
                &val1.address
            )
            .is_empty(&shell.state)
            .unwrap()
        );

        tracing::debug!("Advancing to epoch 7");

        // Advance to epoch 7
        let (current_epoch, _) = advance_epoch(&mut shell, &pkh1, &votes, None);

        // Discover two more misbehaviors, one committed in epoch 3, one in
        // epoch 4
        let height4 =
            shell.state.in_mem().block.pred_epochs.first_block_heights[4];
        let misbehaviors = vec![
            Misbehavior {
                kind: MisbehaviorKind::DuplicateVote,
                validator: Validator {
                    address: pkh1,
                    power: Default::default(),
                },
                height: height.next_height().try_into().unwrap(),
                time: tendermint::Time::unix_epoch(),
                total_voting_power: Default::default(),
            },
            Misbehavior {
                kind: MisbehaviorKind::DuplicateVote,
                validator: Validator {
                    address: pkh1,
                    power: Default::default(),
                },
                height: height4.try_into().unwrap(),
                time: tendermint::Time::unix_epoch(),
                total_voting_power: Default::default(),
            },
        ];
        let votes = get_default_true_votes(
            &shell.state,
            shell.state.in_mem().block.epoch,
        );
        next_block_for_inflation(
            &mut shell,
            pkh1.to_vec(),
            votes,
            Some(misbehaviors),
        );
        assert_eq!(current_epoch.0, 7_u64);
        let enqueued_slashes_8 = enqueued_slashes_handle()
            .at(&processing_epoch)
            .at(&val1.address);
        let enqueued_slashes_9 = enqueued_slashes_handle()
            .at(&processing_epoch.next())
            .at(&val1.address);

        let num_enqueued_8 =
            enqueued_slashes_8.iter(&shell.state).unwrap().count();
        let num_enqueued_9 =
            enqueued_slashes_9.iter(&shell.state).unwrap().count();

        assert_eq!(num_enqueued_8, 2);
        assert_eq!(num_enqueued_9, 1);
        let last_slash =
            namada_proof_of_stake::storage::read_validator_last_slash_epoch(
                &shell.state,
                &val1.address,
            )
            .unwrap();
        assert_eq!(last_slash, Some(Epoch(4)));
        assert!(
            namada_proof_of_stake::is_validator_frozen(
                &shell.state,
                &val1.address,
                current_epoch,
                &params
            )
            .unwrap()
        );
        assert!(
            namada_proof_of_stake::storage::validator_slashes_handle(
                &val1.address
            )
            .is_empty(&shell.state)
            .unwrap()
        );

        let pre_stake_10 =
            namada_proof_of_stake::storage::read_validator_stake(
                &shell.state,
                &params,
                &val1.address,
                Epoch(10),
            )
            .unwrap();
        assert_eq!(
            pre_stake_10,
            initial_stake + del_1_amount
                - self_unbond_1_amount
                - del_unbond_1_amount
                + self_bond_1_amount
                - self_unbond_2_amount
                + del_2_amount
        );

        tracing::debug!("\nNow processing the infractions\n");

        // Advance to epoch 9, where the infractions committed in epoch 3 will
        // be processed
        let votes = get_default_true_votes(
            &shell.state,
            shell.state.in_mem().block.epoch,
        );
        let _ = advance_epoch(&mut shell, &pkh1, &votes, None);
        let votes = get_default_true_votes(
            &shell.state,
            shell.state.in_mem().block.epoch,
        );
        let (current_epoch, _) = advance_epoch(&mut shell, &pkh1, &votes, None);
        assert_eq!(current_epoch.0, 9_u64);

        let val_stake_3 = namada_proof_of_stake::storage::read_validator_stake(
            &shell.state,
            &params,
            &val1.address,
            Epoch(3),
        )
        .unwrap();
        let val_stake_4 = namada_proof_of_stake::storage::read_validator_stake(
            &shell.state,
            &params,
            &val1.address,
            Epoch(4),
        )
        .unwrap();

        let tot_stake_3 = namada_proof_of_stake::storage::read_total_stake(
            &shell.state,
            &params,
            Epoch(3),
        )
        .unwrap();
        let tot_stake_4 = namada_proof_of_stake::storage::read_total_stake(
            &shell.state,
            &params,
            Epoch(4),
        )
        .unwrap();

        let vp_frac_3 = Dec::try_from(val_stake_3).unwrap()
            / Dec::try_from(tot_stake_3).unwrap();
        let vp_frac_4 = Dec::try_from(val_stake_4).unwrap()
            / Dec::try_from(tot_stake_4).unwrap();
        let tot_frac = Dec::two() * vp_frac_3 + vp_frac_4;
        let cubic_rate = std::cmp::min(
            Dec::one(),
            Dec::new(9, 0).unwrap() * tot_frac * tot_frac,
        );
        dbg!(cubic_rate);

        let equal_enough = |rate1: Dec, rate2: Dec| -> bool {
            let tolerance = Dec::new(1, 9).unwrap();
            rate1.abs_diff(rate2).unwrap() < tolerance
        };

        // There should be 2 slashes processed for the validator, each with rate
        // equal to the cubic slashing rate
        let val_slashes =
            namada_proof_of_stake::storage::validator_slashes_handle(
                &val1.address,
            );
        assert_eq!(val_slashes.len(&shell.state).unwrap(), 2u64);
        let is_rate_good = val_slashes
            .iter(&shell.state)
            .unwrap()
            .all(|s| equal_enough(s.unwrap().rate, cubic_rate));
        assert!(is_rate_good);

        // Check the amount of stake deducted from the futuremost epoch while
        // processing the slashes
        let post_stake_10 = read_validator_stake(
            &shell.state,
            &params,
            &val1.address,
            Epoch(10),
        )
        .unwrap();
        // The amount unbonded after the infraction that affected the deltas
        // before processing is `del_unbond_1_amount + self_bond_1_amount -
        // self_unbond_2_amount` (since this self-bond was enacted then unbonded
        // all after the infraction). Thus, the additional deltas to be
        // deducted is the (infraction stake - this) * rate
        let slash_rate_3 = std::cmp::min(Dec::one(), Dec::two() * cubic_rate);
        let exp_slashed_during_processing_9 = (initial_stake + del_1_amount
            - self_unbond_1_amount
            - del_unbond_1_amount
            + self_bond_1_amount
            - self_unbond_2_amount)
            .mul_ceil(slash_rate_3)
            .unwrap();
        assert!(
            ((pre_stake_10 - post_stake_10).change()
                - exp_slashed_during_processing_9.change())
            .abs()
                < Uint::from(1000),
            "Expected {}, got {} (with less than 1000 err)",
            exp_slashed_during_processing_9.to_string_native(),
            (pre_stake_10 - post_stake_10).to_string_native(),
        );

        // Check that we can compute the stake at the pipeline epoch
        // NOTE: may be off. by 1 namnam due to rounding;
        let exp_pipeline_stake = (Dec::one() - slash_rate_3)
            * Dec::try_from(
                initial_stake + del_1_amount
                    - self_unbond_1_amount
                    - del_unbond_1_amount
                    + self_bond_1_amount
                    - self_unbond_2_amount,
            )
            .unwrap()
            + Dec::try_from(del_2_amount).unwrap();

        assert!(
            exp_pipeline_stake
                .abs_diff(Dec::try_from(post_stake_10).unwrap())
                .unwrap()
                <= Dec::new(2, NATIVE_MAX_DECIMAL_PLACES).unwrap(),
            "Expected {}, got {} (with less than 2 err), diff {}",
            exp_pipeline_stake,
            post_stake_10.to_string_native(),
            exp_pipeline_stake
                .abs_diff(Dec::try_from(post_stake_10).unwrap())
                .unwrap(),
        );

        // Check the balance of the Slash Pool
        // TODO(namada#2984): finish once implemented
        // let slash_pool_balance: token::Amount = shell
        //     .state
        //     .read(&slash_balance_key)
        //     .expect("must be able to read")
        //     .unwrap_or_default();
        // let exp_slashed_3 = decimal_mult_amount(
        //     std::cmp::min(Decimal::TWO * cubic_rate, Decimal::ONE),
        //     val_stake_3 - del_unbond_1_amount + self_bond_1_amount
        //         - self_unbond_2_amount,
        // );
        // assert_eq!(slash_pool_balance, exp_slashed_3);

        // Advance to epoch 10, where the infraction committed in epoch 4 will
        // be processed
        let votes = get_default_true_votes(
            &shell.state,
            shell.state.in_mem().block.epoch,
        );
        let (current_epoch, _) = advance_epoch(&mut shell, &pkh1, &votes, None);
        assert_eq!(current_epoch.0, 10_u64);

        // Check the balance of the Slash Pool
        // TODO(namada#2984): finish once implemented
        // let slash_pool_balance: token::Amount = shell
        //     .state
        //     .read(&slash_balance_key)
        //     .expect("must be able to read")
        //     .unwrap_or_default();

        // let exp_slashed_4 = if dec!(2) * cubic_rate >= Decimal::ONE {
        //     token::Amount::zero()
        // } else if dec!(3) * cubic_rate >= Decimal::ONE {
        //     decimal_mult_amount(
        //         Decimal::ONE - dec!(2) * cubic_rate,
        //         val_stake_4 + self_bond_1_amount - self_unbond_2_amount,
        //     )
        // } else {
        //     decimal_mult_amount(
        //         std::cmp::min(cubic_rate, Decimal::ONE),
        //         val_stake_4 + self_bond_1_amount - self_unbond_2_amount,
        //     )
        // };
        // dbg!(slash_pool_balance, exp_slashed_3 + exp_slashed_4);
        // assert!(
        //     (slash_pool_balance.change()
        //         - (exp_slashed_3 + exp_slashed_4).change())
        //     .abs()
        //         <= 1
        // );

        let val_stake = read_validator_stake(
            &shell.state,
            &params,
            &val1.address,
            current_epoch + params.pipeline_len,
        )?;

        let post_stake_10 = read_validator_stake(
            &shell.state,
            &params,
            &val1.address,
            Epoch(10),
        )
        .unwrap();

        // Stake at current epoch should be equal to stake at pipeline
        assert_eq!(
            post_stake_10,
            val_stake,
            "Stake at pipeline in epoch {} ({}) expected to be equal to stake \
             in epoch 10 ({}).",
            current_epoch + params.pipeline_len,
            val_stake.to_string_native(),
            post_stake_10.to_string_native()
        );

        // dbg!(&val_stake);
        // dbg!(pre_stake_10 - post_stake_10);

        // dbg!(&exp_slashed_during_processing_9);
        // TODO(namada#2984): finish once implemented
        // assert!(
        //     ((pre_stake_11 - post_stake_11).change() -
        // exp_slashed_4.change())         .abs()
        //         <= 1
        // );

        // dbg!(&val_stake, &exp_stake);
        // dbg!(exp_slashed_during_processing_8 +
        // exp_slashed_during_processing_9); dbg!(
        //     val_stake_3
        //         - (exp_slashed_during_processing_8 +
        //           exp_slashed_during_processing_9)
        // );

        // let exp_stake = val_stake_3 - del_unbond_1_amount +
        // self_bond_1_amount
        //     - self_unbond_2_amount
        //     + del_2_amount
        //     - exp_slashed_3
        //     - exp_slashed_4;

        // assert!((exp_stake.change() - post_stake_11.change()).abs() <= 1);

        for _ in 0..2 {
            let votes = get_default_true_votes(
                &shell.state,
                shell.state.in_mem().block.epoch,
            );
            let _ = advance_epoch(&mut shell, &pkh1, &votes, None);
        }
        let current_epoch = shell.state.in_mem().block.epoch;
        assert_eq!(current_epoch.0, 12_u64);

        tracing::debug!("\nCHECK BOND AND UNBOND DETAILS");
        let details = namada_proof_of_stake::queries::bonds_and_unbonds(
            &shell.state,
            None,
            None,
        )
        .unwrap();

        let del_id = BondId {
            source: delegator.clone(),
            validator: val1.address.clone(),
        };
        let self_id = BondId {
            source: val1.address.clone(),
            validator: val1.address.clone(),
        };

        let del_details = details.get(&del_id).unwrap();
        let self_details = details.get(&self_id).unwrap();
        // dbg!(del_details, self_details);

        // Check slashes
        assert_eq!(del_details.slashes, self_details.slashes);
        assert_eq!(del_details.slashes.len(), 3);
        assert_eq!(del_details.slashes[0].epoch, Epoch(3));
        assert!(equal_enough(del_details.slashes[0].rate, cubic_rate));
        assert_eq!(del_details.slashes[1].epoch, Epoch(3));
        assert!(equal_enough(del_details.slashes[1].rate, cubic_rate));
        assert_eq!(del_details.slashes[2].epoch, Epoch(4));
        assert!(equal_enough(del_details.slashes[2].rate, cubic_rate));

        // Check delegations
        assert_eq!(del_details.bonds.len(), 2);
        assert_eq!(del_details.bonds[0].start, Epoch(3));
        assert_eq!(
            del_details.bonds[0].amount,
            del_1_amount - del_unbond_1_amount
        );
        assert!(
            (del_details.bonds[0].slashed_amount.unwrap().change()
                - std::cmp::min(
                    Dec::one(),
                    Dec::new(3, 0).unwrap() * cubic_rate
                ) * (del_1_amount.change() - del_unbond_1_amount.change()))
            .abs()
                <= Uint::from(2)
        );
        assert_eq!(del_details.bonds[1].start, Epoch(7));
        assert_eq!(del_details.bonds[1].amount, del_2_amount);
        assert_eq!(del_details.bonds[1].slashed_amount, None);

        // Check self-bonds
        assert_eq!(self_details.bonds.len(), 1);
        assert_eq!(self_details.bonds[0].start, Epoch(0));
        assert_eq!(
            self_details.bonds[0].amount,
            initial_stake - self_unbond_1_amount + self_bond_1_amount
                - self_unbond_2_amount
        );
        assert!(
            (self_details.bonds[0].slashed_amount.unwrap().change()
                - (std::cmp::min(
                    Dec::one(),
                    Dec::new(3, 0).unwrap() * cubic_rate
                ) * (initial_stake - self_unbond_1_amount
                    + self_bond_1_amount
                    - self_unbond_2_amount))
                    .change())
                <= Amount::from_uint(1000, NATIVE_MAX_DECIMAL_PLACES)
                    .unwrap()
                    .change()
        );

        // Check delegation unbonds
        assert_eq!(del_details.unbonds.len(), 1);
        assert_eq!(del_details.unbonds[0].start, Epoch(3));
        assert_eq!(del_details.unbonds[0].withdraw, Epoch(9));
        assert_eq!(del_details.unbonds[0].amount, del_unbond_1_amount);
        assert!(
            (del_details.unbonds[0].slashed_amount.unwrap().change()
                - (std::cmp::min(Dec::one(), Dec::two() * cubic_rate)
                    * del_unbond_1_amount)
                    .change())
            .abs()
                <= Uint::from(1)
        );

        // Check self-unbonds
        assert_eq!(self_details.unbonds.len(), 3);
        assert_eq!(self_details.unbonds[0].start, Epoch(0));
        assert_eq!(self_details.unbonds[0].withdraw, Epoch(8));
        assert_eq!(self_details.unbonds[1].start, Epoch(0));
        assert_eq!(self_details.unbonds[1].withdraw, Epoch(11));
        assert_eq!(self_details.unbonds[2].start, Epoch(5));
        assert_eq!(self_details.unbonds[2].withdraw, Epoch(11));
        assert_eq!(self_details.unbonds[0].amount, self_unbond_1_amount);
        assert_eq!(self_details.unbonds[0].slashed_amount, None);
        assert_eq!(
            self_details.unbonds[1].amount,
            self_unbond_2_amount - self_bond_1_amount
        );
        let rate =
            std::cmp::min(Dec::one(), Dec::new(3, 0).unwrap() * cubic_rate);
        assert!(
            // at most off by 1
            (self_details.unbonds[1].slashed_amount.unwrap().change()
                - (self_unbond_2_amount - self_bond_1_amount)
                    .mul_ceil(rate)
                    .unwrap()
                    .change())
            .abs()
                <= Uint::from(1)
        );
        assert_eq!(self_details.unbonds[2].amount, self_bond_1_amount);
        assert_eq!(self_details.unbonds[2].slashed_amount, None);

        tracing::debug!("\nWITHDRAWING DELEGATION UNBOND");
        // let slash_pool_balance_pre_withdraw = slash_pool_balance;
        // Withdraw the delegation unbonds, which total to 18_000. This should
        // only be affected by the slashes in epoch 3
        let del_withdraw = namada_proof_of_stake::withdraw_tokens(
            &mut shell.state,
            Some(&delegator),
            &val1.address,
            current_epoch,
        )
        .unwrap();

        let exp_del_withdraw_slashed_amount =
            del_unbond_1_amount.mul_ceil(slash_rate_3).unwrap();
        assert!(
            (del_withdraw
                - (del_unbond_1_amount - exp_del_withdraw_slashed_amount))
                .raw_amount()
                <= Uint::one()
        );

        // TODO(namada#2984): finish once implemented
        // Check the balance of the Slash Pool
        // let slash_pool_balance: token::Amount = shell
        //     .state
        //     .read(&slash_balance_key)
        //     .expect("must be able to read")
        //     .unwrap_or_default();
        // dbg!(del_withdraw, slash_pool_balance);
        // assert_eq!(
        //     slash_pool_balance - slash_pool_balance_pre_withdraw,
        //     exp_del_withdraw_slashed_amount
        // );

        // println!("\nWITHDRAWING SELF UNBOND");
        // Withdraw the self unbonds, which total 154_654 + 15_000 - 9_123. Only
        // the (15_000 - 9_123) tokens are slashable.
        // let self_withdraw = namada_proof_of_stake::withdraw_tokens(
        //     &mut shell.state,
        //     None,
        //     &val1.address,
        //     current_epoch,
        // )
        // .unwrap();

        // let exp_self_withdraw_slashed_amount = decimal_mult_amount(
        //     std::cmp::min(dec!(3) * cubic_rate, Decimal::ONE),
        //     self_unbond_2_amount - self_bond_1_amount,
        // );
        // Check the balance of the Slash Pool
        // let slash_pool_balance: token::Amount = shell
        //     .state
        //     .read(&slash_balance_key)
        //     .expect("must be able to read")
        //     .unwrap_or_default();

        // dbg!(self_withdraw, slash_pool_balance);
        // dbg!(
        //     decimal_mult_amount(dec!(2) * cubic_rate, val_stake_3)
        //         + decimal_mult_amount(cubic_rate, val_stake_4)
        // );

        // assert_eq!(
        //     exp_self_withdraw_slashed_amount,
        //     slash_pool_balance
        //         - slash_pool_balance_pre_withdraw
        //         - exp_del_withdraw_slashed_amount
        // );

        Ok(())
    }

    #[test]
    fn test_jail_validator_for_inactivity() -> namada::state::StorageResult<()>
    {
        let num_validators = 5_u64;
        let (mut shell, _recv, _, _) = setup_with_cfg(SetupCfg {
            last_height: 0,
            num_validators,
            ..Default::default()
        });
        let params = read_pos_params(&shell.state).unwrap();

        let initial_consensus_set: Vec<Address> =
            read_consensus_validator_set_addresses(
                &shell.state,
                Epoch::default(),
            )
            .unwrap()
            .into_iter()
            .collect();
        let val1 = initial_consensus_set[0].clone();
        let pkh1 = get_pkh_from_address(
            &shell.state,
            &params,
            val1.clone(),
            Epoch::default(),
        );
        let val2 = initial_consensus_set[1].clone();
        let pkh2 = get_pkh_from_address(
            &shell.state,
            &params,
            val2.clone(),
            Epoch::default(),
        );

        let validator_stake =
            namada_proof_of_stake::storage::read_validator_stake(
                &shell.state,
                &params,
                &val2,
                Epoch::default(),
            )
            .unwrap();

        let val3 = initial_consensus_set[2].clone();
        let val4 = initial_consensus_set[3].clone();
        let val5 = initial_consensus_set[4].clone();

        // Finalize block 1
        next_block_for_inflation(&mut shell, pkh1.to_vec(), vec![], None);

        // Ensure that there is no liveness data yet since there were no votes
        let missed_votes = liveness_missed_votes_handle();
        let sum_missed_votes = liveness_sum_missed_votes_handle();
        assert!(missed_votes.is_empty(&shell.state)?);
        assert!(sum_missed_votes.is_empty(&shell.state)?);

        let minimum_unsigned_blocks = ((Dec::one()
            - params.liveness_threshold)
            * params.liveness_window_check)
            .to_uint()
            .unwrap()
            .as_u64();

        // Finalize block 2 and ensure that some data has been written
        let default_all_votes = get_default_true_votes(
            &shell.state,
            shell.state.in_mem().block.epoch,
        );
        next_block_for_inflation(
            &mut shell,
            pkh1.to_vec(),
            default_all_votes.clone(),
            None,
        );
        assert!(missed_votes.is_empty(&shell.state)?);
        for val in &initial_consensus_set {
            let sum = sum_missed_votes.get(&shell.state, val)?;
            assert_eq!(sum, Some(0u64));
        }

        // Completely unbond one of the validator to test the pruning at the
        // pipeline epoch
        let mut current_epoch = shell.state.in_mem().block.epoch;
        namada_proof_of_stake::unbond_tokens(
            &mut shell.state,
            None,
            &val5,
            validator_stake,
            current_epoch,
            false,
        )?;
        let pipeline_vals = read_consensus_validator_set_addresses(
            &shell.state,
            current_epoch + params.pipeline_len,
        )?;
        assert_eq!(pipeline_vals.len(), initial_consensus_set.len() - 1);
        let val5_pipeline_state = validator_state_handle(&val5)
            .get(&shell.state, current_epoch + params.pipeline_len, &params)?
            .unwrap();
        assert_eq!(val5_pipeline_state, ValidatorState::BelowThreshold);

        next_block_for_inflation(
            &mut shell,
            pkh1.to_vec(),
            default_all_votes,
            None,
        );

        // Advance to the next epoch with no votes from validator 2
        // NOTE: assume the minimum blocks for jailing is larger than remaining
        // blocks to next epoch!
        let mut votes_no2 = get_default_true_votes(
            &shell.state,
            shell.state.in_mem().block.epoch,
        );
        votes_no2.retain(|vote| vote.validator.address != pkh2);

        let first_height_without_vote = 3;
        let mut val2_num_missed_blocks = 0u64;
        while current_epoch == Epoch::default() {
            next_block_for_inflation(
                &mut shell,
                pkh1.to_vec(),
                votes_no2.clone(),
                None,
            );
            current_epoch = shell.state.in_mem().block.epoch;
            val2_num_missed_blocks += 1;
        }

        // Checks upon the new epoch
        for val in &initial_consensus_set {
            let missed_votes = liveness_missed_votes_handle().at(val);
            let sum = sum_missed_votes.get(&shell.state, val)?;

            if val == &val2 {
                assert_eq!(sum, Some(val2_num_missed_blocks));
                for height in first_height_without_vote
                    ..first_height_without_vote + val2_num_missed_blocks
                {
                    assert!(missed_votes.contains(&shell.state, &height)?);
                    assert!(sum.unwrap() < minimum_unsigned_blocks);
                }
            } else {
                assert!(missed_votes.is_empty(&shell.state)?);
                assert_eq!(sum, Some(0u64));
            }
        }

        // Advance blocks up to just before the next epoch
        loop {
            next_block_for_inflation(
                &mut shell,
                pkh1.to_vec(),
                votes_no2.clone(),
                None,
            );
            if shell.state.in_mem().update_epoch_blocks_delay == Some(1) {
                break;
            }
        }
        assert_eq!(shell.state.in_mem().block.epoch, current_epoch);
        let pipeline_vals = read_consensus_validator_set_addresses(
            &shell.state,
            current_epoch + params.pipeline_len,
        )?;
        assert_eq!(pipeline_vals.len(), initial_consensus_set.len() - 1);
        let val2_sum_missed_votes =
            liveness_sum_missed_votes_handle().get(&shell.state, &val2)?;
        assert_eq!(
            val2_sum_missed_votes,
            Some(
                shell.state.in_mem().block.height.0 - first_height_without_vote
            )
        );
        for val in &initial_consensus_set {
            if val == &val2 {
                continue;
            }
            let sum = sum_missed_votes.get(&shell.state, val)?;
            assert_eq!(sum, Some(0u64));
        }

        // Now advance one more block to the next epoch, where validator 2 will
        // miss its 10th vote and should thus be jailed for liveness
        next_block_for_inflation(
            &mut shell,
            pkh1.to_vec(),
            votes_no2.clone(),
            None,
        );
        current_epoch = shell.state.in_mem().block.epoch;
        assert_eq!(current_epoch, Epoch(2));

        let val2_sum_missed_votes =
            liveness_sum_missed_votes_handle().get(&shell.state, &val2)?;
        assert_eq!(val2_sum_missed_votes, Some(minimum_unsigned_blocks));

        // Check the validator sets for all epochs up through the pipeline
        let consensus_vals = read_consensus_validator_set_addresses(
            &shell.state,
            current_epoch,
        )?;
        assert_eq!(
            consensus_vals,
            [val1.clone(), val2.clone(), val3.clone(), val4.clone()]
                .into_iter()
                .collect::<HashSet<_>>(),
        );
        for offset in 1..=params.pipeline_len {
            let consensus_vals = read_consensus_validator_set_addresses(
                &shell.state,
                current_epoch + offset,
            )?;
            assert_eq!(
                consensus_vals,
                [val1.clone(), val3.clone(), val4.clone()]
                    .into_iter()
                    .collect::<HashSet<_>>()
            );
            let val2_state = validator_state_handle(&val2)
                .get(&shell.state, current_epoch + offset, &params)?
                .unwrap();
            assert_eq!(val2_state, ValidatorState::Jailed);
            let val5_state = validator_state_handle(&val5)
                .get(&shell.state, current_epoch + offset, &params)?
                .unwrap();
            assert_eq!(val5_state, ValidatorState::BelowThreshold);
        }

        // Check the liveness data for validators 2 and 5 (2 should still be
        // there, 5 should be removed)
        for val in &initial_consensus_set {
            let missed_votes = liveness_missed_votes_handle().at(val);
            let sum = sum_missed_votes.get(&shell.state, val)?;

            if val == &val2 {
                assert_eq!(
                    sum,
                    Some(
                        shell.state.in_mem().block.height.0
                            - first_height_without_vote
                    )
                );
                for height in first_height_without_vote
                    ..shell.state.in_mem().block.height.0
                {
                    assert!(missed_votes.contains(&shell.state, &height)?);
                }
            } else if val == &val5 {
                assert!(missed_votes.is_empty(&shell.state)?);
                assert!(sum.is_none());
            } else {
                assert!(missed_votes.is_empty(&shell.state)?);
                assert_eq!(sum, Some(0u64));
            }
        }

        // Advance to the next epoch to ensure that the val2 data is removed
        // from the liveness data
        let next_epoch = current_epoch.next();
        loop {
            let votes = get_default_true_votes(
                &shell.state,
                shell.state.in_mem().block.epoch,
            );
            current_epoch = advance_epoch(&mut shell, &pkh1, &votes, None).0;
            if current_epoch == next_epoch {
                break;
            }
        }

        // Check that the liveness data only contains data for vals 1, 3, and 4
        for val in &initial_consensus_set {
            let missed_votes = liveness_missed_votes_handle().at(val);
            let sum = sum_missed_votes.get(&shell.state, val)?;

            assert!(missed_votes.is_empty(&shell.state)?);
            if val == &val2 || val == &val5 {
                assert!(sum.is_none());
            } else {
                assert_eq!(sum, Some(0u64));
            }
        }

        // Validator 2 unjail itself
        namada_proof_of_stake::unjail_validator(
            &mut shell.state,
            &val2,
            current_epoch,
        )?;
        let pipeline_epoch = current_epoch + params.pipeline_len;
        let val2_pipeline_state = validator_state_handle(&val2).get(
            &shell.state,
            pipeline_epoch,
            &params,
        )?;
        assert_eq!(val2_pipeline_state, Some(ValidatorState::Consensus));

        // Advance to the pipeline epoch
        loop {
            let votes = get_default_true_votes(
                &shell.state,
                shell.state.in_mem().block.epoch,
            );
            current_epoch = advance_epoch(&mut shell, &pkh1, &votes, None).0;
            if current_epoch == pipeline_epoch {
                break;
            }
        }
        let sum_liveness = liveness_sum_missed_votes_handle();
        assert_eq!(sum_liveness.get(&shell.state, &val1)?, Some(0u64));
        assert_eq!(sum_liveness.get(&shell.state, &val2)?, None);
        assert_eq!(sum_liveness.get(&shell.state, &val3)?, Some(0u64));
        assert_eq!(sum_liveness.get(&shell.state, &val4)?, Some(0u64));
        assert_eq!(sum_liveness.get(&shell.state, &val5)?, None);

        Ok(())
    }

    fn get_default_true_votes<S>(storage: &S, epoch: Epoch) -> Vec<VoteInfo>
    where
        S: StorageRead,
    {
        let params = read_pos_params(storage).unwrap();
        read_consensus_validator_set_addresses_with_stake(storage, epoch)
            .unwrap()
            .into_iter()
            .map(|val| {
                let pkh = get_pkh_from_address(
                    storage,
                    &params,
                    val.address.clone(),
                    epoch,
                );
                VoteInfo {
                    validator: Validator {
                        address: pkh,
                        power: (u128::try_from(val.bonded_stake).unwrap() as u64).try_into().unwrap(),
                    },
                    sig_info: tendermint::abci::types::BlockSignatureInfo::LegacySigned,
                }
            })
            .collect::<Vec<_>>()
    }

    fn advance_epoch(
        shell: &mut TestShell,
        proposer_address: &[u8],
        consensus_votes: &[VoteInfo],
        misbehaviors: Option<Vec<Misbehavior>>,
    ) -> (Epoch, token::Amount) {
        let current_epoch = shell.state.in_mem().block.epoch;
        let staking_token =
            namada_proof_of_stake::staking_token_address(&shell.state);

        // NOTE: assumed that the only change in pos address balance by
        // advancing to the next epoch is minted inflation - no change occurs
        // due to slashing
        let pos_balance_pre =
            read_balance(&shell.state, &staking_token, &pos_address).unwrap();
        loop {
            next_block_for_inflation(
                shell,
                proposer_address.to_owned(),
                consensus_votes.to_owned(),
                misbehaviors.clone(),
            );
            if shell.state.in_mem().block.epoch == current_epoch.next() {
                break;
            }
        }
        let pos_balance_post =
            read_balance(&shell.state, &staking_token, &pos_address).unwrap();

        (
            shell.state.in_mem().block.epoch,
            pos_balance_post - pos_balance_pre,
        )
    }

    /// Test that updating the ethereum bridge params via governance works.
    #[tokio::test]
    async fn test_eth_bridge_param_updates() {
        if !is_bridge_comptime_enabled() {
            // NOTE: this test doesn't work if the ethereum bridge
            // is disabled at compile time.
            return;
        }
        let (mut shell, _broadcaster, _, mut control_receiver) =
            setup_at_height(3u64);
        let proposal_execution_key = get_proposal_execution_key(0);
        shell
            .state
            .write(&proposal_execution_key, 0u64)
            .expect("Test failed.");
        let mut tx = Tx::new(shell.chain_id.clone(), None);
        tx.add_code_from_hash(Hash::default(), None).add_data(0u64);
        let new_min_confirmations = MinimumConfirmations::from(unsafe {
            NonZeroU64::new_unchecked(42)
        });
        shell
            .state
            .write(&min_confirmations_key(), new_min_confirmations)
            .expect("Test failed");
        let gas_meter = RefCell::new(VpGasMeter::new_from_tx_meter(
            &TxGasMeter::new_from_sub_limit(u64::MAX.into()),
        ));
        let keys_changed = BTreeSet::from([min_confirmations_key()]);
        let verifiers = BTreeSet::default();
        let batched_tx = tx.batch_ref_first_tx();
        let ctx = namada::ledger::native_vp::Ctx::new(
            shell.mode.get_validator_address().expect("Test failed"),
            shell.state.read_only(),
            batched_tx.tx,
            batched_tx.cmt,
            &TxIndex(0),
            &gas_meter,
            &keys_changed,
            &verifiers,
            shell.vp_wasm_cache.clone(),
        );
        let parameters = ParametersVp { ctx };
        assert!(
            parameters
                .validate_tx(&batched_tx, &keys_changed, &verifiers)
                .is_ok()
        );

        // we advance forward to the next epoch
        let mut req = FinalizeBlock::default();
        req.header.time = {
            #[allow(clippy::disallowed_methods)]
            namada::core::time::DateTimeUtc::now()
        };
        let current_decision_height = shell.get_current_decision_height();
        if let Some(b) = shell.state.in_mem_mut().last_block.as_mut() {
            b.height = current_decision_height + 11;
        }
        shell.finalize_block(req).expect("Test failed");
        shell.commit();

        let consensus_set: Vec<WeightedValidator> =
            read_consensus_validator_set_addresses_with_stake(
                &shell.state,
                Epoch::default(),
            )
            .unwrap()
            .into_iter()
            .collect();

        let params = read_pos_params(&shell.state).unwrap();
        let val1 = consensus_set[0].clone();
        let pkh1 = get_pkh_from_address(
            &shell.state,
            &params,
            val1.address.clone(),
            Epoch::default(),
        );

        let _ = control_receiver.recv().await.expect("Test failed");
        // Finalize block 2
        let votes = vec![VoteInfo {
            validator: Validator {
                address: pkh1,
                power: (u128::try_from(val1.bonded_stake).expect("Test failed")
                    as u64)
                    .try_into()
                    .unwrap(),
            },
            sig_info: tendermint::abci::types::BlockSignatureInfo::LegacySigned,
        }];
        next_block_for_inflation(&mut shell, pkh1.to_vec(), votes, None);
        let Command::UpdateConfig(cmd) =
            control_receiver.recv().await.expect("Test failed");
        assert_eq!(u64::from(cmd.min_confirmations), 42);
    }

    // Test a successful tx batch containing three valid transactions
    #[test]
    fn test_successful_batch() {
        let (mut shell, _broadcaster, _, _) = setup();
        let sk = wallet::defaults::bertha_keypair();

        let (batch, processed_tx) =
            mk_tx_batch(&shell, &sk, false, false, false);

        let event = &shell
            .finalize_block(FinalizeBlock {
                txs: vec![processed_tx],
                ..Default::default()
            })
            .expect("Test failed");

        let code = event[0].read_attribute::<CodeAttr>().unwrap();
        assert_eq!(code, ResultCode::Ok);
        let inner_tx_result = event[0].read_attribute::<Batch<'_>>().unwrap();
        let inner_results = inner_tx_result.batch_results.0;

        for cmt in batch.commitments() {
            assert!(
                inner_results
                    .get(&cmt.get_hash())
                    .unwrap()
                    .clone()
                    .is_ok_and(|res| res.is_accepted())
            );
        }

        // Check storage modifications
        for key in ["random_key_1", "random_key_2", "random_key_3"] {
            assert_eq!(
                shell
                    .state
                    .read::<String>(&key.parse().unwrap())
                    .unwrap()
                    .unwrap(),
                STORAGE_VALUE
            );
        }
    }

    // Test a failing atomic batch with two successful txs and a failing one.
    // Verify that also the changes applied by the valid txs are dropped and
    // that the last transaction is never executed (batch short-circuit)
    #[test]
    fn test_failing_atomic_batch() {
        let (mut shell, _broadcaster, _, _) = setup();
        let sk = wallet::defaults::bertha_keypair();

        let (batch, processed_tx) = mk_tx_batch(&shell, &sk, true, true, false);

        let event = &shell
            .finalize_block(FinalizeBlock {
                txs: vec![processed_tx],
                ..Default::default()
            })
            .expect("Test failed");

        let code = event[0].read_attribute::<CodeAttr>().unwrap();
        assert_eq!(code, ResultCode::WasmRuntimeError);
        let inner_tx_result = event[0].read_attribute::<Batch<'_>>().unwrap();
        let inner_results = inner_tx_result.batch_results.0;

        assert!(
            inner_results
                .get(&batch.commitments()[0].get_hash())
                .unwrap()
                .clone()
                .is_ok_and(|res| res.is_accepted())
        );
        assert!(
            inner_results
                .get(&batch.commitments()[1].get_hash())
                .unwrap()
                .clone()
                .is_err()
        );
        // Assert that the last tx didn't run
        assert!(
            !inner_results.contains_key(&batch.commitments()[2].get_hash())
        );

        // Check storage modifications are missing
        for key in ["random_key_1", "random_key_2", "random_key_3"] {
            assert!(!shell.state.has_key(&key.parse().unwrap()).unwrap());
        }
    }

    // Test a failing non-atomic batch with two successful txs and a failing
    // one. Verify that only the changes applied by the valid txs are
    // committed
    #[test]
    fn test_failing_non_atomic_batch() {
        let (mut shell, _broadcaster, _, _) = setup();
        let sk = wallet::defaults::bertha_keypair();

        let (batch, processed_tx) =
            mk_tx_batch(&shell, &sk, false, true, false);

        let event = &shell
            .finalize_block(FinalizeBlock {
                txs: vec![processed_tx],
                ..Default::default()
            })
            .expect("Test failed");

        let code = event[0].read_attribute::<CodeAttr>().unwrap();
        assert_eq!(code, ResultCode::Ok);
        let inner_tx_result = event[0].read_attribute::<Batch<'_>>().unwrap();
        let inner_results = inner_tx_result.batch_results.0;

        assert!(
            inner_results
                .get(&batch.commitments()[0].get_hash())
                .unwrap()
                .clone()
                .is_ok_and(|res| res.is_accepted())
        );
        assert!(
            inner_results
                .get(&batch.commitments()[1].get_hash())
                .unwrap()
                .clone()
                .is_err()
        );
        assert!(
            inner_results
                .get(&batch.commitments()[2].get_hash())
                .unwrap()
                .clone()
                .is_ok_and(|res| res.is_accepted())
        );

        // Check storage modifications
        assert_eq!(
            shell
                .state
                .read::<String>(&"random_key_1".parse().unwrap())
                .unwrap()
                .unwrap(),
            STORAGE_VALUE
        );
        assert!(
            !shell
                .state
                .has_key(&"random_key_2".parse().unwrap())
                .unwrap()
        );
        assert_eq!(
            shell
                .state
                .read::<String>(&"random_key_3".parse().unwrap())
                .unwrap()
                .unwrap(),
            STORAGE_VALUE
        );
    }

    // Test a gas error on the second tx of an atomic batch with three
    // successful txs. Verify that no changes are committed
    #[test]
    fn test_gas_error_atomic_batch() {
        let (mut shell, _, _, _) = setup();
        let sk = wallet::defaults::bertha_keypair();

        let (batch, processed_tx) = mk_tx_batch(&shell, &sk, true, false, true);

        let event = &shell
            .finalize_block(FinalizeBlock {
                txs: vec![processed_tx],
                ..Default::default()
            })
            .expect("Test failed");

        let code = event[0].read_attribute::<CodeAttr>().unwrap();
        assert_eq!(code, ResultCode::WasmRuntimeError);
        let inner_tx_result = event[0].read_attribute::<Batch<'_>>().unwrap();
        let inner_results = inner_tx_result.batch_results.0;

        assert!(
            inner_results
                .get(&batch.commitments()[0].get_hash())
                .unwrap()
                .clone()
                .is_ok_and(|res| res.is_accepted())
        );
        assert!(
            inner_results
                .get(&batch.commitments()[1].get_hash())
                .unwrap()
                .clone()
                .is_err()
        );
        // Assert that the last tx didn't run
        assert!(
            !inner_results.contains_key(&batch.commitments()[2].get_hash())
        );

        // Check storage modifications are missing
        for key in ["random_key_1", "random_key_2", "random_key_3"] {
            assert!(!shell.state.has_key(&key.parse().unwrap()).unwrap());
        }
    }

    // Test a gas error on the second tx of a non-atomic batch with three
    // successful txs. Verify that changes from the first tx are committed
    #[test]
    fn test_gas_error_non_atomic_batch() {
        let (mut shell, _, _, _) = setup();
        let sk = wallet::defaults::bertha_keypair();

        let (batch, processed_tx) =
            mk_tx_batch(&shell, &sk, false, false, true);

        let event = &shell
            .finalize_block(FinalizeBlock {
                txs: vec![processed_tx],
                ..Default::default()
            })
            .expect("Test failed");

        let code = event[0].read_attribute::<CodeAttr>().unwrap();
        assert_eq!(code, ResultCode::WasmRuntimeError);
        let inner_tx_result = event[0].read_attribute::<Batch<'_>>().unwrap();
        let inner_results = inner_tx_result.batch_results.0;

        assert!(
            inner_results
                .get(&batch.commitments()[0].get_hash())
                .unwrap()
                .clone()
                .is_ok_and(|res| res.is_accepted())
        );
        assert!(
            inner_results
                .get(&batch.commitments()[1].get_hash())
                .unwrap()
                .clone()
                .is_err()
        );
        // Assert that the last tx didn't run
        assert!(
            !inner_results.contains_key(&batch.commitments()[2].get_hash())
        );

        // Check storage modifications
        assert_eq!(
            shell
                .state
                .read::<String>(&"random_key_1".parse().unwrap())
                .unwrap()
                .unwrap(),
            STORAGE_VALUE
        );
        for key in ["random_key_2", "random_key_3"] {
            assert!(!shell.state.has_key(&key.parse().unwrap()).unwrap());
        }
    }
}<|MERGE_RESOLUTION|>--- conflicted
+++ resolved
@@ -15,12 +15,8 @@
 use namada::ledger::gas::GasMetering;
 use namada::ledger::ibc;
 use namada::ledger::pos::namada_proof_of_stake;
-<<<<<<< HEAD
-use namada::ledger::protocol::{DispatchArgs, DispatchError};
-=======
-use namada::ledger::protocol::DispatchError;
+use namada::ledger::protocol::DispatchArgs;
 use namada::masp::MaspTxRefs;
->>>>>>> ef33d628
 use namada::proof_of_stake;
 use namada::proof_of_stake::storage::{
     find_validator_by_raw_hash, write_last_block_proposer_address,
@@ -356,7 +352,6 @@
         >,
         tx_data: TxData<'_>,
         mut tx_logs: TxLogs<'_>,
-<<<<<<< HEAD
     ) -> Option<WrapperCache> {
         match dispatch_result {
             Ok(tx_result) => match tx_data.tx.header.tx_type {
@@ -377,16 +372,6 @@
                     &mut tx_logs,
                 ),
             },
-=======
-    ) {
-        match extended_dispatch_result {
-            Ok(extended_tx_result) => self.handle_inner_tx_results(
-                response,
-                extended_tx_result,
-                tx_data,
-                &mut tx_logs,
-            ),
->>>>>>> ef33d628
             Err(DispatchError {
                 error: protocol::Error::WrapperRunnerError(msg),
                 tx_result: _,
@@ -459,13 +444,8 @@
             commit_batch_hash,
             is_any_tx_invalid,
         } = temp_log.check_inner_results(
-<<<<<<< HEAD
-            &tx_result,
-=======
             &extended_tx_result.tx_result,
             extended_tx_result.masp_tx_refs,
-            tx_data.tx_header,
->>>>>>> ef33d628
             tx_data.tx_index,
             tx_data.height,
         );
@@ -527,13 +507,8 @@
             commit_batch_hash,
             is_any_tx_invalid: _,
         } = temp_log.check_inner_results(
-<<<<<<< HEAD
-            &tx_result,
-=======
             &extended_tx_result.tx_result,
             extended_tx_result.masp_tx_refs,
-            tx_data.tx_header,
->>>>>>> ef33d628
             tx_data.tx_index,
             tx_data.height,
         );
@@ -989,11 +964,7 @@
     fn check_inner_results(
         &mut self,
         tx_result: &namada::tx::data::TxResult<protocol::Error>,
-<<<<<<< HEAD
-=======
         masp_tx_refs: MaspTxRefs,
-        tx_header: &namada::tx::Header,
->>>>>>> ef33d628
         tx_index: usize,
         height: BlockHeight,
     ) -> ValidityFlags {
@@ -1383,7 +1354,11 @@
                 .enumerate()
                 .find_map(
                     |(idx, tx_hash)| {
-                        if tx_hash == &hash { Some(idx) } else { None }
+                        if tx_hash == &hash {
+                            Some(idx)
+                        } else {
+                            None
+                        }
                     },
                 )
                 .unwrap();
@@ -2977,25 +2952,21 @@
         assert_eq!(root_pre.0, root_post.0);
 
         // Check transaction's hash in storage
-        assert!(
-            shell
-                .shell
-                .state
-                .write_log()
-                .has_replay_protection_entry(&wrapper_tx.raw_header_hash())
-        );
+        assert!(shell
+            .shell
+            .state
+            .write_log()
+            .has_replay_protection_entry(&wrapper_tx.raw_header_hash()));
         // Check that the hash is not present in the merkle tree
         shell.state.commit_block().unwrap();
-        assert!(
-            !shell
-                .shell
-                .state
-                .in_mem()
-                .block
-                .tree
-                .has_key(&wrapper_hash_key)
-                .unwrap()
-        );
+        assert!(!shell
+            .shell
+            .state
+            .in_mem()
+            .block
+            .tree
+            .has_key(&wrapper_hash_key)
+            .unwrap());
 
         // test that a commitment to replay protection gets added.
         let reprot_key = replay_protection::commitment_key();
@@ -3042,26 +3013,22 @@
         assert_eq!(root_pre.0, root_post.0);
         // Check that the hashes are present in the merkle tree
         shell.state.commit_block().unwrap();
-        assert!(
-            shell
-                .shell
-                .state
-                .in_mem()
-                .block
-                .tree
-                .has_key(&convert_key)
-                .unwrap()
-        );
-        assert!(
-            shell
-                .shell
-                .state
-                .in_mem()
-                .block
-                .tree
-                .has_key(&commitment_key)
-                .unwrap()
-        );
+        assert!(shell
+            .shell
+            .state
+            .in_mem()
+            .block
+            .tree
+            .has_key(&convert_key)
+            .unwrap());
+        assert!(shell
+            .shell
+            .state
+            .in_mem()
+            .block
+            .tree
+            .has_key(&commitment_key)
+            .unwrap());
     }
 
     /// Test that a tx that has already been applied in the same block
@@ -3139,34 +3106,26 @@
         assert_eq!(code, ResultCode::WasmRuntimeError);
 
         for wrapper in [&wrapper, &new_wrapper] {
-            assert!(
-                shell
-                    .state
-                    .write_log()
-                    .has_replay_protection_entry(&wrapper.raw_header_hash())
-            );
-            assert!(
-                !shell
-                    .state
-                    .write_log()
-                    .has_replay_protection_entry(&wrapper.header_hash())
-            );
+            assert!(shell
+                .state
+                .write_log()
+                .has_replay_protection_entry(&wrapper.raw_header_hash()));
+            assert!(!shell
+                .state
+                .write_log()
+                .has_replay_protection_entry(&wrapper.header_hash()));
         }
         // Commit to check the hashes from storage
         shell.commit();
         for wrapper in [&wrapper, &new_wrapper] {
-            assert!(
-                shell
-                    .state
-                    .has_replay_protection_entry(&wrapper.raw_header_hash())
-                    .unwrap()
-            );
-            assert!(
-                !shell
-                    .state
-                    .has_replay_protection_entry(&wrapper.header_hash())
-                    .unwrap()
-            );
+            assert!(shell
+                .state
+                .has_replay_protection_entry(&wrapper.raw_header_hash())
+                .unwrap());
+            assert!(!shell
+                .state
+                .has_replay_protection_entry(&wrapper.header_hash())
+                .unwrap());
         }
     }
 
@@ -3449,29 +3408,23 @@
             &unsigned_wrapper,
             &wrong_commitment_wrapper,
         ] {
-            assert!(
-                !shell.state.write_log().has_replay_protection_entry(
-                    &valid_wrapper.raw_header_hash()
-                )
-            );
-            assert!(
-                shell
-                    .state
-                    .write_log()
-                    .has_replay_protection_entry(&valid_wrapper.header_hash())
-            );
-        }
-        assert!(
-            shell.state.write_log().has_replay_protection_entry(
-                &failing_wrapper.raw_header_hash()
-            )
-        );
-        assert!(
-            !shell
+            assert!(!shell
                 .state
                 .write_log()
-                .has_replay_protection_entry(&failing_wrapper.header_hash())
-        );
+                .has_replay_protection_entry(&valid_wrapper.raw_header_hash()));
+            assert!(shell
+                .state
+                .write_log()
+                .has_replay_protection_entry(&valid_wrapper.header_hash()));
+        }
+        assert!(shell
+            .state
+            .write_log()
+            .has_replay_protection_entry(&failing_wrapper.raw_header_hash()));
+        assert!(!shell
+            .state
+            .write_log()
+            .has_replay_protection_entry(&failing_wrapper.header_hash()));
 
         // Commit to check the hashes from storage
         shell.commit();
@@ -3480,33 +3433,23 @@
             unsigned_wrapper,
             wrong_commitment_wrapper,
         ] {
-            assert!(
-                !shell
-                    .state
-                    .has_replay_protection_entry(
-                        &valid_wrapper.raw_header_hash()
-                    )
-                    .unwrap()
-            );
-            assert!(
-                shell
-                    .state
-                    .has_replay_protection_entry(&valid_wrapper.header_hash())
-                    .unwrap()
-            );
-        }
-        assert!(
-            shell
+            assert!(!shell
                 .state
-                .has_replay_protection_entry(&failing_wrapper.raw_header_hash())
-                .unwrap()
-        );
-        assert!(
-            !shell
+                .has_replay_protection_entry(&valid_wrapper.raw_header_hash())
+                .unwrap());
+            assert!(shell
                 .state
-                .has_replay_protection_entry(&failing_wrapper.header_hash())
-                .unwrap()
-        );
+                .has_replay_protection_entry(&valid_wrapper.header_hash())
+                .unwrap());
+        }
+        assert!(shell
+            .state
+            .has_replay_protection_entry(&failing_wrapper.raw_header_hash())
+            .unwrap());
+        assert!(!shell
+            .state
+            .has_replay_protection_entry(&failing_wrapper.header_hash())
+            .unwrap());
     }
 
     #[test]
@@ -3566,18 +3509,14 @@
         let code = event[0].read_attribute::<CodeAttr>().expect("Test failed");
         assert_eq!(code, ResultCode::InvalidTx);
 
-        assert!(
-            shell
-                .state
-                .write_log()
-                .has_replay_protection_entry(&wrapper_hash)
-        );
-        assert!(
-            !shell
-                .state
-                .write_log()
-                .has_replay_protection_entry(&wrapper.raw_header_hash())
-        );
+        assert!(shell
+            .state
+            .write_log()
+            .has_replay_protection_entry(&wrapper_hash));
+        assert!(!shell
+            .state
+            .write_log()
+            .has_replay_protection_entry(&wrapper.raw_header_hash()));
     }
 
     // Test that the fees are paid even if the inner transaction fails and its
@@ -3975,11 +3914,9 @@
                 .unwrap(),
             Some(ValidatorState::Consensus)
         );
-        assert!(
-            enqueued_slashes_handle()
-                .at(&Epoch::default())
-                .is_empty(&shell.state)?
-        );
+        assert!(enqueued_slashes_handle()
+            .at(&Epoch::default())
+            .is_empty(&shell.state)?);
         assert_eq!(
             get_num_consensus_validators(&shell.state, Epoch::default())
                 .unwrap(),
@@ -3998,21 +3935,17 @@
                     .unwrap(),
                 Some(ValidatorState::Jailed)
             );
-            assert!(
-                enqueued_slashes_handle()
-                    .at(&epoch)
-                    .is_empty(&shell.state)?
-            );
+            assert!(enqueued_slashes_handle()
+                .at(&epoch)
+                .is_empty(&shell.state)?);
             assert_eq!(
                 get_num_consensus_validators(&shell.state, epoch).unwrap(),
                 5_u64
             );
         }
-        assert!(
-            !enqueued_slashes_handle()
-                .at(&processing_epoch)
-                .is_empty(&shell.state)?
-        );
+        assert!(!enqueued_slashes_handle()
+            .at(&processing_epoch)
+            .is_empty(&shell.state)?);
 
         // Advance to the processing epoch
         loop {
@@ -4035,11 +3968,9 @@
                 // println!("Reached processing epoch");
                 break;
             } else {
-                assert!(
-                    enqueued_slashes_handle()
-                        .at(&shell.state.in_mem().block.epoch)
-                        .is_empty(&shell.state)?
-                );
+                assert!(enqueued_slashes_handle()
+                    .at(&shell.state.in_mem().block.epoch)
+                    .is_empty(&shell.state)?);
                 let stake1 = read_validator_stake(
                     &shell.state,
                     &params,
@@ -4523,13 +4454,11 @@
             )
             .unwrap();
         assert_eq!(last_slash, Some(misbehavior_epoch));
-        assert!(
-            namada_proof_of_stake::storage::validator_slashes_handle(
-                &val1.address
-            )
-            .is_empty(&shell.state)
-            .unwrap()
-        );
+        assert!(namada_proof_of_stake::storage::validator_slashes_handle(
+            &val1.address
+        )
+        .is_empty(&shell.state)
+        .unwrap());
 
         tracing::debug!("Advancing to epoch 7");
 
@@ -4594,22 +4523,18 @@
             )
             .unwrap();
         assert_eq!(last_slash, Some(Epoch(4)));
-        assert!(
-            namada_proof_of_stake::is_validator_frozen(
-                &shell.state,
-                &val1.address,
-                current_epoch,
-                &params
-            )
-            .unwrap()
-        );
-        assert!(
-            namada_proof_of_stake::storage::validator_slashes_handle(
-                &val1.address
-            )
-            .is_empty(&shell.state)
-            .unwrap()
-        );
+        assert!(namada_proof_of_stake::is_validator_frozen(
+            &shell.state,
+            &val1.address,
+            current_epoch,
+            &params
+        )
+        .unwrap());
+        assert!(namada_proof_of_stake::storage::validator_slashes_handle(
+            &val1.address
+        )
+        .is_empty(&shell.state)
+        .unwrap());
 
         let pre_stake_10 =
             namada_proof_of_stake::storage::read_validator_stake(
@@ -5487,11 +5412,9 @@
             shell.vp_wasm_cache.clone(),
         );
         let parameters = ParametersVp { ctx };
-        assert!(
-            parameters
-                .validate_tx(&batched_tx, &keys_changed, &verifiers)
-                .is_ok()
-        );
+        assert!(parameters
+            .validate_tx(&batched_tx, &keys_changed, &verifiers)
+            .is_ok());
 
         // we advance forward to the next epoch
         let mut req = FinalizeBlock::default();
@@ -5564,13 +5487,11 @@
         let inner_results = inner_tx_result.batch_results.0;
 
         for cmt in batch.commitments() {
-            assert!(
-                inner_results
-                    .get(&cmt.get_hash())
-                    .unwrap()
-                    .clone()
-                    .is_ok_and(|res| res.is_accepted())
-            );
+            assert!(inner_results
+                .get(&cmt.get_hash())
+                .unwrap()
+                .clone()
+                .is_ok_and(|res| res.is_accepted()));
         }
 
         // Check storage modifications
@@ -5608,24 +5529,18 @@
         let inner_tx_result = event[0].read_attribute::<Batch<'_>>().unwrap();
         let inner_results = inner_tx_result.batch_results.0;
 
-        assert!(
-            inner_results
-                .get(&batch.commitments()[0].get_hash())
-                .unwrap()
-                .clone()
-                .is_ok_and(|res| res.is_accepted())
-        );
-        assert!(
-            inner_results
-                .get(&batch.commitments()[1].get_hash())
-                .unwrap()
-                .clone()
-                .is_err()
-        );
+        assert!(inner_results
+            .get(&batch.commitments()[0].get_hash())
+            .unwrap()
+            .clone()
+            .is_ok_and(|res| res.is_accepted()));
+        assert!(inner_results
+            .get(&batch.commitments()[1].get_hash())
+            .unwrap()
+            .clone()
+            .is_err());
         // Assert that the last tx didn't run
-        assert!(
-            !inner_results.contains_key(&batch.commitments()[2].get_hash())
-        );
+        assert!(!inner_results.contains_key(&batch.commitments()[2].get_hash()));
 
         // Check storage modifications are missing
         for key in ["random_key_1", "random_key_2", "random_key_3"] {
@@ -5656,27 +5571,21 @@
         let inner_tx_result = event[0].read_attribute::<Batch<'_>>().unwrap();
         let inner_results = inner_tx_result.batch_results.0;
 
-        assert!(
-            inner_results
-                .get(&batch.commitments()[0].get_hash())
-                .unwrap()
-                .clone()
-                .is_ok_and(|res| res.is_accepted())
-        );
-        assert!(
-            inner_results
-                .get(&batch.commitments()[1].get_hash())
-                .unwrap()
-                .clone()
-                .is_err()
-        );
-        assert!(
-            inner_results
-                .get(&batch.commitments()[2].get_hash())
-                .unwrap()
-                .clone()
-                .is_ok_and(|res| res.is_accepted())
-        );
+        assert!(inner_results
+            .get(&batch.commitments()[0].get_hash())
+            .unwrap()
+            .clone()
+            .is_ok_and(|res| res.is_accepted()));
+        assert!(inner_results
+            .get(&batch.commitments()[1].get_hash())
+            .unwrap()
+            .clone()
+            .is_err());
+        assert!(inner_results
+            .get(&batch.commitments()[2].get_hash())
+            .unwrap()
+            .clone()
+            .is_ok_and(|res| res.is_accepted()));
 
         // Check storage modifications
         assert_eq!(
@@ -5687,12 +5596,10 @@
                 .unwrap(),
             STORAGE_VALUE
         );
-        assert!(
-            !shell
-                .state
-                .has_key(&"random_key_2".parse().unwrap())
-                .unwrap()
-        );
+        assert!(!shell
+            .state
+            .has_key(&"random_key_2".parse().unwrap())
+            .unwrap());
         assert_eq!(
             shell
                 .state
@@ -5724,24 +5631,18 @@
         let inner_tx_result = event[0].read_attribute::<Batch<'_>>().unwrap();
         let inner_results = inner_tx_result.batch_results.0;
 
-        assert!(
-            inner_results
-                .get(&batch.commitments()[0].get_hash())
-                .unwrap()
-                .clone()
-                .is_ok_and(|res| res.is_accepted())
-        );
-        assert!(
-            inner_results
-                .get(&batch.commitments()[1].get_hash())
-                .unwrap()
-                .clone()
-                .is_err()
-        );
+        assert!(inner_results
+            .get(&batch.commitments()[0].get_hash())
+            .unwrap()
+            .clone()
+            .is_ok_and(|res| res.is_accepted()));
+        assert!(inner_results
+            .get(&batch.commitments()[1].get_hash())
+            .unwrap()
+            .clone()
+            .is_err());
         // Assert that the last tx didn't run
-        assert!(
-            !inner_results.contains_key(&batch.commitments()[2].get_hash())
-        );
+        assert!(!inner_results.contains_key(&batch.commitments()[2].get_hash()));
 
         // Check storage modifications are missing
         for key in ["random_key_1", "random_key_2", "random_key_3"] {
@@ -5771,24 +5672,18 @@
         let inner_tx_result = event[0].read_attribute::<Batch<'_>>().unwrap();
         let inner_results = inner_tx_result.batch_results.0;
 
-        assert!(
-            inner_results
-                .get(&batch.commitments()[0].get_hash())
-                .unwrap()
-                .clone()
-                .is_ok_and(|res| res.is_accepted())
-        );
-        assert!(
-            inner_results
-                .get(&batch.commitments()[1].get_hash())
-                .unwrap()
-                .clone()
-                .is_err()
-        );
+        assert!(inner_results
+            .get(&batch.commitments()[0].get_hash())
+            .unwrap()
+            .clone()
+            .is_ok_and(|res| res.is_accepted()));
+        assert!(inner_results
+            .get(&batch.commitments()[1].get_hash())
+            .unwrap()
+            .clone()
+            .is_err());
         // Assert that the last tx didn't run
-        assert!(
-            !inner_results.contains_key(&batch.commitments()[2].get_hash())
-        );
+        assert!(!inner_results.contains_key(&batch.commitments()[2].get_hash()));
 
         // Check storage modifications
         assert_eq!(
