--- conflicted
+++ resolved
@@ -1,8 +1,5 @@
 # CHANGELOG
 
-<<<<<<< HEAD
-## Unreleased
-=======
 ## v0.17.5
 
 Namada 0.17.5 is a maintenance release chiefly addressing MASP
@@ -110,14 +107,11 @@
   transaction ([#1474](https://github.com/anoma/namada/pull/1474))
 - Fix a client block query to avoid seeing pre-committed blocks.
   ([\#1534](https://github.com/anoma/namada/pull/1534))
->>>>>>> 4b431cb6
 
 ### DOCS
 
 - Adds specs for gas and fee ([#889](https://github.com/anoma/namada/pull/889))
 
-<<<<<<< HEAD
-=======
 ### FEATURES
 
 - The implementation of the cubic slashing system that touches virtually all
@@ -157,7 +151,6 @@
 - Improved log entries related to PoS system.
   ([\#1509](https://github.com/anoma/namada/pull/1509))
 
->>>>>>> 4b431cb6
 ## v0.16.0
 
 Namada 0.16.0 is a regular release focused on providing the Namada SDK
