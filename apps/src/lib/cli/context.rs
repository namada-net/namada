//! CLI input types can be used for command arguments

use std::env;
use std::marker::PhantomData;
use std::path::{Path, PathBuf};
use std::str::FromStr;

use color_eyre::eyre::Result;
use namada::types::address::Address;
use namada::types::chain::ChainId;
use namada::types::key::*;
use namada::types::masp::*;

use super::args;
use crate::cli::safe_exit;
use crate::client::tx::ShieldedContext;
use crate::config::genesis::genesis_config;
use crate::config::global::GlobalConfig;
use crate::config::{self, Config};
use crate::wallet::Wallet;
use crate::wasm_loader;

/// Env. var to set chain ID
const ENV_VAR_CHAIN_ID: &str = "ANOMA_CHAIN_ID";
/// Env. var to set wasm directory
pub const ENV_VAR_WASM_DIR: &str = "ANOMA_WASM_DIR";

/// A raw address (bech32m encoding) or an alias of an address that may be found
/// in the wallet
pub type WalletAddress = FromContext<Address>;

/// A raw extended spending key (bech32m encoding) or an alias of an extended
/// spending key in the wallet
pub type WalletSpendingKey = FromContext<ExtendedSpendingKey>;

/// A raw payment address (bech32m encoding) or an alias of a payment address
/// in the wallet
pub type WalletPaymentAddr = FromContext<PaymentAddress>;

/// A raw full viewing key (bech32m encoding) or an alias of a full viewing key
/// in the wallet
pub type WalletViewingKey = FromContext<ExtendedViewingKey>;

/// A raw address or a raw extended spending key (bech32m encoding) or an alias
/// of either in the wallet
pub type WalletTransferSource = FromContext<TransferSource>;

/// A raw address or a raw payment address (bech32m encoding) or an alias of
/// either in the wallet
pub type WalletTransferTarget = FromContext<TransferTarget>;

/// A raw keypair (hex encoding), an alias, a public key or a public key hash of
/// a keypair that may be found in the wallet
pub type WalletKeypair = FromContext<common::SecretKey>;

/// A raw public key (hex encoding), a public key hash (also hex encoding) or an
/// alias of an public key that may be found in the wallet
pub type WalletPublicKey = FromContext<common::PublicKey>;

/// A raw address or a raw full viewing key (bech32m encoding) or an alias of
/// either in the wallet
pub type WalletBalanceOwner = FromContext<BalanceOwner>;

/// Command execution context
#[derive(Debug)]
pub struct Context {
    /// Global arguments
    pub global_args: args::Global,
    /// The wallet
    pub wallet: Wallet,
    /// The global configuration
    pub global_config: GlobalConfig,
    /// The ledger & intent gossip configuration for a specific chain ID
    pub config: Config,
    /// The context fr shielded operations
    pub shielded: ShieldedContext,
}

impl Context {
    pub fn new(global_args: args::Global) -> Result<Self> {
        let global_config = read_or_try_new_global_config(&global_args);
        tracing::info!("Chain ID: {}", global_config.default_chain_id);

        let mut config = Config::load(
            &global_args.base_dir,
            &global_config.default_chain_id,
            global_args.mode.clone(),
        );

        let chain_dir = global_args
            .base_dir
            .join(&global_config.default_chain_id.as_str());
        let genesis_file_path = global_args
            .base_dir
            .join(format!("{}.toml", global_config.default_chain_id.as_str()));
        let wallet = Wallet::load_or_new_from_genesis(
            &chain_dir,
            genesis_config::open_genesis_config(&genesis_file_path)?,
        );

        // If the WASM dir specified, put it in the config
        match global_args.wasm_dir.as_ref() {
            Some(wasm_dir) => {
                config.wasm_dir = wasm_dir.clone();
            }
            None => {
                if let Ok(wasm_dir) = env::var(ENV_VAR_WASM_DIR) {
                    let wasm_dir: PathBuf = wasm_dir.into();
                    config.wasm_dir = wasm_dir;
                }
            }
        }
        Ok(Self {
            global_args,
            wallet,
            global_config,
            config,
<<<<<<< HEAD
            shielded: ShieldedContext::new(chain_dir),
        }
=======
        })
>>>>>>> da80f3db
    }

    /// Parse and/or look-up the value from the context.
    pub fn get<T>(&self, from_context: &FromContext<T>) -> T
    where
        T: ArgFromContext,
    {
        from_context.arg_from_ctx(self).unwrap()
    }

    /// Try to parse and/or look-up an optional value from the context.
    pub fn get_opt<T>(&self, from_context: &Option<FromContext<T>>) -> Option<T>
    where
        T: ArgFromContext,
    {
        from_context
            .as_ref()
            .map(|from_context| from_context.arg_from_ctx(self).unwrap())
    }

    /// Parse and/or look-up the value from the context with cache.
    pub fn get_cached<T>(&mut self, from_context: &FromContext<T>) -> T
    where
        T: ArgFromMutContext,
    {
        from_context.arg_from_mut_ctx(self).unwrap()
    }

    /// Try to parse and/or look-up an optional value from the context with
    /// cache.
    pub fn get_opt_cached<T>(
        &mut self,
        from_context: &Option<FromContext<T>>,
    ) -> Option<T>
    where
        T: ArgFromMutContext,
    {
        from_context
            .as_ref()
            .map(|from_context| from_context.arg_from_mut_ctx(self).unwrap())
    }

    /// Get the wasm directory configured for the chain.
    ///
    /// Note that in "dev" build, this may be the root `wasm` dir.
    pub fn wasm_dir(&self) -> PathBuf {
        let wasm_dir =
            self.config.ledger.chain_dir().join(&self.config.wasm_dir);

        // In dev-mode with dev chain (the default), load wasm directly from the
        // root wasm dir instead of the chain dir
        #[cfg(feature = "dev")]
        let wasm_dir =
            if self.global_config.default_chain_id == ChainId::default() {
                "wasm".into()
            } else {
                wasm_dir
            };

        wasm_dir
    }

    /// Read the given WASM file from the WASM directory or an absolute path.
    pub fn read_wasm(&self, file_name: impl AsRef<Path>) -> Vec<u8> {
        wasm_loader::read_wasm_or_exit(self.wasm_dir(), file_name)
    }
}

/// Load global config from expected path in the `base_dir` or try to generate a
/// new one if it doesn't exist.
pub fn read_or_try_new_global_config(
    global_args: &args::Global,
) -> GlobalConfig {
    GlobalConfig::read(&global_args.base_dir).unwrap_or_else(|err| {
        if let config::global::Error::FileNotFound(_) = err {
            let chain_id = global_args.chain_id.clone().or_else(|| {
                env::var(ENV_VAR_CHAIN_ID).ok().map(|chain_id| {
                    ChainId::from_str(&chain_id).unwrap_or_else(|err| {
                        eprintln!("Invalid chain ID: {}", err);
                        super::safe_exit(1)
                    })
                })
            });

            // If not specified, use the default
            let chain_id = chain_id.unwrap_or_default();

            let config = GlobalConfig::new(chain_id);
            config.write(&global_args.base_dir).unwrap_or_else(|err| {
                tracing::error!("Error writing global config file: {}", err);
                super::safe_exit(1)
            });
            config
        } else {
            eprintln!("Error reading global config: {}", err);
            super::safe_exit(1)
        }
    })
}

/// Argument that can be given raw or found in the [`Context`].
#[derive(Debug, Clone)]
pub struct FromContext<T> {
    raw: String,
    phantom: PhantomData<T>,
}

impl<T> FromContext<T> {
    pub fn new(raw: String) -> FromContext<T> {
        Self {
            raw,
            phantom: PhantomData,
        }
    }
}

impl FromContext<TransferSource> {
    /// Converts this TransferSource argument to an Address. Call this function
    /// only when certain that raw represents an Address.
    pub fn to_address(&self) -> FromContext<Address> {
        FromContext::<Address> {
            raw: self.raw.clone(),
            phantom: PhantomData,
        }
    }

    /// Converts this TransferSource argument to an ExtendedSpendingKey. Call
    /// this function only when certain that raw represents an
    /// ExtendedSpendingKey.
    pub fn to_spending_key(&self) -> FromContext<ExtendedSpendingKey> {
        FromContext::<ExtendedSpendingKey> {
            raw: self.raw.clone(),
            phantom: PhantomData,
        }
    }
}

impl FromContext<TransferTarget> {
    /// Converts this TransferTarget argument to an Address. Call this function
    /// only when certain that raw represents an Address.
    pub fn to_address(&self) -> FromContext<Address> {
        FromContext::<Address> {
            raw: self.raw.clone(),
            phantom: PhantomData,
        }
    }

    /// Converts this TransferTarget argument to a PaymentAddress. Call this
    /// function only when certain that raw represents a PaymentAddress.
    pub fn to_payment_address(&self) -> FromContext<PaymentAddress> {
        FromContext::<PaymentAddress> {
            raw: self.raw.clone(),
            phantom: PhantomData,
        }
    }
}

impl<T> FromContext<T>
where
    T: ArgFromContext,
{
    /// Parse and/or look-up the value from the context.
    fn arg_from_ctx(&self, ctx: &Context) -> Result<T, String> {
        T::arg_from_ctx(ctx, &self.raw)
    }
}

impl<T> FromContext<T>
where
    T: ArgFromMutContext,
{
    /// Parse and/or look-up the value from the mutable context.
    fn arg_from_mut_ctx(&self, ctx: &mut Context) -> Result<T, String> {
        T::arg_from_mut_ctx(ctx, &self.raw)
    }
}

/// CLI argument that found via the [`Context`].
pub trait ArgFromContext: Sized {
    fn arg_from_ctx(
        ctx: &Context,
        raw: impl AsRef<str>,
    ) -> Result<Self, String>;
}

/// CLI argument that found via the [`Context`] and cached (as in case of an
/// encrypted keypair that has been decrypted), hence using mutable context.
pub trait ArgFromMutContext: Sized {
    fn arg_from_mut_ctx(
        ctx: &mut Context,
        raw: impl AsRef<str>,
    ) -> Result<Self, String>;
}

impl ArgFromContext for Address {
    fn arg_from_ctx(
        ctx: &Context,
        raw: impl AsRef<str>,
    ) -> Result<Self, String> {
        let raw = raw.as_ref();
        // An address can be either raw (bech32m encoding)
        FromStr::from_str(raw)
            // Or it can be an alias that may be found in the wallet
            .or_else(|_| {
                ctx.wallet
                    .find_address(raw)
                    .cloned()
                    .ok_or_else(|| format!("Unknown address {}", raw))
            })
    }
}

impl ArgFromMutContext for common::SecretKey {
    fn arg_from_mut_ctx(
        ctx: &mut Context,
        raw: impl AsRef<str>,
    ) -> Result<Self, String> {
        let raw = raw.as_ref();
        // A keypair can be either a raw keypair in hex string
        FromStr::from_str(raw).or_else(|_parse_err| {
            // Or it can be an alias
            ctx.wallet
                .find_key(raw)
                .map_err(|_find_err| format!("Unknown key {}", raw))
        })
    }
}

impl ArgFromMutContext for common::PublicKey {
    fn arg_from_mut_ctx(
        ctx: &mut Context,
        raw: impl AsRef<str>,
    ) -> Result<Self, String> {
        let raw = raw.as_ref();
        // A public key can be either a raw public key in hex string
        FromStr::from_str(raw).or_else(|_parse_err| {
            // Or it can be a public key hash in hex string
            FromStr::from_str(raw)
                .map(|pkh: PublicKeyHash| {
                    let key = ctx.wallet.find_key_by_pkh(&pkh).unwrap();
                    key.ref_to()
                })
                // Or it can be an alias that may be found in the wallet
                .or_else(|_parse_err| {
                    ctx.wallet
                        .find_key(raw)
                        .map(|x| x.ref_to())
                        .map_err(|x| x.to_string())
                })
        })
    }
}

impl ArgFromMutContext for ExtendedSpendingKey {
    fn arg_from_mut_ctx(
        ctx: &mut Context,
        raw: impl AsRef<str>,
    ) -> Result<Self, String> {
        let raw = raw.as_ref();
        // Either the string is a raw extended spending key
        FromStr::from_str(raw).or_else(|_parse_err| {
            // Or it is a stored alias of one
            ctx.wallet
                .find_spending_key(raw)
                .map_err(|_find_err| format!("Unknown spending key {}", raw))
        })
    }
}

impl ArgFromMutContext for ExtendedViewingKey {
    fn arg_from_mut_ctx(
        ctx: &mut Context,
        raw: impl AsRef<str>,
    ) -> Result<Self, String> {
        let raw = raw.as_ref();
        // Either the string is a raw full viewing key
        FromStr::from_str(raw).or_else(|_parse_err| {
            // Or it is a stored alias of one
            ctx.wallet
                .find_viewing_key(raw)
                .map(Clone::clone)
                .map_err(|_find_err| format!("Unknown viewing key {}", raw))
        })
    }
}

impl ArgFromContext for PaymentAddress {
    fn arg_from_ctx(
        ctx: &Context,
        raw: impl AsRef<str>,
    ) -> Result<Self, String> {
        let raw = raw.as_ref();
        // Either the string is a payment address
        FromStr::from_str(raw).or_else(|_parse_err| {
            // Or it is a stored alias of one
            ctx.wallet
                .find_payment_addr(raw)
                .cloned()
                .ok_or_else(|| format!("Unknown payment address {}", raw))
        })
    }
}

impl ArgFromMutContext for TransferSource {
    fn arg_from_mut_ctx(
        ctx: &mut Context,
        raw: impl AsRef<str>,
    ) -> Result<Self, String> {
        let raw = raw.as_ref();
        // Either the string is a transparent address or a spending key
        Address::arg_from_ctx(ctx, raw)
            .map(Self::Address)
            .or_else(|_| {
                ExtendedSpendingKey::arg_from_mut_ctx(ctx, raw)
                    .map(Self::ExtendedSpendingKey)
            })
    }
}

impl ArgFromContext for TransferTarget {
    fn arg_from_ctx(
        ctx: &Context,
        raw: impl AsRef<str>,
    ) -> Result<Self, String> {
        let raw = raw.as_ref();
        // Either the string is a transparent address or a payment address
        Address::arg_from_ctx(ctx, raw)
            .map(Self::Address)
            .or_else(|_| {
                PaymentAddress::arg_from_ctx(ctx, raw).map(Self::PaymentAddress)
            })
    }
}

impl ArgFromMutContext for BalanceOwner {
    fn arg_from_mut_ctx(
        ctx: &mut Context,
        raw: impl AsRef<str>,
    ) -> Result<Self, String> {
        let raw = raw.as_ref();
        // Either the string is a transparent address or a viewing key
        Address::arg_from_ctx(ctx, raw)
            .map(Self::Address)
            .or_else(|_| {
                ExtendedViewingKey::arg_from_mut_ctx(ctx, raw)
                    .map(Self::FullViewingKey)
            })
            .or_else(|_| {
                PaymentAddress::arg_from_ctx(ctx, raw).map(Self::PaymentAddress)
            })
    }
}<|MERGE_RESOLUTION|>--- conflicted
+++ resolved
@@ -115,12 +115,8 @@
             wallet,
             global_config,
             config,
-<<<<<<< HEAD
             shielded: ShieldedContext::new(chain_dir),
-        }
-=======
-        })
->>>>>>> da80f3db
+        })
     }
 
     /// Parse and/or look-up the value from the context.
