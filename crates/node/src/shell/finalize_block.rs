--- conflicted
+++ resolved
@@ -983,13 +983,9 @@
     ) -> ValidityFlags {
         let mut flags = ValidityFlags::default();
 
-<<<<<<< HEAD
-        for (cmt_hash, batched_result) in tx_result.batch_results.iter() {
-=======
         for (cmt_hash, batched_result) in
-            &extended_tx_result.tx_result.batch_results.0
+            extended_tx_result.tx_result.batch_results.iter()
         {
->>>>>>> 7212f7e1
             match batched_result {
                 Ok(result) => {
                     if result.is_accepted() {
