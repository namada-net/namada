--- conflicted
+++ resolved
@@ -1,11 +1,7 @@
 //! SDK functions to construct different types of transactions
 use std::borrow::Cow;
 use std::collections::{BTreeMap, HashMap, HashSet};
-<<<<<<< HEAD
-=======
 use std::fs::File;
-use std::str::FromStr;
->>>>>>> 0c4c7871
 use std::time::Duration;
 
 use borsh::BorshSerialize;
@@ -19,18 +15,12 @@
     InputView as TransparentInputView, OutputView as TransparentOutputView,
 };
 use masp_primitives::transaction::components::Amount;
-<<<<<<< HEAD
-use namada_core::types::address::{
-    masp, masp_tx_key, Address, InternalAddress,
-};
-=======
 use namada_core::ledger::governance::cli::onchain::{
     DefaultProposal, PgfFundingProposal, PgfStewardProposal, ProposalVote,
 };
 use namada_core::ledger::governance::storage::proposal::ProposalType;
 use namada_core::ledger::governance::storage::vote::StorageProposalVote;
-use namada_core::types::address::{masp, Address};
->>>>>>> 0c4c7871
+use namada_core::types::address::{masp, Address, InternalAddress};
 use namada_core::types::dec::Dec;
 use namada_core::types::token::MaspDenom;
 use namada_core::types::transaction::governance::{
@@ -51,13 +41,8 @@
 use crate::ibc::core::Msg;
 use crate::ibc::Height as IbcHeight;
 use crate::ledger::args::{self, InputAmount};
-<<<<<<< HEAD
-use crate::ledger::governance::storage as gov_storage;
 use crate::ledger::ibc::storage::ibc_denom_key;
-use crate::ledger::masp::{ShieldedContext, ShieldedUtils};
-=======
 use crate::ledger::masp::{ShieldedContext, ShieldedTransfer, ShieldedUtils};
->>>>>>> 0c4c7871
 use crate::ledger::rpc::{
     self, format_denominated_amount, validate_amount, TxBroadcastData,
     TxResponse,
@@ -1362,6 +1347,7 @@
         channel_id,
         timeout_height,
         timeout_sec_offset,
+        memo,
         tx_code_path,
     }: args::TxIbcTransfer,
     gas_payer: &common::PublicKey,
@@ -1372,10 +1358,10 @@
     // We cannot check the receiver
 
     // Check source balance
-    let balance_key = token::balance_key(&args.token, &source);
+    let balance_key = token::balance_key(&token, &source);
 
     check_balance_too_low_err(
-        &args.token,
+        &token,
         &source,
         amount,
         balance_key,
@@ -1389,21 +1375,16 @@
             .await
             .unwrap();
 
-<<<<<<< HEAD
-    let ibc_denom = match &args.token {
+    let ibc_denom = match &token {
         Address::Internal(InternalAddress::IbcToken(hash)) => {
             let ibc_denom_key = ibc_denom_key(hash);
             rpc::query_storage_value::<C, String>(client, &ibc_denom_key)
                 .await
-                .ok_or_else(|| Error::TokenDoesNotExist(args.token.clone()))?
-        }
-        _ => args.token.to_string(),
-    };
-    let amount = args
-        .amount
-=======
+                .ok_or_else(|| Error::TokenDoesNotExist(token.clone()))?
+        }
+        _ => token.to_string(),
+    };
     let amount = amount
->>>>>>> 0c4c7871
         .to_string_native()
         .split('.')
         .next()
@@ -1416,8 +1397,8 @@
     let packet_data = PacketData {
         token,
         sender: source.to_string().into(),
-        receiver: args.receiver.into(),
-        memo: args.memo.unwrap_or_default().into(),
+        receiver: receiver.into(),
+        memo: memo.unwrap_or_default().into(),
     };
 
     // this height should be that of the destination chain, not this chain
@@ -1440,17 +1421,9 @@
     };
 
     let msg = MsgTransfer {
-<<<<<<< HEAD
-        port_id_on_a: args.port_id,
-        chan_id_on_a: args.channel_id,
-        packet_data,
-=======
         port_id_on_a: port_id,
         chan_id_on_a: channel_id,
-        token,
-        sender: Signer::from_str(&source.to_string()).expect("invalid signer"),
-        receiver: Signer::from_str(&receiver).expect("invalid signer"),
->>>>>>> 0c4c7871
+        packet_data,
         timeout_height_on_b: timeout_height,
         timeout_timestamp_on_b: timeout_timestamp,
     };
