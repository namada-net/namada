//! The persistent storage in RocksDB.
//!
//! The current storage tree is:
//! - `state`: the latest ledger state
//!   - `ethereum_height`: the height of the last eth block processed by the
//!     oracle
//!   - `eth_events_queue`: a queue of confirmed ethereum events to be processed
//!     in order
//!   - `height`: the last committed block height
//!   - `tx_queue`: txs to be decrypted in the next block
//!   - `next_epoch_min_start_height`: minimum block height from which the next
//!     epoch can start
//!   - `next_epoch_min_start_time`: minimum block time from which the next
//!     epoch can start
//!   - `replay_protection`: hashes of the processed transactions
//!   - `pred`: predecessor values of the top-level keys of the same name
//!     - `tx_queue`
//!     - `next_epoch_min_start_height`
//!     - `next_epoch_min_start_time`
//!   - `conversion_state`: MASP conversion state
//! - `subspace`: accounts sub-spaces
//!   - `{address}/{dyn}`: any byte data associated with accounts
//! - `diffs`: diffs in account subspaces' key-vals
//!   - `new/{dyn}`: value set in block height `h`
//!   - `old/{dyn}`: value from predecessor block height
//! - `block`: block state
//!   - `results/{h}`: block results at height `h`
//!   - `h`: for each block at height `h`:
//!     - `tree`: merkle tree
//!       - `root`: root hash
//!       - `store`: the tree's store
//!     - `hash`: block hash
//!     - `time`: block time
//!     - `epoch`: block epoch
//!     - `address_gen`: established address generator
//!     - `header`: block's header
//! - `replay_protection`: hashes of processed tx
//!     - `all`: the hashes included up to the last block
//!     - `last`: the hashes included in the last block

use std::fs::File;
use std::io::{BufWriter, Write};
use std::path::Path;
use std::str::FromStr;
use std::sync::Mutex;

use borsh::BorshDeserialize;
use borsh_ext::BorshSerializeExt;
use data_encoding::HEXLOWER;
use itertools::Either;
use namada::core::storage::{
    BlockHeight, BlockResults, Epoch, EthEventsQueue, Header, Key, KeySeg,
    KEY_SEGMENT_SEPARATOR,
};
use namada::core::time::DateTimeUtc;
use namada::core::{decode, encode, ethereum_events, ethereum_structs};
use namada::eth_bridge::storage::proof::BridgePoolRootProof;
use namada::ledger::eth_bridge::storage::bridge_pool;
use namada::ledger::storage::tx_queue::TxQueue;
use namada::replay_protection;
use namada::state::merkle_tree::{base_tree_key_prefix, subtree_key_prefix};
use namada::state::{
    BlockStateRead, BlockStateWrite, DBIter, DBWriteBatch, DbError as Error,
    DbResult as Result, MerkleTreeStoresRead, PrefixIterator, StoreType, DB,
};
use namada::token::ConversionState;
use rayon::prelude::*;
use rocksdb::{
    BlockBasedOptions, ColumnFamily, ColumnFamilyDescriptor, DBCompactionStyle,
    DBCompressionType, Direction, FlushOptions, IteratorMode, Options,
    ReadOptions, WriteBatch,
};

use crate::config::utils::num_of_threads;

// TODO the DB schema will probably need some kind of versioning

/// Env. var to set a number of Rayon global worker threads
const ENV_VAR_ROCKSDB_COMPACTION_THREADS: &str =
    "NAMADA_ROCKSDB_COMPACTION_THREADS";

/// Column family names
const SUBSPACE_CF: &str = "subspace";
const DIFFS_CF: &str = "diffs";
const STATE_CF: &str = "state";
const BLOCK_CF: &str = "block";
const REPLAY_PROTECTION_CF: &str = "replay_protection";

const OLD_DIFF_PREFIX: &str = "old";
const NEW_DIFF_PREFIX: &str = "new";

/// RocksDB handle
#[derive(Debug)]
pub struct RocksDB(rocksdb::DB);

/// DB Handle for batch writes.
#[derive(Default)]
pub struct RocksDBWriteBatch(WriteBatch);

/// Open RocksDB for the DB
pub fn open(
    path: impl AsRef<Path>,
    cache: Option<&rocksdb::Cache>,
) -> Result<RocksDB> {
    let logical_cores = num_cpus::get();
    let compaction_threads = num_of_threads(
        ENV_VAR_ROCKSDB_COMPACTION_THREADS,
        // If not set, default to quarter of logical CPUs count
        logical_cores / 4,
    ) as i32;
    tracing::info!(
        "Using {} compactions threads for RocksDB.",
        compaction_threads
    );

    // DB options
    let mut db_opts = Options::default();

    // This gives `compaction_threads` number to compaction threads and 1 thread
    // for flush background jobs: https://github.com/facebook/rocksdb/blob/17ce1ca48be53ba29138f92dafc9c853d9241377/options/options.cc#L622
    db_opts.increase_parallelism(compaction_threads);

    db_opts.set_bytes_per_sync(1048576);
    set_max_open_files(&mut db_opts);

    // TODO the recommended default `options.compaction_pri =
    // kMinOverlappingRatio` doesn't seem to be available in Rust

    db_opts.create_missing_column_families(true);
    db_opts.create_if_missing(true);
    db_opts.set_atomic_flush(true);

    let mut cfs = Vec::new();
    let mut table_opts = BlockBasedOptions::default();
    table_opts.set_block_size(16 * 1024);
    table_opts.set_cache_index_and_filter_blocks(true);
    table_opts.set_pin_l0_filter_and_index_blocks_in_cache(true);
    if let Some(cache) = cache {
        table_opts.set_block_cache(cache);
    }
    // latest format versions https://github.com/facebook/rocksdb/blob/d1c510baecc1aef758f91f786c4fbee3bc847a63/include/rocksdb/table.h#L394
    table_opts.set_format_version(5);

    // for subspace (read/update-intensive)
    let mut subspace_cf_opts = Options::default();
    subspace_cf_opts.set_compression_type(DBCompressionType::Zstd);
    subspace_cf_opts.set_compression_options(0, 0, 0, 1024 * 1024);
    // ! recommended initial setup https://github.com/facebook/rocksdb/wiki/Setup-Options-and-Basic-Tuning#other-general-options
    subspace_cf_opts.set_level_compaction_dynamic_level_bytes(true);
    subspace_cf_opts.set_compaction_style(DBCompactionStyle::Level);
    subspace_cf_opts.set_block_based_table_factory(&table_opts);
    cfs.push(ColumnFamilyDescriptor::new(SUBSPACE_CF, subspace_cf_opts));

    // for diffs (insert-intensive)
    let mut diffs_cf_opts = Options::default();
    diffs_cf_opts.set_compression_type(DBCompressionType::Zstd);
    diffs_cf_opts.set_compression_options(0, 0, 0, 1024 * 1024);
    diffs_cf_opts.set_compaction_style(DBCompactionStyle::Universal);
    diffs_cf_opts.set_block_based_table_factory(&table_opts);
    cfs.push(ColumnFamilyDescriptor::new(DIFFS_CF, diffs_cf_opts));

    // for the ledger state (update-intensive)
    let mut state_cf_opts = Options::default();
    // No compression since the size of the state is small
    state_cf_opts.set_level_compaction_dynamic_level_bytes(true);
    state_cf_opts.set_compaction_style(DBCompactionStyle::Level);
    state_cf_opts.set_block_based_table_factory(&table_opts);
    cfs.push(ColumnFamilyDescriptor::new(STATE_CF, state_cf_opts));

    // for blocks (insert-intensive)
    let mut block_cf_opts = Options::default();
    block_cf_opts.set_compression_type(DBCompressionType::Zstd);
    block_cf_opts.set_compression_options(0, 0, 0, 1024 * 1024);
    block_cf_opts.set_compaction_style(DBCompactionStyle::Universal);
    block_cf_opts.set_block_based_table_factory(&table_opts);
    cfs.push(ColumnFamilyDescriptor::new(BLOCK_CF, block_cf_opts));

    // for replay protection (read/insert-intensive)
    let mut replay_protection_cf_opts = Options::default();
    replay_protection_cf_opts.set_compression_type(DBCompressionType::Zstd);
    replay_protection_cf_opts.set_compression_options(0, 0, 0, 1024 * 1024);
    replay_protection_cf_opts.set_level_compaction_dynamic_level_bytes(true);
    // Prioritize minimizing read amplification
    replay_protection_cf_opts.set_compaction_style(DBCompactionStyle::Level);
    replay_protection_cf_opts.set_block_based_table_factory(&table_opts);
    cfs.push(ColumnFamilyDescriptor::new(
        REPLAY_PROTECTION_CF,
        replay_protection_cf_opts,
    ));

    rocksdb::DB::open_cf_descriptors(&db_opts, path, cfs)
        .map(RocksDB)
        .map_err(|e| Error::DBError(e.into_string()))
}

impl Drop for RocksDB {
    fn drop(&mut self) {
        self.flush(true).expect("flush failed");
    }
}

impl RocksDB {
    fn get_column_family(&self, cf_name: &str) -> Result<&ColumnFamily> {
        self.0
            .cf_handle(cf_name)
            .ok_or(Error::DBError("No {cf_name} column family".to_string()))
    }

    /// Persist the diff of an account subspace key-val under the height where
    /// it was changed.
    fn write_subspace_diff(
        &self,
        height: BlockHeight,
        key: &Key,
        old_value: Option<&[u8]>,
        new_value: Option<&[u8]>,
        persist_diffs: bool,
    ) -> Result<()> {
        let cf = self.get_column_family(DIFFS_CF)?;
        let (old_val_key, new_val_key) = old_and_new_diff_key(key, height)?;

        if let Some(old_value) = old_value {
            self.0
                .put_cf(cf, old_val_key, old_value)
                .map_err(|e| Error::DBError(e.into_string()))?;
        }

        if let Some(new_value) = new_value {
            self.0
                .put_cf(cf, new_val_key, new_value)
                .map_err(|e| Error::DBError(e.into_string()))?;
        }

        // If not persisting the diffs, remove the last diffs.
        if !persist_diffs && height > BlockHeight::first() {
            let mut height = height.prev_height();
            while height >= BlockHeight::first() {
                let (old_diff_key, new_diff_key) =
                    old_and_new_diff_key(key, height)?;
                let has_old_diff = self
                    .0
                    .get_cf(cf, &old_diff_key)
                    .map_err(|e| Error::DBError(e.into_string()))?
                    .is_some();
                let has_new_diff = self
                    .0
                    .get_cf(cf, &new_diff_key)
                    .map_err(|e| Error::DBError(e.into_string()))?
                    .is_some();
                if has_old_diff {
                    self.0
                        .delete_cf(cf, old_diff_key)
                        .map_err(|e| Error::DBError(e.into_string()))?;
                }
                if has_new_diff {
                    self.0
                        .delete_cf(cf, new_diff_key)
                        .map_err(|e| Error::DBError(e.into_string()))?;
                }
                if has_old_diff || has_new_diff {
                    break;
                }
                height = height.prev_height();
            }
        }
        Ok(())
    }

    /// Persist the diff of an account subspace key-val under the height where
    /// it was changed in a batch write.
    fn batch_write_subspace_diff(
        &self,
        batch: &mut RocksDBWriteBatch,
        height: BlockHeight,
        key: &Key,
        old_value: Option<&[u8]>,
        new_value: Option<&[u8]>,
        persist_diffs: bool,
    ) -> Result<()> {
        let cf = self.get_column_family(DIFFS_CF)?;
        let (old_val_key, new_val_key) = old_and_new_diff_key(key, height)?;

        if let Some(old_value) = old_value {
            batch.0.put_cf(cf, old_val_key, old_value);
        }

        if let Some(new_value) = new_value {
            batch.0.put_cf(cf, new_val_key, new_value);
        }

        // If not persisting the diffs, remove the last diffs.
        if !persist_diffs && height > BlockHeight::first() {
            let mut height = height.prev_height();
            while height >= BlockHeight::first() {
                let (old_diff_key, new_diff_key) =
                    old_and_new_diff_key(key, height)?;
                let has_old_diff = self
                    .0
                    .get_cf(cf, &old_diff_key)
                    .map_err(|e| Error::DBError(e.into_string()))?
                    .is_some();
                let has_new_diff = self
                    .0
                    .get_cf(cf, &new_diff_key)
                    .map_err(|e| Error::DBError(e.into_string()))?
                    .is_some();
                if has_old_diff {
                    batch.0.delete_cf(cf, old_diff_key);
                }
                if has_new_diff {
                    batch.0.delete_cf(cf, new_diff_key);
                }
                if has_old_diff || has_new_diff {
                    break;
                }
                height = height.prev_height();
            }
        }
        Ok(())
    }

    fn exec_batch(&mut self, batch: WriteBatch) -> Result<()> {
        self.0
            .write(batch)
            .map_err(|e| Error::DBError(e.into_string()))
    }

    /// Dump last known block
    pub fn dump_block(
        &self,
        out_file_path: std::path::PathBuf,
        historic: bool,
        height: Option<BlockHeight>,
    ) {
        // Find the last block height
        let state_cf = self
            .get_column_family(STATE_CF)
            .expect("State column family should exist");

        let last_height: BlockHeight = decode(
            self.0
                .get_cf(state_cf, "height")
                .expect("Unable to read DB")
                .expect("No block height found"),
        )
        .expect("Unable to decode block height");

        let height = height.unwrap_or(last_height);

        let full_path = out_file_path
            .with_file_name(format!(
                "{}_{height}",
                out_file_path
                    .file_name()
                    .map(|name| name.to_string_lossy().into_owned())
                    .unwrap_or_else(|| "dump_db".to_string())
            ))
            .with_extension("toml");

        let mut file = File::options()
            .append(true)
            .create_new(true)
            .open(&full_path)
            .expect("Cannot open the output file");

        println!("Will write to {} ...", full_path.to_string_lossy());

        if historic {
            // Dump the keys prepended with the selected block height (includes
            // subspace diff keys)

            // Diffs
            let cf = self
                .get_column_family(DIFFS_CF)
                .expect("Diffs column family should exist");
            let prefix = height.raw();
            self.dump_it(cf, Some(prefix.clone()), &mut file);

            // Block
            let cf = self
                .get_column_family(BLOCK_CF)
                .expect("Block column family should exist");
            self.dump_it(cf, Some(prefix), &mut file);
        }

        // subspace
        if height != last_height {
            // Restoring subspace at specified height
            let restored_subspace = self
                .iter_prefix(None)
                .par_bridge()
                .fold(
                    || "".to_string(),
                    |mut cur, (key, _value, _gas)| match self
                        .read_subspace_val_with_height(
                            &Key::from(key.to_db_key()),
                            height,
                            last_height,
                        )
                        .expect("Unable to find subspace key")
                    {
                        Some(value) => {
                            let val = HEXLOWER.encode(&value);
                            let new_line = format!("\"{key}\" = \"{val}\"\n");
                            cur.push_str(new_line.as_str());
                            cur
                        }
                        None => cur,
                    },
                )
                .reduce(
                    || "".to_string(),
                    |mut a: String, b: String| {
                        a.push_str(&b);
                        a
                    },
                );
            file.write_all(restored_subspace.as_bytes())
                .expect("Unable to write to output file");
        } else {
            // Just dump the current subspace
            let cf = self
                .get_column_family(SUBSPACE_CF)
                .expect("Subspace column family should exist");
            self.dump_it(cf, None, &mut file);
        }

        // replay protection
        // Dump of replay protection keys is possible only at the last height or
        // the previous one
        if height == last_height {
            let cf = self
                .get_column_family(REPLAY_PROTECTION_CF)
                .expect("Replay protection column family should exist");
            self.dump_it(cf, None, &mut file);
        } else if height == last_height - 1 {
            let cf = self
                .get_column_family(REPLAY_PROTECTION_CF)
                .expect("Replay protection column family should exist");
            self.dump_it(cf, Some("all".to_string()), &mut file);
        }

        println!("Done writing to {}", full_path.to_string_lossy());
    }

    /// Dump data
    fn dump_it(
        &self,
        cf: &ColumnFamily,
        prefix: Option<String>,
        file: &mut File,
    ) {
        let read_opts = make_iter_read_opts(prefix.clone());
        let iter = if let Some(prefix) = prefix {
            self.0.iterator_cf_opt(
                cf,
                read_opts,
                IteratorMode::From(prefix.as_bytes(), Direction::Forward),
            )
        } else {
            self.0.iterator_cf_opt(cf, read_opts, IteratorMode::Start)
        };

        let mut buf = BufWriter::new(file);
        for (key, raw_val, _gas) in PersistentPrefixIterator(
            PrefixIterator::new(iter, String::default()),
            // Empty string to prevent prefix stripping, the prefix is
            // already in the enclosed iterator
        ) {
            let val = HEXLOWER.encode(&raw_val);
            let bytes = format!("\"{key}\" = \"{val}\"\n");
            buf.write_all(bytes.as_bytes())
                .expect("Unable to write to buffer");
        }
        buf.flush().expect("Unable to write to output file");
    }

    /// Rollback to previous block. Given the inner working of tendermint
    /// rollback and of the key structure of Namada, calling rollback more than
    /// once without restarting the chain results in a single rollback.
    pub fn rollback(
        &mut self,
        tendermint_block_height: BlockHeight,
    ) -> Result<()> {
        let last_block = self.read_last_block()?.ok_or(Error::DBError(
            "Missing last block in storage".to_string(),
        ))?;
        tracing::info!(
            "Namada last block height: {}, Tendermint last block height: {}",
            last_block.height,
            tendermint_block_height
        );

        // If the block height to which tendermint rolled back matches the
        // Namada height, there's no need to rollback
        if tendermint_block_height == last_block.height {
            tracing::info!(
                "Namada height already matches the rollback Tendermint \
                 height, no need to rollback."
            );
            return Ok(());
        }

        let mut batch = WriteBatch::default();
        let previous_height =
            BlockHeight::from(u64::from(last_block.height) - 1);

        let state_cf = self.get_column_family(STATE_CF)?;
        // Revert the non-height-prepended metadata storage keys which get
        // updated with every block. Because of the way we save these
        // three keys in storage we can only perform one rollback before
        // restarting the chain
        tracing::info!("Reverting non-height-prepended metadata keys");
        batch.put_cf(state_cf, "height", encode(&previous_height));
        for metadata_key in [
            "next_epoch_min_start_height",
            "next_epoch_min_start_time",
            "tx_queue",
        ] {
            let previous_key = format!("pred/{}", metadata_key);
            let previous_value = self
                .0
                .get_cf(state_cf, previous_key.as_bytes())
                .map_err(|e| Error::DBError(e.to_string()))?
                .ok_or(Error::UnknownKey { key: previous_key })?;

            batch.put_cf(state_cf, metadata_key, previous_value);
            // NOTE: we cannot restore the "pred/" keys themselves since we
            // don't have their predecessors in storage, but there's no need to
            // since we cannot do more than one rollback anyway because of
            // Tendermint.
        }

        // Revert conversion state if the epoch had been changed
        if last_block.pred_epochs.get_epoch(previous_height)
            != Some(last_block.epoch)
        {
            let previous_key = "pred/conversion_state".to_string();
            let previous_value = self
                .0
                .get_cf(state_cf, previous_key.as_bytes())
                .map_err(|e| Error::DBError(e.to_string()))?
                .ok_or(Error::UnknownKey { key: previous_key })?;
            batch.put_cf(state_cf, "conversion_state", previous_value);
        }

        // Delete block results for the last block
        let block_cf = self.get_column_family(BLOCK_CF)?;
        tracing::info!("Removing last block results");
        batch.delete_cf(block_cf, format!("results/{}", last_block.height));

        // Delete the tx hashes included in the last block
        let reprot_cf = self.get_column_family(REPLAY_PROTECTION_CF)?;
        tracing::info!("Removing replay protection hashes");
        batch
            .delete_cf(reprot_cf, replay_protection::last_prefix().to_string());

        // Execute next step in parallel
        let batch = Mutex::new(batch);

        tracing::info!("Restoring previous height subspace diffs");
        self.iter_prefix(None).par_bridge().try_for_each(
            |(key, _value, _gas)| -> Result<()> {
                // Restore previous height diff if present, otherwise delete the
                // subspace key
                let subspace_cf = self.get_column_family(SUBSPACE_CF)?;
                match self.read_subspace_val_with_height(
                    &Key::from(key.to_db_key()),
                    previous_height,
                    last_block.height,
                )? {
                    Some(previous_value) => batch.lock().unwrap().put_cf(
                        subspace_cf,
                        &key,
                        previous_value,
                    ),
                    None => batch.lock().unwrap().delete_cf(subspace_cf, &key),
                }

                Ok(())
            },
        )?;

        // Look for diffs in this block to find what has been deleted
        let diff_new_key_prefix = Key {
            segments: vec![
                last_block.height.to_db_key(),
                NEW_DIFF_PREFIX.to_string().to_db_key(),
            ],
        };
        {
            let mut batch_guard = batch.lock().unwrap();
            let subspace_cf = self.get_column_family(SUBSPACE_CF)?;
            for (key, val, _) in
                iter_diffs_prefix(self, last_block.height, None, true)
            {
                let key = Key::parse(key).unwrap();
                let diff_new_key = diff_new_key_prefix.join(&key);
                if self.read_subspace_val(&diff_new_key)?.is_none() {
                    // If there is no new value, it has been deleted in this
                    // block and we have to restore it
                    batch_guard.put_cf(subspace_cf, key.to_string(), val)
                }
            }
        }

        tracing::info!("Deleting keys prepended with the last height");
        let mut batch = batch.into_inner().unwrap();
        let prefix = last_block.height.to_string();
        let mut delete_keys = |cf: &ColumnFamily| {
            let read_opts = make_iter_read_opts(Some(prefix.clone()));
            let iter = self.0.iterator_cf_opt(
                cf,
                read_opts,
                IteratorMode::From(prefix.as_bytes(), Direction::Forward),
            );
            for (key, _value, _gas) in PersistentPrefixIterator(
                // Empty prefix string to prevent stripping
                PrefixIterator::new(iter, String::default()),
            ) {
                batch.delete_cf(cf, key);
            }
        };
        // Delete any height-prepended key in subspace diffs
        let diffs_cf = self.get_column_family(DIFFS_CF)?;
        delete_keys(diffs_cf);
        // Delete any height-prepended key in the block
        delete_keys(block_cf);

        // Write the batch and persist changes to disk
        tracing::info!("Flushing restored state to disk");
        self.exec_batch(batch)
    }
}

impl DB for RocksDB {
    type Cache = rocksdb::Cache;
    type WriteBatch = RocksDBWriteBatch;

    fn open(
        db_path: impl AsRef<std::path::Path>,
        cache: Option<&Self::Cache>,
    ) -> Self {
        open(db_path, cache).expect("cannot open the DB")
    }

    fn flush(&self, wait: bool) -> Result<()> {
        let mut flush_opts = FlushOptions::default();
        flush_opts.set_wait(wait);
        self.0
            .flush_opt(&flush_opts)
            .map_err(|e| Error::DBError(e.into_string()))
    }

    fn read_last_block(&self) -> Result<Option<BlockStateRead>> {
        // Block height
        let state_cf = self.get_column_family(STATE_CF)?;
        let height: BlockHeight = match self
            .0
            .get_cf(state_cf, "height")
            .map_err(|e| Error::DBError(e.into_string()))?
        {
            Some(bytes) => {
                // TODO if there's an issue decoding this height, should we try
                // load its predecessor instead?
                decode(bytes).map_err(Error::CodingError)?
            }
            None => return Ok(None),
        };

        // Block results
        let block_cf = self.get_column_family(BLOCK_CF)?;
        let results_path = format!("results/{}", height.raw());
        let results: BlockResults = match self
            .0
            .get_cf(block_cf, results_path)
            .map_err(|e| Error::DBError(e.into_string()))?
        {
            Some(bytes) => decode(bytes).map_err(Error::CodingError)?,
            None => return Ok(None),
        };

        // Epoch start height and time
        let next_epoch_min_start_height: BlockHeight = match self
            .0
            .get_cf(state_cf, "next_epoch_min_start_height")
            .map_err(|e| Error::DBError(e.into_string()))?
        {
            Some(bytes) => decode(bytes).map_err(Error::CodingError)?,
            None => {
                tracing::error!(
                    "Couldn't load next epoch start height from the DB"
                );
                return Ok(None);
            }
        };
        let next_epoch_min_start_time: DateTimeUtc = match self
            .0
            .get_cf(state_cf, "next_epoch_min_start_time")
            .map_err(|e| Error::DBError(e.into_string()))?
        {
            Some(bytes) => decode(bytes).map_err(Error::CodingError)?,
            None => {
                tracing::error!(
                    "Couldn't load next epoch start time from the DB"
                );
                return Ok(None);
            }
        };
        let update_epoch_blocks_delay: Option<u32> = match self
            .0
            .get_cf(state_cf, "update_epoch_blocks_delay")
            .map_err(|e| Error::DBError(e.into_string()))?
        {
            Some(bytes) => decode(bytes).map_err(Error::CodingError)?,
            None => {
                tracing::error!(
                    "Couldn't load epoch update block delay from the DB"
                );
                return Ok(None);
            }
        };
        let conversion_state: ConversionState = match self
            .0
            .get_cf(state_cf, "conversion_state")
            .map_err(|e| Error::DBError(e.into_string()))?
        {
            Some(bytes) => decode(bytes).map_err(Error::CodingError)?,
            None => {
                tracing::error!("Couldn't load conversion state from the DB");
                return Ok(None);
            }
        };
        let tx_queue: TxQueue = match self
            .0
            .get_cf(state_cf, "tx_queue")
            .map_err(|e| Error::DBError(e.into_string()))?
        {
            Some(bytes) => decode(bytes).map_err(Error::CodingError)?,
            None => {
                tracing::error!("Couldn't load tx queue from the DB");
                return Ok(None);
            }
        };

        let ethereum_height: Option<ethereum_structs::BlockHeight> = match self
            .0
            .get_cf(state_cf, "ethereum_height")
            .map_err(|e| Error::DBError(e.into_string()))?
        {
            Some(bytes) => decode(bytes).map_err(Error::CodingError)?,
            None => {
                tracing::error!("Couldn't load ethereum height from the DB");
                return Ok(None);
            }
        };

        let eth_events_queue: EthEventsQueue = match self
            .0
            .get_cf(state_cf, "eth_events_queue")
            .map_err(|e| Error::DBError(e.into_string()))?
        {
            Some(bytes) => decode(bytes).map_err(Error::CodingError)?,
            None => {
                tracing::error!(
                    "Couldn't load the eth events queue from the DB"
                );
                return Ok(None);
            }
        };

        // Load data at the height
        let prefix = format!("{}/", height.raw());
        let mut read_opts = ReadOptions::default();
        read_opts.set_total_order_seek(false);
        let next_height_prefix = format!("{}/", height.next_height().raw());
        read_opts.set_iterate_upper_bound(next_height_prefix);
        let mut merkle_tree_stores = MerkleTreeStoresRead::default();
        let mut hash = None;
        let mut time = None;
        let mut epoch: Option<Epoch> = None;
        let mut pred_epochs = None;
        let mut address_gen = None;
        for value in self.0.iterator_cf_opt(
            block_cf,
            read_opts,
            IteratorMode::From(prefix.as_bytes(), Direction::Forward),
        ) {
            let (key, bytes) = match value {
                Ok(data) => data,
                Err(e) => return Err(Error::DBError(e.into_string())),
            };
            let path = &String::from_utf8((*key).to_vec()).map_err(|e| {
                Error::Temporary {
                    error: format!(
                        "Cannot convert path from utf8 bytes to string: {}",
                        e
                    ),
                }
            })?;
            let segments: Vec<&str> =
                path.split(KEY_SEGMENT_SEPARATOR).collect();
            match segments.get(1) {
                Some(prefix) => match *prefix {
                    // Restore the base tree of Merkle tree
                    "tree" => match segments.get(2) {
                        Some(s) => {
                            let st = StoreType::from_str(s)?;
                            match segments.get(3) {
                                Some(&"root") => merkle_tree_stores.set_root(
                                    &st,
                                    decode(bytes)
                                        .map_err(Error::CodingError)?,
                                ),
                                Some(&"store") => merkle_tree_stores
                                    .set_store(st.decode_store(bytes)?),
                                _ => unknown_key_error(path)?,
                            }
                        }
                        None => unknown_key_error(path)?,
                    },
                    "header" => {
                        // the block header doesn't have to be restored
                    }
                    "hash" => {
                        hash = Some(decode(bytes).map_err(Error::CodingError)?)
                    }
                    "time" => {
                        time = Some(decode(bytes).map_err(Error::CodingError)?)
                    }
                    "epoch" => {
                        epoch = Some(decode(bytes).map_err(Error::CodingError)?)
                    }
                    "pred_epochs" => {
                        pred_epochs =
                            Some(decode(bytes).map_err(Error::CodingError)?)
                    }
                    "address_gen" => {
                        address_gen =
                            Some(decode(bytes).map_err(Error::CodingError)?);
                    }
                    _ => unknown_key_error(path)?,
                },
                None => unknown_key_error(path)?,
            }
        }
        // Restore subtrees of Merkle tree
        if let Some(epoch) = epoch {
            for st in StoreType::iter_subtrees() {
                let key_prefix = subtree_key_prefix(st, epoch);
                let root_key =
                    key_prefix.clone().with_segment("root".to_owned());
                if let Some(bytes) = self
                    .0
                    .get_cf(block_cf, &root_key.to_string())
                    .map_err(|e| Error::DBError(e.into_string()))?
                {
                    merkle_tree_stores.set_root(
                        st,
                        decode(bytes).map_err(Error::CodingError)?,
                    );
                }
                let store_key = key_prefix.with_segment("store".to_owned());
                if let Some(bytes) = self
                    .0
                    .get_cf(block_cf, &store_key.to_string())
                    .map_err(|e| Error::DBError(e.into_string()))?
                {
                    merkle_tree_stores.set_store(st.decode_store(bytes)?);
                }
            }
        }
        match (hash, time, epoch, pred_epochs, address_gen) {
            (
                Some(hash),
                Some(time),
                Some(epoch),
                Some(pred_epochs),
                Some(address_gen),
            ) => Ok(Some(BlockStateRead {
                merkle_tree_stores,
                hash,
                height,
                time,
                epoch,
                pred_epochs,
                results,
                conversion_state,
                next_epoch_min_start_height,
                next_epoch_min_start_time,
                update_epoch_blocks_delay,
                address_gen,
                tx_queue,
                ethereum_height,
                eth_events_queue,
            })),
            _ => Err(Error::Temporary {
                error: "Essential data couldn't be read from the DB"
                    .to_string(),
            }),
        }
    }

    fn add_block_to_batch(
        &self,
        state: BlockStateWrite,
        batch: &mut Self::WriteBatch,
        is_full_commit: bool,
    ) -> Result<()> {
        let BlockStateWrite {
            merkle_tree_stores,
            header,
            hash,
            height,
            time,
            epoch,
            pred_epochs,
            next_epoch_min_start_height,
            next_epoch_min_start_time,
            update_epoch_blocks_delay,
            address_gen,
            results,
            conversion_state,
            tx_queue,
            ethereum_height,
            eth_events_queue,
        }: BlockStateWrite = state;

        // Epoch start height and time
        let state_cf = self.get_column_family(STATE_CF)?;
        if let Some(current_value) = self
            .0
            .get_cf(state_cf, "next_epoch_min_start_height")
            .map_err(|e| Error::DBError(e.into_string()))?
        {
            // Write the predecessor value for rollback
            batch.0.put_cf(
                state_cf,
                "pred/next_epoch_min_start_height",
                current_value,
            );
        }
        batch.0.put_cf(
            state_cf,
            "next_epoch_min_start_height",
            encode(&next_epoch_min_start_height),
        );

        if let Some(current_value) = self
            .0
            .get_cf(state_cf, "next_epoch_min_start_time")
            .map_err(|e| Error::DBError(e.into_string()))?
        {
            // Write the predecessor value for rollback
            batch.0.put_cf(
                state_cf,
                "pred/next_epoch_min_start_time",
                current_value,
            );
        }
        batch.0.put_cf(
            state_cf,
            "next_epoch_min_start_time",
            encode(&next_epoch_min_start_time),
        );
        if let Some(current_value) = self
            .0
            .get_cf(state_cf, "update_epoch_blocks_delay")
            .map_err(|e| Error::DBError(e.into_string()))?
        {
            // Write the predecessor value for rollback
            batch.0.put_cf(
                state_cf,
                "pred/update_epoch_blocks_delay",
                current_value,
            );
        }
        batch.0.put_cf(
            state_cf,
            "update_epoch_blocks_delay",
            encode(&update_epoch_blocks_delay),
        );

        // Save the conversion state when the epoch is updated
        if is_full_commit {
            if let Some(current_value) = self
                .0
                .get_cf(state_cf, "conversion_state")
                .map_err(|e| Error::DBError(e.into_string()))?
            {
                // Write the predecessor value for rollback
                batch.0.put_cf(
                    state_cf,
                    "pred/conversion_state",
                    current_value,
                );
            }
            batch.0.put_cf(
                state_cf,
                "conversion_state",
                encode(conversion_state),
            );
        }

        // Tx queue
        if let Some(pred_tx_queue) = self
            .0
            .get_cf(state_cf, "tx_queue")
            .map_err(|e| Error::DBError(e.into_string()))?
        {
            // Write the predecessor value for rollback
            batch.0.put_cf(state_cf, "pred/tx_queue", pred_tx_queue);
        }
        batch.0.put_cf(state_cf, "tx_queue", encode(&tx_queue));
        batch
            .0
            .put_cf(state_cf, "ethereum_height", encode(&ethereum_height));
        batch
            .0
            .put_cf(state_cf, "eth_events_queue", encode(&eth_events_queue));

        let block_cf = self.get_column_family(BLOCK_CF)?;
        let prefix_key = Key::from(height.to_db_key());
        // Merkle tree
        {
            for st in StoreType::iter() {
                if *st == StoreType::Base || is_full_commit {
                    let key_prefix = if *st == StoreType::Base {
                        base_tree_key_prefix(height)
                    } else {
                        subtree_key_prefix(st, epoch)
                    };
                    let root_key =
                        key_prefix.clone().with_segment("root".to_owned());
                    batch.0.put_cf(
                        block_cf,
                        root_key.to_string(),
                        encode(merkle_tree_stores.root(st)),
                    );
                    let store_key = key_prefix.with_segment("store".to_owned());
                    batch.0.put_cf(
                        block_cf,
                        store_key.to_string(),
                        merkle_tree_stores.store(st).encode(),
                    );
                }
            }
        }
        // Block header
        {
            if let Some(h) = header {
                let key = prefix_key
                    .push(&"header".to_owned())
                    .map_err(Error::KeyError)?;
                batch
                    .0
                    .put_cf(block_cf, key.to_string(), h.serialize_to_vec());
            }
        }
        // Block hash
        {
            let key = prefix_key
                .push(&"hash".to_owned())
                .map_err(Error::KeyError)?;
            batch.0.put_cf(block_cf, key.to_string(), encode(&hash));
        }
        // Block time
        {
            let key = prefix_key
                .push(&"time".to_owned())
                .map_err(Error::KeyError)?;
            batch.0.put_cf(block_cf, key.to_string(), encode(&time));
        }
        // Block epoch
        {
            let key = prefix_key
                .push(&"epoch".to_owned())
                .map_err(Error::KeyError)?;
            batch.0.put_cf(block_cf, key.to_string(), encode(&epoch));
        }
        // Block results
        {
            let results_path = format!("results/{}", height.raw());
            batch.0.put_cf(block_cf, results_path, encode(&results));
        }
        // Predecessor block epochs
        {
            let key = prefix_key
                .push(&"pred_epochs".to_owned())
                .map_err(Error::KeyError)?;
            batch
                .0
                .put_cf(block_cf, key.to_string(), encode(&pred_epochs));
        }
        // Address gen
        {
            let key = prefix_key
                .push(&"address_gen".to_owned())
                .map_err(Error::KeyError)?;
            batch
                .0
                .put_cf(block_cf, key.to_string(), encode(&address_gen));
        }

        // Block height
        batch.0.put_cf(state_cf, "height", encode(&height));

        Ok(())
    }

    fn read_block_header(&self, height: BlockHeight) -> Result<Option<Header>> {
        let block_cf = self.get_column_family(BLOCK_CF)?;
        let prefix_key = Key::from(height.to_db_key());
        let key = prefix_key
            .push(&"header".to_owned())
            .map_err(Error::KeyError)?;
        let value = self
            .0
            .get_cf(block_cf, key.to_string())
            .map_err(|e| Error::DBError(e.into_string()))?;
        match value {
            Some(v) => Ok(Some(
                Header::try_from_slice(&v[..])
                    .map_err(Error::BorshCodingError)?,
            )),
            None => Ok(None),
        }
    }

    fn read_merkle_tree_stores(
        &self,
        epoch: Epoch,
        base_height: BlockHeight,
        store_type: Option<StoreType>,
    ) -> Result<Option<MerkleTreeStoresRead>> {
        // Get the latest height at which the tree stores were written
        let block_cf = self.get_column_family(BLOCK_CF)?;
        let mut merkle_tree_stores = MerkleTreeStoresRead::default();
        let store_types = store_type
            .as_ref()
            .map(|st| Either::Left(std::iter::once(st)))
            .unwrap_or_else(|| Either::Right(StoreType::iter()));
        for st in store_types {
            let key_prefix = if *st == StoreType::Base {
                base_tree_key_prefix(base_height)
            } else {
                subtree_key_prefix(st, epoch)
            };
            let root_key = key_prefix.clone().with_segment("root".to_owned());
            let bytes = self
                .0
                .get_cf(block_cf, root_key.to_string())
                .map_err(|e| Error::DBError(e.into_string()))?;
            match bytes {
                Some(b) => {
                    let root = decode(b).map_err(Error::CodingError)?;
                    merkle_tree_stores.set_root(st, root);
                }
                None => return Ok(None),
            }

            let store_key = key_prefix.with_segment("store".to_owned());
            let bytes = self
                .0
                .get_cf(block_cf, store_key.to_string())
                .map_err(|e| Error::DBError(e.into_string()))?;
            match bytes {
                Some(b) => {
                    merkle_tree_stores.set_store(st.decode_store(b)?);
                }
                None => return Ok(None),
            }
        }
        Ok(Some(merkle_tree_stores))
    }

    fn has_replay_protection_entry(
        &self,
        hash: &namada::core::hash::Hash,
    ) -> Result<bool> {
        let replay_protection_cf =
            self.get_column_family(REPLAY_PROTECTION_CF)?;

        for key in [
            replay_protection::last_key(hash),
            replay_protection::all_key(hash),
        ] {
            if self
                .0
                .get_pinned_cf(replay_protection_cf, key.to_string())
                .map_err(|e| Error::DBError(e.into_string()))?
                .is_some()
            {
                return Ok(true);
            }
        }
        Ok(false)
    }

    fn read_diffs_val(
        &self,
        key: &Key,
        height: BlockHeight,
        is_old: bool,
    ) -> Result<Option<Vec<u8>>> {
        let diffs_cf = self.get_column_family(DIFFS_CF)?;
        let key = if is_old {
            old_and_new_diff_key(key, height)?.0
        } else {
            old_and_new_diff_key(key, height)?.1
        };

        self.0
            .get_cf(diffs_cf, key)
            .map_err(|e| Error::DBError(e.into_string()))
    }

    fn read_subspace_val(&self, key: &Key) -> Result<Option<Vec<u8>>> {
        let subspace_cf = self.get_column_family(SUBSPACE_CF)?;
        self.0
            .get_cf(subspace_cf, key.to_string())
            .map_err(|e| Error::DBError(e.into_string()))
    }

    fn read_subspace_val_with_height(
        &self,
        key: &Key,
        height: BlockHeight,
        last_height: BlockHeight,
    ) -> Result<Option<Vec<u8>>> {
        // Check if the value changed at this height
        let diffs_cf = self.get_column_family(DIFFS_CF)?;
        let (old_val_key, new_val_key) = old_and_new_diff_key(key, height)?;

        // If it has a "new" val, it was written at this height
        match self
            .0
            .get_cf(diffs_cf, new_val_key)
            .map_err(|e| Error::DBError(e.into_string()))?
        {
            Some(new_val) => {
                return Ok(Some(new_val));
            }
            None => {
                // If it has an "old" val, it was deleted at this height
                if self.0.key_may_exist_cf(diffs_cf, &old_val_key) {
                    // check if it actually exists
                    if self
                        .0
                        .get_cf(diffs_cf, old_val_key)
                        .map_err(|e| Error::DBError(e.into_string()))?
                        .is_some()
                    {
                        return Ok(None);
                    }
                }
            }
        }

        // If the value didn't change at the given height, we try to look for it
        // at successor heights, up to the `last_height`
        let mut raw_height = height.0 + 1;
        loop {
            // Try to find the next diff on this key
            let (old_val_key, new_val_key) =
                old_and_new_diff_key(key, BlockHeight(raw_height))?;
            let old_val = self
                .0
                .get_cf(diffs_cf, &old_val_key)
                .map_err(|e| Error::DBError(e.into_string()))?;
            // If it has an "old" val, it's the one we're looking for
            match old_val {
                Some(bytes) => return Ok(Some(bytes)),
                None => {
                    // Check if the value was created at this height instead,
                    // which would mean that it wasn't present before
                    if self.0.key_may_exist_cf(diffs_cf, &new_val_key) {
                        // check if it actually exists
                        if self
                            .0
                            .get_cf(diffs_cf, new_val_key)
                            .map_err(|e| Error::DBError(e.into_string()))?
                            .is_some()
                        {
                            return Ok(None);
                        }
                    }

                    if raw_height >= last_height.0 {
                        // Read from latest height
                        return self.read_subspace_val(key);
                    } else {
                        raw_height += 1
                    }
                }
            }
        }
    }

    fn write_subspace_val(
        &mut self,
        height: BlockHeight,
        key: &Key,
        value: impl AsRef<[u8]>,
        persist_diffs: bool,
    ) -> Result<i64> {
        let subspace_cf = self.get_column_family(SUBSPACE_CF)?;
        let value = value.as_ref();
        let size_diff = match self
            .0
            .get_cf(subspace_cf, key.to_string())
            .map_err(|e| Error::DBError(e.into_string()))?
        {
            Some(prev_value) => {
                let size_diff = value.len() as i64 - prev_value.len() as i64;
                self.write_subspace_diff(
                    height,
                    key,
                    Some(&prev_value),
                    Some(value),
                    persist_diffs,
                )?;
                size_diff
            }
            None => {
                self.write_subspace_diff(
                    height,
                    key,
                    None,
                    Some(value),
                    persist_diffs,
                )?;
                value.len() as i64
            }
        };

        // Write the new key-val
        self.0
            .put_cf(subspace_cf, key.to_string(), value)
            .map_err(|e| Error::DBError(e.into_string()))?;

        Ok(size_diff)
    }

    fn delete_subspace_val(
        &mut self,
        height: BlockHeight,
        key: &Key,
        persist_diffs: bool,
    ) -> Result<i64> {
        let subspace_cf = self.get_column_family(SUBSPACE_CF)?;

        // Check the length of previous value, if any
        let prev_len = match self
            .0
            .get_cf(subspace_cf, key.to_string())
            .map_err(|e| Error::DBError(e.into_string()))?
        {
            Some(prev_value) => {
                let prev_len = prev_value.len() as i64;
                self.write_subspace_diff(
                    height,
                    key,
                    Some(&prev_value),
                    None,
                    persist_diffs,
                )?;
                prev_len
            }
            None => 0,
        };

        // Delete the key-val
        self.0
            .delete_cf(subspace_cf, key.to_string())
            .map_err(|e| Error::DBError(e.into_string()))?;

        Ok(prev_len)
    }

    fn batch() -> Self::WriteBatch {
        RocksDBWriteBatch::default()
    }

    fn exec_batch(&mut self, batch: Self::WriteBatch) -> Result<()> {
        self.exec_batch(batch.0)
    }

    fn batch_write_subspace_val(
        &self,
        batch: &mut Self::WriteBatch,
        height: BlockHeight,
        key: &Key,
        value: impl AsRef<[u8]>,
        persist_diffs: bool,
    ) -> Result<i64> {
        let value = value.as_ref();
        let subspace_cf = self.get_column_family(SUBSPACE_CF)?;
        let size_diff = match self
            .0
            .get_cf(subspace_cf, key.to_string())
            .map_err(|e| Error::DBError(e.into_string()))?
        {
            Some(old_value) => {
                let size_diff = value.len() as i64 - old_value.len() as i64;
                // Persist the previous value
                self.batch_write_subspace_diff(
                    batch,
                    height,
                    key,
                    Some(&old_value),
                    Some(value),
                    persist_diffs,
                )?;
                size_diff
            }
            None => {
                self.batch_write_subspace_diff(
                    batch,
                    height,
                    key,
                    None,
                    Some(value),
                    persist_diffs,
                )?;
                value.len() as i64
            }
        };

        // Write the new key-val
        batch.0.put_cf(subspace_cf, key.to_string(), value);

        Ok(size_diff)
    }

    fn batch_delete_subspace_val(
        &self,
        batch: &mut Self::WriteBatch,
        height: BlockHeight,
        key: &Key,
        persist_diffs: bool,
    ) -> Result<i64> {
        let subspace_cf = self.get_column_family(SUBSPACE_CF)?;

        // Check the length of previous value, if any
        let prev_len = match self
            .0
            .get_cf(subspace_cf, key.to_string())
            .map_err(|e| Error::DBError(e.into_string()))?
        {
            Some(prev_value) => {
                let prev_len = prev_value.len() as i64;
                // Persist the previous value
                self.batch_write_subspace_diff(
                    batch,
                    height,
                    key,
                    Some(&prev_value),
                    None,
                    persist_diffs,
                )?;
                prev_len
            }
            None => 0,
        };

        // Delete the key-val
        batch.0.delete_cf(subspace_cf, key.to_string());

        Ok(prev_len)
    }

    fn prune_merkle_tree_store(
        &mut self,
        batch: &mut Self::WriteBatch,
        store_type: &StoreType,
        epoch: Epoch,
    ) -> Result<()> {
        let block_cf = self.get_column_family(BLOCK_CF)?;
        let key_prefix = subtree_key_prefix(store_type, epoch);
        let root_key = key_prefix.clone().with_segment("root".to_owned());
        batch.0.delete_cf(block_cf, root_key.to_string());
        let store_key = key_prefix.with_segment("store".to_owned());
        batch.0.delete_cf(block_cf, store_key.to_string());
        Ok(())
    }

    fn read_bridge_pool_signed_nonce(
        &self,
        height: BlockHeight,
        last_height: BlockHeight,
    ) -> Result<Option<ethereum_events::Uint>> {
        let nonce_key = bridge_pool::get_signed_root_key();
        let bytes = if height == BlockHeight(0) || height >= last_height {
            self.read_subspace_val(&nonce_key)?
        } else {
            self.read_subspace_val_with_height(&nonce_key, height, last_height)?
        };
        match bytes {
            Some(bytes) => {
                let bp_root_proof = BridgePoolRootProof::try_from_slice(&bytes)
                    .map_err(Error::BorshCodingError)?;
                Ok(Some(bp_root_proof.data.1))
            }
            None => Ok(None),
        }
    }

    fn write_replay_protection_entry(
        &mut self,
        batch: &mut Self::WriteBatch,
        key: &Key,
    ) -> Result<()> {
        let replay_protection_cf =
            self.get_column_family(REPLAY_PROTECTION_CF)?;

        batch
            .0
            .put_cf(replay_protection_cf, key.to_string(), vec![]);

        Ok(())
    }

    fn delete_replay_protection_entry(
        &mut self,
        batch: &mut Self::WriteBatch,
        key: &Key,
    ) -> Result<()> {
        let replay_protection_cf =
            self.get_column_family(REPLAY_PROTECTION_CF)?;

        batch.0.delete_cf(replay_protection_cf, key.to_string());

        Ok(())
    }
}

impl<'iter> DBIter<'iter> for RocksDB {
    type PrefixIter = PersistentPrefixIterator<'iter>;

    fn iter_prefix(
        &'iter self,
        prefix: Option<&Key>,
    ) -> PersistentPrefixIterator<'iter> {
        iter_subspace_prefix(self, prefix)
    }

    fn iter_results(&'iter self) -> PersistentPrefixIterator<'iter> {
        let db_prefix = "results/".to_owned();
        let prefix = "results".to_owned();

        let block_cf = self
            .get_column_family(BLOCK_CF)
            .expect("{BLOCK_CF} column family should exist");
        let read_opts = make_iter_read_opts(Some(prefix.clone()));
        let iter = self.0.iterator_cf_opt(
            block_cf,
            read_opts,
            IteratorMode::From(prefix.as_bytes(), Direction::Forward),
        );
        PersistentPrefixIterator(PrefixIterator::new(iter, db_prefix))
    }

    fn iter_old_diffs(
        &'iter self,
        height: BlockHeight,
        prefix: Option<&'iter Key>,
    ) -> PersistentPrefixIterator<'iter> {
        iter_diffs_prefix(self, height, prefix, true)
    }

    fn iter_new_diffs(
        &'iter self,
        height: BlockHeight,
        prefix: Option<&'iter Key>,
    ) -> PersistentPrefixIterator<'iter> {
        iter_diffs_prefix(self, height, prefix, false)
    }

    fn iter_replay_protection(&'iter self) -> Self::PrefixIter {
        let replay_protection_cf = self
            .get_column_family(REPLAY_PROTECTION_CF)
            .expect("{REPLAY_PROTECTION_CF} column family should exist");

        let stripped_prefix = Some(replay_protection::last_prefix());
        iter_prefix(self, replay_protection_cf, stripped_prefix.as_ref(), None)
    }
}

fn iter_subspace_prefix<'iter>(
    db: &'iter RocksDB,
    prefix: Option<&Key>,
) -> PersistentPrefixIterator<'iter> {
    let subspace_cf = db
        .get_column_family(SUBSPACE_CF)
        .expect("{SUBSPACE_CF} column family should exist");
    let stripped_prefix = None;
    iter_prefix(db, subspace_cf, stripped_prefix, prefix)
}

fn iter_diffs_prefix<'a>(
    db: &'a RocksDB,
    height: BlockHeight,
    prefix: Option<&Key>,
    is_old: bool,
) -> PersistentPrefixIterator<'a> {
    let diffs_cf = db
        .get_column_family(DIFFS_CF)
        .expect("{DIFFS_CF} column family should exist");
    let kind = if is_old {
        OLD_DIFF_PREFIX
    } else {
        NEW_DIFF_PREFIX
    };
    let stripped_prefix = Some(
        Key::from(height.to_db_key())
            .push(&kind.to_string())
            .unwrap(),
    );
    // get keys without the `stripped_prefix`
    iter_prefix(db, diffs_cf, stripped_prefix.as_ref(), prefix)
}

/// Create an iterator over key-vals in the given CF matching the given
/// prefix(es). If any, the `stripped_prefix` is matched first and will be
/// removed from the matched keys. If any, the second `prefix` is matched
/// against the stripped keys and remains in the matched keys.
fn iter_prefix<'a>(
    db: &'a RocksDB,
    cf: &'a ColumnFamily,
    stripped_prefix: Option<&Key>,
    prefix: Option<&Key>,
) -> PersistentPrefixIterator<'a> {
    let stripped_prefix = match stripped_prefix {
        Some(p) if !p.is_empty() => format!("{p}/"),
        _ => "".to_owned(),
    };
    let prefix = match prefix {
        Some(p) if !p.is_empty() => {
            format!("{stripped_prefix}{p}/")
        }
        _ => stripped_prefix.clone(),
    };
    let read_opts = make_iter_read_opts(Some(prefix.clone()));
    let iter = db.0.iterator_cf_opt(
        cf,
        read_opts,
        IteratorMode::From(prefix.as_bytes(), Direction::Forward),
    );
    PersistentPrefixIterator(PrefixIterator::new(iter, stripped_prefix))
}

#[derive(Debug)]
pub struct PersistentPrefixIterator<'a>(
    PrefixIterator<rocksdb::DBIterator<'a>>,
);

impl<'a> Iterator for PersistentPrefixIterator<'a> {
    type Item = (String, Vec<u8>, u64);

    /// Returns the next pair and the gas cost
    fn next(&mut self) -> Option<(String, Vec<u8>, u64)> {
        loop {
            match self.0.iter.next() {
                Some(result) => {
                    let (key, val) =
                        result.expect("Prefix iterator shouldn't fail");
                    let key = String::from_utf8(key.to_vec())
                        .expect("Cannot convert from bytes to key string");
                    if let Some(k) = key.strip_prefix(&self.0.stripped_prefix) {
                        let gas = k.len() + val.len();
                        return Some((k.to_owned(), val.to_vec(), gas as _));
                    } else {
                        tracing::warn!(
                            "Unmatched prefix \"{}\" in iterator's key \
                             \"{key}\"",
                            self.0.stripped_prefix
                        );
                    }
                }
                None => return None,
            }
        }
    }
}

/// Make read options for RocksDB iterator with the given prefix
fn make_iter_read_opts(prefix: Option<String>) -> ReadOptions {
    let mut read_opts = ReadOptions::default();
    // don't use the prefix bloom filter
    read_opts.set_total_order_seek(true);

    if let Some(prefix) = prefix {
        let mut upper_prefix = prefix.into_bytes();
        if let Some(last) = upper_prefix.last_mut() {
            *last += 1;
            read_opts.set_iterate_upper_bound(upper_prefix);
        }
    }

    read_opts
}

impl DBWriteBatch for RocksDBWriteBatch {}

fn old_and_new_diff_key(
    key: &Key,
    height: BlockHeight,
) -> Result<(String, String)> {
    let key_prefix = Key::from(height.to_db_key());
    let old = key_prefix
        .push(&OLD_DIFF_PREFIX.to_owned())
        .map_err(Error::KeyError)?
        .join(key);
    let new = key_prefix
        .push(&NEW_DIFF_PREFIX.to_owned())
        .map_err(Error::KeyError)?
        .join(key);
    Ok((old.to_string(), new.to_string()))
}

fn unknown_key_error(key: &str) -> Result<()> {
    Err(Error::UnknownKey {
        key: key.to_owned(),
    })
}

/// Try to increase NOFILE limit and set the `max_open_files` limit to it in
/// RocksDB options.
fn set_max_open_files(cf_opts: &mut rocksdb::Options) {
    #[cfg(unix)]
    imp::set_max_open_files(cf_opts);
    // Nothing to do on non-unix
    #[cfg(not(unix))]
    let _ = cf_opts;
}

#[cfg(unix)]
mod imp {
    use rlimit::{Resource, Rlim};

    const DEFAULT_NOFILE_LIMIT: Rlim = Rlim::from_raw(16384);

    pub fn set_max_open_files(cf_opts: &mut rocksdb::Options) {
        let max_open_files = match increase_nofile_limit() {
            Ok(max_open_files) => Some(max_open_files),
            Err(err) => {
                tracing::error!("Failed to increase NOFILE limit: {}", err);
                None
            }
        };
        if let Some(max_open_files) =
            max_open_files.and_then(|max| max.as_raw().try_into().ok())
        {
            cf_opts.set_max_open_files(max_open_files);
        }
    }

    /// Try to increase NOFILE limit and return the current soft limit.
    fn increase_nofile_limit() -> std::io::Result<Rlim> {
        let (soft, hard) = Resource::NOFILE.get()?;
        tracing::debug!("Current NOFILE limit, soft={}, hard={}", soft, hard);

        let target = std::cmp::min(DEFAULT_NOFILE_LIMIT, hard);
        if soft >= target {
            tracing::debug!(
                "NOFILE limit already large enough, not attempting to increase"
            );
            Ok(soft)
        } else {
            tracing::debug!("Try to increase to {}", target);
            Resource::NOFILE.set(target, target)?;

            let (soft, hard) = Resource::NOFILE.get()?;
            tracing::debug!(
                "Increased NOFILE limit, soft={}, hard={}",
                soft,
                hard
            );
            Ok(soft)
        }
    }
}

#[cfg(test)]
mod test {
    use namada::core::address::{
        gen_established_address, EstablishedAddressGen,
    };
<<<<<<< HEAD
    use namada::core::storage::{BlockHash, Epoch, Epochs};
    use namada::state::{MerkleTree, Sha256Hasher};
=======
    use namada::types::storage::{BlockHash, Epochs};
>>>>>>> 92fc1f67
    use tempfile::tempdir;
    use test_log::test;

    use super::*;

    /// Test that a block written can be loaded back from DB.
    #[test]
    fn test_load_state() {
        let dir = tempdir().unwrap();
        let mut db = open(dir.path(), None).unwrap();

        let mut batch = RocksDB::batch();
        let last_height = BlockHeight::default();
        db.batch_write_subspace_val(
            &mut batch,
            last_height,
            &Key::parse("test").unwrap(),
            vec![1_u8, 1, 1, 1],
            true,
        )
        .unwrap();

        add_block_to_batch(
            &db,
            &mut batch,
            BlockHeight::default(),
            Epoch::default(),
            Epochs::default(),
            &ConversionState::default(),
        )
        .unwrap();
        db.exec_batch(batch.0).unwrap();

        let _state = db
            .read_last_block()
            .expect("Should be able to read last block")
            .expect("Block should have been written");
    }

    #[test]
    fn test_read() {
        let dir = tempdir().unwrap();
        let mut db = open(dir.path(), None).unwrap();

        let key = Key::parse("test").unwrap();
        let batch_key = Key::parse("batch").unwrap();

        let mut batch = RocksDB::batch();
        let last_height = BlockHeight(100);
        db.batch_write_subspace_val(
            &mut batch,
            last_height,
            &batch_key,
            vec![1_u8, 1, 1, 1],
            true,
        )
        .unwrap();
        db.exec_batch(batch.0).unwrap();

        db.write_subspace_val(last_height, &key, vec![1_u8, 1, 1, 0], true)
            .unwrap();

        let mut batch = RocksDB::batch();
        let last_height = BlockHeight(111);
        db.batch_write_subspace_val(
            &mut batch,
            last_height,
            &batch_key,
            vec![2_u8, 2, 2, 2],
            true,
        )
        .unwrap();
        db.exec_batch(batch.0).unwrap();

        db.write_subspace_val(last_height, &key, vec![2_u8, 2, 2, 0], true)
            .unwrap();

        let prev_value = db
            .read_subspace_val_with_height(
                &batch_key,
                BlockHeight(100),
                last_height,
            )
            .expect("read should succeed");
        assert_eq!(prev_value, Some(vec![1_u8, 1, 1, 1]));
        let prev_value = db
            .read_subspace_val_with_height(&key, BlockHeight(100), last_height)
            .expect("read should succeed");
        assert_eq!(prev_value, Some(vec![1_u8, 1, 1, 0]));

        let updated_value = db
            .read_subspace_val_with_height(
                &batch_key,
                BlockHeight(111),
                last_height,
            )
            .expect("read should succeed");
        assert_eq!(updated_value, Some(vec![2_u8, 2, 2, 2]));
        let updated_value = db
            .read_subspace_val_with_height(&key, BlockHeight(111), last_height)
            .expect("read should succeed");
        assert_eq!(updated_value, Some(vec![2_u8, 2, 2, 0]));

        let latest_value = db
            .read_subspace_val(&batch_key)
            .expect("read should succeed");
        assert_eq!(latest_value, Some(vec![2_u8, 2, 2, 2]));
        let latest_value =
            db.read_subspace_val(&key).expect("read should succeed");
        assert_eq!(latest_value, Some(vec![2_u8, 2, 2, 0]));

        let mut batch = RocksDB::batch();
        let last_height = BlockHeight(222);
        db.batch_delete_subspace_val(&mut batch, last_height, &batch_key, true)
            .unwrap();
        db.exec_batch(batch.0).unwrap();

        db.delete_subspace_val(last_height, &key, true).unwrap();

        let deleted_value = db
            .read_subspace_val_with_height(
                &batch_key,
                BlockHeight(222),
                last_height,
            )
            .expect("read should succeed");
        assert_eq!(deleted_value, None);
        let deleted_value = db
            .read_subspace_val_with_height(&key, BlockHeight(222), last_height)
            .expect("read should succeed");
        assert_eq!(deleted_value, None);

        let latest_value = db
            .read_subspace_val(&batch_key)
            .expect("read should succeed");
        assert_eq!(latest_value, None);
        let latest_value =
            db.read_subspace_val(&key).expect("read should succeed");
        assert_eq!(latest_value, None);
    }

    #[test]
    fn test_prefix_iter() {
        let dir = tempdir().unwrap();
        let mut db = open(dir.path(), None).unwrap();

        let prefix_0 = Key::parse("0").unwrap();
        let key_0_a = prefix_0.push(&"a".to_string()).unwrap();
        let key_0_b = prefix_0.push(&"b".to_string()).unwrap();
        let key_0_c = prefix_0.push(&"c".to_string()).unwrap();
        let prefix_1 = Key::parse("1").unwrap();
        let key_1_a = prefix_1.push(&"a".to_string()).unwrap();
        let key_1_b = prefix_1.push(&"b".to_string()).unwrap();
        let key_1_c = prefix_1.push(&"c".to_string()).unwrap();
        let prefix_01 = Key::parse("01").unwrap();
        let key_01_a = prefix_01.push(&"a".to_string()).unwrap();

        let keys_0 = vec![key_0_a, key_0_b, key_0_c];
        let keys_1 = vec![key_1_a, key_1_b, key_1_c];
        let keys_01 = vec![key_01_a];
        let all_keys = [keys_0.clone(), keys_01, keys_1.clone()].concat();

        // Write the keys
        let mut batch = RocksDB::batch();
        let height = BlockHeight(1);
        for key in &all_keys {
            db.batch_write_subspace_val(&mut batch, height, key, [0_u8], true)
                .unwrap();
        }
        db.exec_batch(batch.0).unwrap();

        // Prefix "0" shouldn't match prefix "01"
        let itered_keys: Vec<Key> = db
            .iter_prefix(Some(&prefix_0))
            .map(|(key, _val, _)| Key::parse(key).unwrap())
            .collect();
        itertools::assert_equal(keys_0, itered_keys);

        let itered_keys: Vec<Key> = db
            .iter_prefix(Some(&prefix_1))
            .map(|(key, _val, _)| Key::parse(key).unwrap())
            .collect();
        itertools::assert_equal(keys_1, itered_keys);

        let itered_keys: Vec<Key> = db
            .iter_prefix(None)
            .map(|(key, _val, _)| Key::parse(key).unwrap())
            .collect();
        itertools::assert_equal(all_keys, itered_keys);
    }

    #[test]
    fn test_rollback() {
        let dir = tempdir().unwrap();
        let mut db = open(dir.path(), None).unwrap();

        // A key that's gonna be added on a second block
        let add_key = Key::parse("add").unwrap();
        // A key that's gonna be deleted on a second block
        let delete_key = Key::parse("delete").unwrap();
        // A key that's gonna be overwritten on a second block
        let overwrite_key = Key::parse("overwrite").unwrap();

        // Write first block
        let mut batch = RocksDB::batch();
        let height_0 = BlockHeight(100);
        let mut pred_epochs = Epochs::default();
        pred_epochs.new_epoch(height_0);
        let mut conversion_state_0 = ConversionState::default();
        conversion_state_0
            .tokens
            .insert("dummy1".to_string(), gen_established_address("test"));
        let to_delete_val = vec![1_u8, 1, 0, 0];
        let to_overwrite_val = vec![1_u8, 1, 1, 0];
        db.batch_write_subspace_val(
            &mut batch,
            height_0,
            &delete_key,
            &to_delete_val,
            true,
        )
        .unwrap();
        db.batch_write_subspace_val(
            &mut batch,
            height_0,
            &overwrite_key,
            &to_overwrite_val,
            true,
        )
        .unwrap();

        add_block_to_batch(
            &db,
            &mut batch,
            height_0,
            Epoch(1),
            pred_epochs.clone(),
            &conversion_state_0,
        )
        .unwrap();
        db.exec_batch(batch.0).unwrap();

        // Write second block
        let mut batch = RocksDB::batch();
        let height_1 = BlockHeight(101);
        pred_epochs.new_epoch(height_1);
        let mut conversion_state_1 = ConversionState::default();
        conversion_state_1
            .tokens
            .insert("dummy2".to_string(), gen_established_address("test"));
        let add_val = vec![1_u8, 0, 0, 0];
        let overwrite_val = vec![1_u8, 1, 1, 1];
        db.batch_write_subspace_val(
            &mut batch, height_1, &add_key, &add_val, true,
        )
        .unwrap();
        db.batch_write_subspace_val(
            &mut batch,
            height_1,
            &overwrite_key,
            &overwrite_val,
            true,
        )
        .unwrap();
        db.batch_delete_subspace_val(&mut batch, height_1, &delete_key, true)
            .unwrap();

        add_block_to_batch(
            &db,
            &mut batch,
            height_1,
            Epoch(2),
            pred_epochs,
            &conversion_state_1,
        )
        .unwrap();
        db.exec_batch(batch.0).unwrap();

        // Check that the values are as expected from second block
        let added = db.read_subspace_val(&add_key).unwrap();
        assert_eq!(added, Some(add_val));
        let overwritten = db.read_subspace_val(&overwrite_key).unwrap();
        assert_eq!(overwritten, Some(overwrite_val));
        let deleted = db.read_subspace_val(&delete_key).unwrap();
        assert_eq!(deleted, None);

        // Rollback to the first block height
        db.rollback(height_0).unwrap();

        // Check that the values are back to the state at the first block
        let added = db.read_subspace_val(&add_key).unwrap();
        assert_eq!(added, None);
        let overwritten = db.read_subspace_val(&overwrite_key).unwrap();
        assert_eq!(overwritten, Some(to_overwrite_val));
        let deleted = db.read_subspace_val(&delete_key).unwrap();
        assert_eq!(deleted, Some(to_delete_val));
        // Check the conversion state
        let state_cf = db.get_column_family(STATE_CF).unwrap();
        let conversion_state =
            db.0.get_cf(state_cf, "conversion_state".as_bytes())
                .unwrap()
                .unwrap();
        assert_eq!(conversion_state, encode(&conversion_state_0));
    }

    #[test]
    fn test_diffs() {
        let dir = tempdir().unwrap();
        let mut db = open(dir.path(), None).unwrap();

        let key_with_diffs = Key::parse("with_diffs").unwrap();
        let key_without_diffs = Key::parse("without_diffs").unwrap();

        let initial_val = vec![1_u8, 1, 0, 0];
        let overwrite_val = vec![1_u8, 1, 1, 0];

        // Write first block
        let mut batch = RocksDB::batch();
        let height_0 = BlockHeight::first();
        db.batch_write_subspace_val(
            &mut batch,
            height_0,
            &key_with_diffs,
            &initial_val,
            true,
        )
        .unwrap();
        db.batch_write_subspace_val(
            &mut batch,
            height_0,
            &key_without_diffs,
            &initial_val,
            false,
        )
        .unwrap();
        db.exec_batch(batch.0).unwrap();

        {
            let diffs_cf = db.get_column_family(DIFFS_CF).unwrap();

            // Diffs new key for `key_with_diffs` at height_0 must be present
            let (old_with_h0, new_with_h0) =
                old_and_new_diff_key(&key_with_diffs, height_0).unwrap();
            assert!(db.0.get_cf(diffs_cf, old_with_h0).unwrap().is_none());
            assert!(db.0.get_cf(diffs_cf, new_with_h0).unwrap().is_some());

            // Diffs new key for `key_without_diffs` at height_0 must be present
            let (old_wo_h0, new_wo_h0) =
                old_and_new_diff_key(&key_without_diffs, height_0).unwrap();
            assert!(db.0.get_cf(diffs_cf, old_wo_h0).unwrap().is_none());
            assert!(db.0.get_cf(diffs_cf, new_wo_h0).unwrap().is_some());
        }

        // Write second block
        let mut batch = RocksDB::batch();
        let height_1 = height_0 + 10;
        db.batch_write_subspace_val(
            &mut batch,
            height_1,
            &key_with_diffs,
            &overwrite_val,
            true,
        )
        .unwrap();
        db.batch_write_subspace_val(
            &mut batch,
            height_1,
            &key_without_diffs,
            &overwrite_val,
            false,
        )
        .unwrap();
        db.exec_batch(batch.0).unwrap();

        {
            let diffs_cf = db.get_column_family(DIFFS_CF).unwrap();

            // Diffs keys for `key_with_diffs` at height_0 must be present
            let (old_with_h0, new_with_h0) =
                old_and_new_diff_key(&key_with_diffs, height_0).unwrap();
            assert!(db.0.get_cf(diffs_cf, old_with_h0).unwrap().is_none());
            assert!(db.0.get_cf(diffs_cf, new_with_h0).unwrap().is_some());

            // Diffs keys for `key_without_diffs` at height_0 must be gone
            let (old_wo_h0, new_wo_h0) =
                old_and_new_diff_key(&key_without_diffs, height_0).unwrap();
            assert!(db.0.get_cf(diffs_cf, old_wo_h0).unwrap().is_none());
            assert!(db.0.get_cf(diffs_cf, new_wo_h0).unwrap().is_none());

            // Diffs keys for `key_with_diffs` at height_1 must be present
            let (old_with_h1, new_with_h1) =
                old_and_new_diff_key(&key_with_diffs, height_1).unwrap();
            assert!(db.0.get_cf(diffs_cf, old_with_h1).unwrap().is_some());
            assert!(db.0.get_cf(diffs_cf, new_with_h1).unwrap().is_some());

            // Diffs keys for `key_without_diffs` at height_1 must be present
            let (old_wo_h1, new_wo_h1) =
                old_and_new_diff_key(&key_without_diffs, height_1).unwrap();
            assert!(db.0.get_cf(diffs_cf, old_wo_h1).unwrap().is_some());
            assert!(db.0.get_cf(diffs_cf, new_wo_h1).unwrap().is_some());
        }

        // Write third block
        let mut batch = RocksDB::batch();
        let height_2 = height_1 + 10;
        db.batch_write_subspace_val(
            &mut batch,
            height_2,
            &key_with_diffs,
            &initial_val,
            true,
        )
        .unwrap();
        db.batch_write_subspace_val(
            &mut batch,
            height_2,
            &key_without_diffs,
            &initial_val,
            false,
        )
        .unwrap();
        db.exec_batch(batch.0).unwrap();

        {
            let diffs_cf = db.get_column_family(DIFFS_CF).unwrap();

            // Diffs keys for `key_with_diffs` at height_1 must be present
            let (old_with_h1, new_with_h1) =
                old_and_new_diff_key(&key_with_diffs, height_1).unwrap();
            assert!(db.0.get_cf(diffs_cf, old_with_h1).unwrap().is_some());
            assert!(db.0.get_cf(diffs_cf, new_with_h1).unwrap().is_some());

            // Diffs keys for `key_without_diffs` at height_1 must be gone
            let (old_wo_h1, new_wo_h1) =
                old_and_new_diff_key(&key_without_diffs, height_1).unwrap();
            assert!(db.0.get_cf(diffs_cf, old_wo_h1).unwrap().is_none());
            assert!(db.0.get_cf(diffs_cf, new_wo_h1).unwrap().is_none());

            // Diffs keys for `key_with_diffs` at height_2 must be present
            let (old_with_h2, new_with_h2) =
                old_and_new_diff_key(&key_with_diffs, height_2).unwrap();
            assert!(db.0.get_cf(diffs_cf, old_with_h2).unwrap().is_some());
            assert!(db.0.get_cf(diffs_cf, new_with_h2).unwrap().is_some());

            // Diffs keys for `key_without_diffs` at height_2 must be present
            let (old_wo_h2, new_wo_h2) =
                old_and_new_diff_key(&key_without_diffs, height_2).unwrap();
            assert!(db.0.get_cf(diffs_cf, old_wo_h2).unwrap().is_some());
            assert!(db.0.get_cf(diffs_cf, new_wo_h2).unwrap().is_some());
        }
    }

    /// A test helper to write a block
    fn add_block_to_batch(
        db: &RocksDB,
        batch: &mut RocksDBWriteBatch,
        height: BlockHeight,
        epoch: Epoch,
        pred_epochs: Epochs,
        conversion_state: &ConversionState,
    ) -> Result<()> {
        let merkle_tree = MerkleTree::<Sha256Hasher>::default();
        let merkle_tree_stores = merkle_tree.stores();
        let hash = BlockHash::default();
        let time = DateTimeUtc::now();
        let next_epoch_min_start_height = BlockHeight::default();
        let next_epoch_min_start_time = DateTimeUtc::now();
        let update_epoch_blocks_delay = None;
        let address_gen = EstablishedAddressGen::new("whatever");
        let tx_queue = TxQueue::default();
        let results = BlockResults::default();
        let eth_events_queue = EthEventsQueue::default();
        let block = BlockStateWrite {
            merkle_tree_stores,
            header: None,
            hash: &hash,
            height,
            time,
            epoch,
            results: &results,
            conversion_state,
            pred_epochs: &pred_epochs,
            next_epoch_min_start_height,
            next_epoch_min_start_time,
            update_epoch_blocks_delay,
            address_gen: &address_gen,
            tx_queue: &tx_queue,
            ethereum_height: None,
            eth_events_queue: &eth_events_queue,
        };

        db.add_block_to_batch(block, batch, true)
    }
}<|MERGE_RESOLUTION|>--- conflicted
+++ resolved
@@ -1787,12 +1787,8 @@
     use namada::core::address::{
         gen_established_address, EstablishedAddressGen,
     };
-<<<<<<< HEAD
-    use namada::core::storage::{BlockHash, Epoch, Epochs};
+    use namada::core::storage::{BlockHash, Epochs};
     use namada::state::{MerkleTree, Sha256Hasher};
-=======
-    use namada::types::storage::{BlockHash, Epochs};
->>>>>>> 92fc1f67
     use tempfile::tempdir;
     use test_log::test;
 
