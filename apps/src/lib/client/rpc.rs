--- conflicted
+++ resolved
@@ -36,12 +36,7 @@
 
 use crate::cli::{self, args, Context};
 use crate::client::tendermint_rpc_types::TxResponse;
-<<<<<<< HEAD
-=======
-use crate::facade::tendermint::abci::Code;
-use crate::facade::tendermint::block::Height;
 use crate::facade::tendermint::merkle::proof::Proof;
->>>>>>> 45f0528f
 use crate::facade::tendermint_config::net::Address as TendermintAddress;
 use crate::facade::tendermint_rpc::error::Error as TError;
 use crate::facade::tendermint_rpc::query::Query;
@@ -1271,7 +1266,6 @@
 where
     T: BorshDeserialize,
 {
-<<<<<<< HEAD
     // In case `T` is a unit (only thing that encodes to 0 bytes), we have to
     // use `storage_has_key` instead of `storage_value`, because `storage_value`
     // returns 0 bytes when the key is not found.
@@ -1284,19 +1278,22 @@
         } else {
             None
         };
-=======
-    let (bytes, _proof) =
-        query_storage_value_bytes(client, key, None, false).await;
-    match bytes {
-        Some(b) => match T::try_from_slice(&b[..]) {
-            Ok(value) => Some(value),
-            Err(err) => {
-                eprintln!("Error decoding the value: {}", err);
-                cli::safe_exit(1)
-            }
-        },
-        None => None,
-    }
+    }
+
+    let response = unwrap_client_response(
+        RPC.shell()
+            .storage_value(client, None, None, false, key)
+            .await,
+    );
+    if response.data.is_empty() {
+        return None;
+    }
+    T::try_from_slice(&response.data[..])
+        .map(Some)
+        .unwrap_or_else(|err| {
+            eprintln!("Error decoding the value: {}", err);
+            cli::safe_exit(1)
+        })
 }
 
 /// Query a storage value and the proof without decoding.
@@ -1306,42 +1303,17 @@
     height: Option<BlockHeight>,
     prove: bool,
 ) -> (Option<Vec<u8>>, Option<Proof>) {
-    let path = Path::Value(key.to_owned());
-    let data = vec![];
-    let height = height.map(|h| Height::try_from(h.0).unwrap());
-    let response = client
-        .abci_query(Some(path.into()), data, height, prove)
-        .await
-        .unwrap();
-    match response.code {
-        Code::Ok => return (Some(response.value), response.proof),
-        Code::Err(err) => {
-            if err == 1 {
-                return (None, response.proof);
-            } else {
-                eprintln!(
-                    "Error in the query {} (error code {})",
-                    response.info, err
-                )
-            }
-        }
->>>>>>> 45f0528f
-    }
-
+    let data = None;
     let response = unwrap_client_response(
         RPC.shell()
-            .storage_value(client, None, None, false, key)
+            .storage_value(client, data, height, prove, key)
             .await,
     );
     if response.data.is_empty() {
-        return None;
-    }
-    T::try_from_slice(&response.data[..])
-        .map(Some)
-        .unwrap_or_else(|err| {
-            eprintln!("Error decoding the value: {}", err);
-            cli::safe_exit(1)
-        })
+        (None, response.proof)
+    } else {
+        (Some(response.data), response.proof)
+    }
 }
 
 /// Query a range of storage values with a matching prefix and decode them with
