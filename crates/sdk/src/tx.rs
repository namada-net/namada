--- conflicted
+++ resolved
@@ -420,14 +420,9 @@
             InnerTxResult::Success(_) => {
                 display_line!(
                     context.io(),
-<<<<<<< HEAD
-                    "Transaction {} was successfully applied at height {}.",
-                    inner_hash,
-=======
                     "Transaction {} was successfully applied at height {}, \
                      consuming {} gas units.",
-                    cmt_hash,
->>>>>>> 16a2c585
+                    inner_hash,
                     resp.height,
                     resp.gas_used
                 );
