//! Genesis transactions

use std::collections::{BTreeMap, BTreeSet, HashSet};
use std::fmt::Debug;
use std::net::SocketAddr;

use borsh::{BorshDeserialize, BorshSerialize};
use borsh_ext::BorshSerializeExt;
use itertools::{Either, Itertools};
use ledger_namada_rs::NamadaApp;
use ledger_transport_hid::hidapi::HidApi;
use ledger_transport_hid::TransportNativeHID;
use namada::core::types::account::AccountPublicKeysMap;
use namada::core::types::address::{Address, EstablishedAddress};
use namada::core::types::chain::ChainId;
use namada::core::types::string_encoding::StringEncoded;
use namada::ledger::pos::common::PublicKey;
use namada::ledger::pos::types::ValidatorMetaData;
use namada::proto::{
    verify_standalone_sig, Code, Commitment, Data, Section, SerializeWithBorsh,
    SignatureIndex, Tx,
};
use namada::types::address::nam;
use namada::types::dec::Dec;
use namada::types::key::{common, ed25519, RefTo, SigScheme};
use namada::types::time::DateTimeUtc;
use namada::types::token;
use namada::types::token::{DenominatedAmount, NATIVE_MAX_DECIMAL_PLACES};
use namada::types::transaction::{pos, Fee, TxType};
use namada_sdk::args::Tx as TxArgs;
use namada_sdk::signing::{sign_tx, SigningTxData};
use namada_sdk::tx::{TX_BECOME_VALIDATOR_WASM, TX_BOND_WASM};
use namada_sdk::wallet::alias::Alias;
use namada_sdk::wallet::pre_genesis::ValidatorWallet;
use namada_sdk::wallet::Wallet;
use serde::{Deserialize, Serialize};
use tokio::sync::RwLock;

use super::templates::{DenominatedBalances, Parameters, ValidityPredicates};
use crate::config::genesis::chain::DeriveEstablishedAddress;
use crate::config::genesis::templates::{
    TemplateValidation, Unvalidated, Validated,
};
use crate::config::genesis::{utils, GenesisAddress};
use crate::wallet::CliWalletUtils;

/// Dummy chain id used to sign [`Tx`] objects at pre-genesis.
const NAMADA_GENESIS_TX_CHAIN_ID: &str = "namada-genesis";

/// Helper trait to fetch tx data to sign.
pub trait TxToSign {
    /// Return tx data to sign.
    fn tx_to_sign(&self) -> Tx;

    /// Get public keys that may sign this transaction from a genesis address
    fn get_pks(
        &self,
        accounts: &[EstablishedAccountTx],
    ) -> (Vec<common::PublicKey>, u8);

    fn get_owner(&self) -> GenesisAddress;
}

/// Return a dummy set of tx arguments to sign with the
/// hardware wallet.
fn get_tx_args(use_device: bool) -> TxArgs {
    TxArgs {
        dry_run: false,
        dry_run_wrapper: false,
        dump_tx: false,
        output_folder: None,
        force: false,
        broadcast_only: false,
        ledger_address: (),
        initialized_account_alias: None,
        wallet_alias_force: false,
        fee_amount: None,
        wrapper_fee_payer: None,
        fee_token: nam(),
        fee_unshield: None,
        gas_limit: Default::default(),
        expiration: None,
        disposable_signing_key: false,
        chain_id: None,
        signing_keys: vec![],
        signatures: vec![],
        tx_reveal_code_path: Default::default(),
        verification_key: None,
        password: None,
        use_device,
    }
}

/// Timestamp used to sign pre-genesis [`Tx`] objects.
#[inline]
fn pre_genesis_tx_timestamp() -> DateTimeUtc {
    DateTimeUtc::from_unix_timestamp(
        // Mon Jan 01 2001 01:01:01 UTC+0000
        978310861,
    )
    .unwrap()
}

/// Return a ready to sign genesis [`Tx`].
fn get_tx_to_sign(tag: impl AsRef<str>, data: impl BorshSerialize) -> Tx {
    let mut tx = Tx::from_type(TxType::Raw);
    tx.header.chain_id = ChainId(NAMADA_GENESIS_TX_CHAIN_ID.to_string());
    tx.header.timestamp = pre_genesis_tx_timestamp();
    tx.set_code(Code {
        salt: [0; 8],
        code: Commitment::Hash(Default::default()),
        tag: Some(tag.as_ref().to_string()),
    });
    tx.set_data(Data {
        salt: [0; 8],
        data: data.serialize_to_vec(),
    });
    let pk = get_sentinel_pubkey();
    tx.add_wrapper(
        Fee {
            amount_per_gas_unit: Default::default(),
            token: Address::from(&pk),
        },
        pk,
        Default::default(),
        Default::default(),
        None,
    );
    tx
}

/// Get a dummy public key.
#[inline]
fn get_sentinel_pubkey() -> common::PublicKey {
    common::SecretKey::Ed25519(ed25519::SigScheme::from_bytes([0; 32])).ref_to()
}

pub struct GenesisValidatorData {
    pub address: EstablishedAddress,
    pub commission_rate: Dec,
    pub max_commission_rate_change: Dec,
    pub net_address: SocketAddr,
    pub self_bond_amount: token::DenominatedAmount,
    pub email: String,
    pub description: Option<String>,
    pub website: Option<String>,
    pub discord_handle: Option<String>,
}

/// Panics if given `txs.validator_accounts` is not empty, because validator
/// transactions must be signed with a validator wallet (see
/// `init-genesis-validator` command).
pub async fn sign_txs(
    txs: UnsignedTransactions,
    wallet: &mut Wallet<CliWalletUtils>,
    validator_wallet: Option<&ValidatorWallet>,
    use_device: bool,
) -> Transactions<Unvalidated> {
    let UnsignedTransactions {
        established_account,
        validator_account,
        bond,
    } = txs;

    // Sign bond txs
    let bond = if let Some(txs) = bond {
        let mut bonds = vec![];
        for tx in txs {
            bonds.push(
                sign_delegation_bond_tx(
                    tx.into(),
                    wallet,
                    &established_account,
                    use_device,
                )
                .await,
            );
        }
        Some(bonds)
    } else {
        None
    };

    // Sign validator account txs
    let validator_account = if let Some(txs) = validator_account {
        let validator_wallet = validator_wallet
            .expect("Validator wallet required to sign validator account txs");
        let tnk = validator_wallet.tendermint_node_key.ref_to();
        let mut filtered_txs = vec![];
        for tx in txs {
            if tx.tendermint_node_key.raw == tnk {
                filtered_txs.push(
                    sign_validator_account_tx(
                        Either::Left((tx, validator_wallet)),
                        wallet,
                        established_account.as_ref().expect(
                            "Established account txs required when signing \
                             validator account txs",
                        ),
                        use_device,
                    )
                    .await,
                );
            }
        }
        Some(filtered_txs)
    } else {
        None
    };

    Transactions {
        established_account,
        validator_account,
        bond,
    }
}

/// Parse [`UnsignedTransactions`] from bytes.
pub fn parse_unsigned(
    bytes: &[u8],
) -> Result<UnsignedTransactions, toml::de::Error> {
    toml::from_slice(bytes)
}

/// Create signed [`Transactions`] for an established account.
pub fn init_established_account(
    vp: String,
    public_keys: Vec<StringEncoded<common::PublicKey>>,
    threshold: u8,
) -> (Address, UnsignedTransactions) {
    let unsigned_tx = EstablishedAccountTx {
        vp,
        threshold,
        public_keys,
    };
    let address = unsigned_tx.derive_address();
    let txs = UnsignedTransactions {
        established_account: Some(vec![unsigned_tx]),
        ..Default::default()
    };
    (address, txs)
}

/// Create a [`BondTx`] for a genesis validator.
pub fn init_bond(
    source: GenesisAddress,
    validator: EstablishedAddress,
    bond_amount: token::DenominatedAmount,
) -> UnsignedTransactions {
    let unsigned_tx = BondTx {
        source,
        validator: Address::Established(validator),
        amount: bond_amount,
    };
    UnsignedTransactions {
        bond: Some(vec![unsigned_tx]),
        ..Default::default()
    }
}

/// Create [`UnsignedTransactions`] for a genesis validator.
pub fn init_validator(
    GenesisValidatorData {
        address,
        commission_rate,
        max_commission_rate_change,
        net_address,
        self_bond_amount,
        email,
        description,
        website,
        discord_handle,
    }: GenesisValidatorData,
    validator_wallet: &ValidatorWallet,
) -> (Address, UnsignedTransactions) {
    let unsigned_validator_account_tx = UnsignedValidatorAccountTx {
        address: StringEncoded::new(address),
        consensus_key: StringEncoded::new(
            validator_wallet.consensus_key.ref_to(),
        ),
        protocol_key: StringEncoded::new(
            validator_wallet
                .store
                .validator_keys
                .protocol_keypair
                .ref_to(),
        ),
        tendermint_node_key: StringEncoded::new(
            validator_wallet.tendermint_node_key.ref_to(),
        ),

        eth_hot_key: StringEncoded::new(validator_wallet.eth_hot_key.ref_to()),
        eth_cold_key: StringEncoded::new(
            validator_wallet.eth_cold_key.ref_to(),
        ),
        // No custom validator VPs yet
        vp: utils::VP_USER.to_string(),
        commission_rate,
        max_commission_rate_change,
        net_address,
        metadata: ValidatorMetaData {
            email,
            description,
            website,
            discord_handle,
        },
    };
    let unsigned_validator_addr =
        unsigned_validator_account_tx.address.raw.clone();
    let validator_account = Some(vec![unsigned_validator_account_tx]);

    let bond = if self_bond_amount.amount.is_zero() {
        None
    } else {
        let unsigned_bond_tx = BondTx {
            source: GenesisAddress::EstablishedAddress(
                unsigned_validator_addr.clone(),
            ),
            validator: Address::Established(unsigned_validator_addr.clone()),
            amount: self_bond_amount,
        };
        Some(vec![unsigned_bond_tx])
    };

    let address = Address::Established(unsigned_validator_addr);
    let txs = UnsignedTransactions {
        validator_account,
        bond,
        ..Default::default()
    };

    (address, txs)
}

pub async fn sign_validator_account_tx(
    to_sign: Either<
        (UnsignedValidatorAccountTx, &ValidatorWallet),
        SignedValidatorAccountTx,
    >,
    wallet: &mut Wallet<CliWalletUtils>,
    established_accounts: &[EstablishedAccountTx],
    use_device: bool,
) -> SignedValidatorAccountTx {
    let mut to_sign = match to_sign {
        Either::Right(signed_tx) => signed_tx,
        Either::Left((unsigned_tx, validator_wallet)) => {
            fn sign_key<T: BorshSerialize>(
                tx_data: &T,
                keypair: &common::SecretKey,
            ) -> StringEncoded<common::Signature> {
                StringEncoded::new(namada::proto::standalone_signature::<
                    T,
                    SerializeWithBorsh,
                >(keypair, tx_data))
            }
            // Sign the tx with every validator key to authorize their usage
            let consensus_key_sig =
                sign_key(&unsigned_tx, &validator_wallet.consensus_key);
            let protocol_key_sig = sign_key(
                &unsigned_tx,
                &validator_wallet.store.validator_keys.protocol_keypair,
            );
            let eth_hot_key_sig =
                sign_key(&unsigned_tx, &validator_wallet.eth_hot_key);
            let eth_cold_key_sig =
                sign_key(&unsigned_tx, &validator_wallet.eth_cold_key);
            let tendermint_node_key_sig =
                sign_key(&unsigned_tx, &validator_wallet.tendermint_node_key);

            let ValidatorAccountTx {
                address,
                consensus_key,
                protocol_key,
                tendermint_node_key,
                vp,
                commission_rate,
                max_commission_rate_change,
                net_address,
                eth_hot_key,
                eth_cold_key,
                metadata,
            } = unsigned_tx;

            let consensus_key = SignedPk {
                pk: consensus_key,
                authorization: consensus_key_sig,
            };
            let protocol_key = SignedPk {
                pk: protocol_key,
                authorization: protocol_key_sig,
            };
            let tendermint_node_key = SignedPk {
                pk: tendermint_node_key,
                authorization: tendermint_node_key_sig,
            };

            let eth_hot_key = SignedPk {
                pk: eth_hot_key,
                authorization: eth_hot_key_sig,
            };

            let eth_cold_key = SignedPk {
                pk: eth_cold_key,
                authorization: eth_cold_key_sig,
            };

<<<<<<< HEAD
pub fn sign_delegation_bond_tx(
    unsigned_tx: BondTx<Unvalidated>,
    wallet: &mut Wallet<CliWalletUtils>,
    established_accounts: &Option<Vec<EstablishedAccountTx<SignedPk>>>,
) -> SignedBondTx {
    let alias = &unsigned_tx.source;
    // Try to look-up the source from wallet first - if it's an alias of an
    // implicit account that should give us the right key
    let found_key = match alias {
        AliasOrPk::Alias(alias) => {
            wallet.find_secret_key(&alias.normalize(), None)
        }
        AliasOrPk::PublicKey(pk) => wallet.find_key_by_pk(pk, None),
    };
    let source_key = match found_key {
        Ok(key) => key,
        Err(FindKeyError::KeyNotFound(_)) => {
            // If it's not in the wallet, it must be an established account
            // so we need to look-up its public key first
            let pk = established_accounts
                .as_ref()
                .unwrap_or_else(|| {
                    panic!(
                        "Signing a bond failed. Cannot find \"{alias}\" in \
                         the wallet and there are no established accounts."
                    );
                })
                .iter()
                .find_map(|account| match alias {
                    AliasOrPk::Alias(alias) => {
                        // delegation from established account
                        if &account.alias == alias {
                            Some(
                                &account
                                    .public_key
                                    .as_ref()
                                    .unwrap_or_else(|| {
                                        panic!(
                                            "Signing a bond failed. The \
                                             established account \"{alias}\" \
                                             has no public key. Add a public \
                                             to be able to sign bonds."
                                        );
                                    })
                                    .pk
                                    .raw,
                            )
                        } else {
                            None
                        }
                    }
                    AliasOrPk::PublicKey(pk) => {
                        // delegation from an implicit account
                        Some(&pk.raw)
                    }
                })
                .unwrap_or_else(|| {
                    panic!(
                        "Signing a bond failed. Cannot find \"{alias}\" in \
                         the wallet or in the established accounts."
                    );
                });
            wallet.find_key_by_pk(pk, None).unwrap_or_else(|err| {
                panic!(
                    "Signing a bond failed. Cannot find key for established \
                     account \"{alias}\" in the wallet. Failed with {err}."
                );
=======
            Signed::new(ValidatorAccountTx {
                address,
                consensus_key,
                protocol_key,
                tendermint_node_key,
                vp,
                commission_rate,
                max_commission_rate_change,
                net_address,
                eth_hot_key,
                eth_cold_key,
                metadata,
>>>>>>> 62730cbe
            })
        }
    };

    to_sign.sign(established_accounts, wallet, use_device).await;
    to_sign
}

pub async fn sign_delegation_bond_tx(
    mut to_sign: SignedBondTx<Unvalidated>,
    wallet: &mut Wallet<CliWalletUtils>,
    established_accounts: &Option<Vec<EstablishedAccountTx>>,
    use_device: bool,
) -> SignedBondTx<Unvalidated> {
    let default = vec![];
    let established_accounts =
        established_accounts.as_ref().unwrap_or(&default);
    to_sign.sign(established_accounts, wallet, use_device).await;
    to_sign
}

#[derive(
    Clone,
    Debug,
    Deserialize,
    Serialize,
    BorshDeserialize,
    BorshSerialize,
    PartialEq,
    Eq,
)]
pub struct Transactions<T: TemplateValidation> {
    pub established_account: Option<Vec<EstablishedAccountTx>>,
    pub validator_account: Option<Vec<SignedValidatorAccountTx>>,
    pub bond: Option<Vec<T::BondTx>>,
}

impl<T: TemplateValidation> Transactions<T> {
    /// Take the union of two sets of transactions
    pub fn merge(&mut self, mut other: Self) {
        self.established_account = self
            .established_account
            .take()
            .map(|mut txs| {
                if let Some(new_txs) = other.established_account.as_mut() {
                    txs.append(new_txs);
                }
                txs
            })
            .or(other.established_account)
            .map(|txs| txs.into_iter().sorted().dedup().collect());
        self.validator_account = self
            .validator_account
            .take()
            .map(|mut txs| {
                if let Some(new_txs) = other.validator_account.as_mut() {
                    txs.append(new_txs);
                }
                txs
            })
            .or(other.validator_account)
            .map(|txs| txs.into_iter().sorted().dedup().collect());
        self.bond = self
            .bond
            .take()
            .map(|mut txs| {
                if let Some(new_txs) = other.bond.as_mut() {
                    txs.append(new_txs);
                }
                txs
            })
            .or(other.bond)
            .map(|txs| txs.into_iter().sorted().dedup().collect());
    }
}

impl<T: TemplateValidation> Default for Transactions<T> {
    fn default() -> Self {
        Self {
            established_account: None,
            validator_account: None,
            bond: None,
        }
    }
}

impl Transactions<Validated> {
    /// Check that there is at least one validator.
    pub fn has_at_least_one_validator(&self) -> bool {
        self.validator_account
            .as_ref()
            .map(|txs| !txs.is_empty())
            .unwrap_or_default()
    }

    /// Check if there is at least one validator with positive Tendermint voting
    /// power. The voting power is converted from `token::Amount` of the
    /// validator's stake using the `tm_votes_per_token` PoS parameter.
    pub fn has_validator_with_positive_voting_power(
        &self,
        votes_per_token: Dec,
    ) -> bool {
        self.bond
            .as_ref()
            .map(|txs| {
                let mut stakes: BTreeMap<&Address, token::Amount> =
                    BTreeMap::new();
                for tx in txs {
                    let entry = stakes.entry(&tx.validator).or_default();
                    *entry += tx.amount.amount;
                }

                stakes.into_values().any(|stake| {
                    let tendermint_voting_power =
                        namada::ledger::pos::into_tm_voting_power(
                            votes_per_token,
                            stake,
                        );
                    if tendermint_voting_power > 0 {
                        return true;
                    }
                    false
                })
            })
            .unwrap_or_default()
    }
}

#[derive(Clone, Debug, Default, Deserialize, Serialize, PartialEq, Eq)]
pub struct UnsignedTransactions {
    pub established_account: Option<Vec<EstablishedAccountTx>>,
    pub validator_account: Option<Vec<UnsignedValidatorAccountTx>>,
    pub bond: Option<Vec<BondTx<Unvalidated>>>,
}

pub type UnsignedValidatorAccountTx =
    ValidatorAccountTx<StringEncoded<common::PublicKey>>;

pub type SignedValidatorAccountTx = Signed<ValidatorAccountTx<SignedPk>>;

pub type SignedBondTx<T> = Signed<BondTx<T>>;

#[derive(
    Clone,
    Debug,
    Deserialize,
    Serialize,
    BorshSerialize,
    BorshDeserialize,
    PartialEq,
    Eq,
    PartialOrd,
    Ord,
)]
pub struct ValidatorAccountTx<PK: Ord> {
    /// The address of the validator.
    pub address: StringEncoded<EstablishedAddress>,
    // TODO: remove the vp field
    pub vp: String,
    /// Commission rate charged on rewards for delegators (bounded inside
    /// 0-1)
    pub commission_rate: Dec,
    /// Maximum change in commission rate permitted per epoch
    pub max_commission_rate_change: Dec,
    /// P2P IP:port
    pub net_address: SocketAddr,
    /// PKs have to come last in TOML to avoid `ValueAfterTable` error
    pub consensus_key: PK,
    pub protocol_key: PK,
    pub tendermint_node_key: PK,
    pub eth_hot_key: PK,
    pub eth_cold_key: PK,
    /// Validator metadata
    pub metadata: ValidatorMetaData,
}

impl TxToSign for ValidatorAccountTx<SignedPk> {
    fn tx_to_sign(&self) -> Tx {
        get_tx_to_sign(
            TX_BECOME_VALIDATOR_WASM,
            pos::BecomeValidator {
                address: Address::Established(self.address.raw.clone()),
                consensus_key: self.consensus_key.pk.raw.clone(),
                eth_hot_key: match &self.eth_hot_key.pk.raw {
                    common::PublicKey::Secp256k1(key) => key.clone(),
                    _ => unreachable!(),
                },
                eth_cold_key: match &self.eth_cold_key.pk.raw {
                    common::PublicKey::Secp256k1(key) => key.clone(),
                    _ => unreachable!(),
                },
                protocol_key: self.protocol_key.pk.raw.clone(),
                commission_rate: self.commission_rate,
                max_commission_rate_change: self.max_commission_rate_change,
                email: self.metadata.email.clone(),
                description: self.metadata.description.clone(),
                website: self.metadata.website.clone(),
                discord_handle: self.metadata.discord_handle.clone(),
            },
        )
    }

    fn get_pks(
        &self,
        established_accounts: &[EstablishedAccountTx],
    ) -> (Vec<PublicKey>, u8) {
        established_accounts
            .iter()
            .find_map(|account| {
                if account.derive_established_address() == self.address.raw {
                    Some((
                        account
                            .public_keys
                            .iter()
                            .map(|pk| pk.raw.clone())
                            .collect::<Vec<_>>(),
                        account.threshold,
                    ))
                } else {
                    None
                }
            })
            .unwrap_or_else(|| {
                panic!(
                    "Cannot sign a pre-genesis tx because the established \
                     address {} could not be found",
                    self.address
                )
            })
    }

    fn get_owner(&self) -> GenesisAddress {
        GenesisAddress::EstablishedAddress(self.address.raw.clone())
    }
}

#[derive(
    Clone,
    Debug,
    Deserialize,
    Serialize,
    BorshSerialize,
    BorshDeserialize,
    PartialEq,
    Eq,
    PartialOrd,
    Ord,
)]
pub struct EstablishedAccountTx {
    pub vp: String,
    #[serde(default = "default_threshold")]
    pub threshold: u8,
    /// PKs have to come last in TOML to avoid `ValueAfterTable` error
    pub public_keys: Vec<StringEncoded<common::PublicKey>>,
}

const fn default_threshold() -> u8 {
    1
}

impl DeriveEstablishedAddress for EstablishedAccountTx {
    const SALT: &'static str = "established-account-tx";
}

#[derive(
    Clone,
    Debug,
    Deserialize,
    Serialize,
    BorshSerialize,
    BorshDeserialize,
    PartialEq,
    Eq,
    PartialOrd,
    Ord,
)]
pub struct Signed<T> {
    #[serde(flatten)]
    pub data: T,
    pub signatures: BTreeMap<
        StringEncoded<common::PublicKey>,
        StringEncoded<common::Signature>,
    >,
}

impl<T> Signed<T> {
    /// Instantiate data to be signed.
    pub const fn new(data: T) -> Self {
        Self {
            data,
            signatures: BTreeMap::new(),
        }
    }

    /// Return the inner wrapped `T`.
    pub fn into_inner(self) -> T {
        let Signed { data, .. } = self;
        data
    }

    /// Sign the underlying data and add to the list of signatures.
    pub async fn sign(
        &mut self,
        established_accounts: &[EstablishedAccountTx],
        wallet: &mut Wallet<CliWalletUtils>,
        use_device: bool,
    ) where
        T: BorshSerialize + TxToSign,
    {
        let (pks, threshold) = self.data.get_pks(established_accounts);
        let owner = self.data.get_owner().address();
        let signing_data = SigningTxData {
            owner: Some(owner),
            account_public_keys_map: Some(pks.iter().cloned().collect()),
            public_keys: pks.clone(),
            threshold,
            fee_payer: get_sentinel_pubkey(),
        };

        let mut tx = self.data.tx_to_sign();
        let wallet_lock = RwLock::new(wallet);

        if use_device {
            let hidapi = HidApi::new().expect("Failed to create Hidapi");
            let transport = TransportNativeHID::new(&hidapi)
                .expect("Failed to create hardware wallet connection");
            let app = NamadaApp::new(transport);

            sign_tx(
                &wallet_lock,
                &get_tx_args(use_device),
                &mut tx,
                signing_data,
                utils::with_hardware_wallet,
                (&wallet_lock, &app),
            )
            .await
            .expect("Failed to sign pre-genesis transaction.");
        } else {
            async fn software_wallet_sign(
                tx: Tx,
                pubkey: common::PublicKey,
                _parts: HashSet<namada_sdk::signing::Signable>,
                _user: (),
            ) -> Result<Tx, namada_sdk::error::Error> {
                if pubkey == get_sentinel_pubkey() {
                    Ok(tx)
                } else {
                    Err(namada_sdk::error::Error::Other(format!(
                        "unable to sign transaction with {pubkey}",
                    )))
                }
            }

            sign_tx(
                &wallet_lock,
                &get_tx_args(use_device),
                &mut tx,
                signing_data,
                software_wallet_sign,
                (),
            )
            .await
            .expect("Failed to sign pre-genesis transaction.");
        }

        let raw_header_hash = tx.raw_header_hash();
        let sigs = tx
            .sections
            .into_iter()
            .find_map(|sec| {
                if let Section::Signature(signatures) = sec {
                    if [raw_header_hash] == signatures.targets.as_slice() {
                        Some(signatures)
                    } else {
                        None
                    }
                } else {
                    None
                }
            })
            .unwrap_or_else(|| {
                panic!(
                    "No signature could be produced for a transaction of type \
                     {}. The most likely cause is a missing secret key, \
                     public key hash or alias in your pre-genesis wallet.",
                    std::any::type_name::<T>()
                );
            });
        for (ix, sig) in sigs.signatures.into_iter() {
            self.signatures.insert(
                StringEncoded::new(pks[ix as usize].clone()),
                StringEncoded::new(sig),
            );
        }
    }

    /// Verify the signatures of the inner data.
    pub fn verify_sig(&self, threshold: u8) -> Result<(), String>
    where
        T: BorshSerialize + TxToSign,
    {
        let Self { data, signatures } = self;
        let (public_keys, signatures): (Vec<_>, Vec<_>) = signatures
            .iter()
            .map(|(pk, sig)| {
                (
                    pk.raw.clone(),
                    SignatureIndex {
                        index: None,
                        signature: sig.raw.clone(),
                        pubkey: pk.raw.clone(),
                    },
                )
            })
            .unzip();
        let signed_tx = {
            let mut tx = data.tx_to_sign();
            tx.add_signatures(signatures);
            tx
        };
        signed_tx
            .verify_signatures(
                &[signed_tx.raw_header_hash()],
                AccountPublicKeysMap::from_iter(public_keys.into_iter()),
                &None,
                threshold,
                None,
                || Ok(()),
            )
            .map_err(|err| err.to_string())?;
        Ok(())
    }
}

#[derive(
    Clone,
    Debug,
    Deserialize,
    Serialize,
    BorshSerialize,
    BorshDeserialize,
    PartialEq,
    Eq,
    PartialOrd,
    Ord,
)]
pub struct BondTx<T: TemplateValidation> {
    pub source: GenesisAddress,
    pub validator: Address,
    pub amount: T::Amount,
}

impl<T> TxToSign for BondTx<T>
where
    T: TemplateValidation + BorshSerialize,
{
    fn tx_to_sign(&self) -> Tx {
        get_tx_to_sign(
            TX_BOND_WASM,
            pos::Bond {
                validator: self.validator.clone(),
                amount: denominate_amount::<T>(self.amount.clone())
                    .unwrap()
                    .amount,
                source: Some(self.source.address()),
            },
        )
    }

    fn get_pks(
        &self,
        established_accounts: &[EstablishedAccountTx],
    ) -> (Vec<PublicKey>, u8) {
        match &self.source {
            GenesisAddress::PublicKey(pk) => (vec![pk.raw.clone()], 1),
            GenesisAddress::EstablishedAddress(owner) => established_accounts
                .iter()
                .find_map(|account| {
                    if &account.derive_established_address() == owner {
                        Some((
                            account
                                .public_keys
                                .iter()
                                .map(|pk| pk.raw.clone())
                                .collect::<Vec<_>>(),
                            account.threshold,
                        ))
                    } else {
                        None
                    }
                })
                .unwrap_or_else(|| {
                    panic!(
                        "Cannot sign a pre-genesis tx because the established \
                         address {} could not be found",
                        owner
                    )
                }),
        }
    }

    fn get_owner(&self) -> GenesisAddress {
        self.source.clone()
    }
}

impl BondTx<Unvalidated> {
    /// Add the correct denomination to the contained amount
    pub fn denominate(self) -> eyre::Result<BondTx<Validated>> {
        let amount = denominate_amount::<Unvalidated>(self.amount)?;
        Ok(BondTx {
            source: self.source,
            validator: self.validator,
            amount,
        })
    }
}

/// Return the correctly denominated amount of bonded tokens
fn denominate_amount<T>(
    amount: T::Amount,
) -> eyre::Result<token::DenominatedAmount>
where
    T: TemplateValidation,
{
    let amount = amount
        .into()
        .increase_precision(NATIVE_MAX_DECIMAL_PLACES.into())
        .map_err(|e| {
            eprintln!(
                "A bond amount in the transactions.toml file was incorrectly \
                 formatted:\n{}",
                e
            );
            e
        })?;
    Ok(amount)
}

impl<T: TemplateValidation> From<BondTx<T>> for SignedBondTx<T> {
    #[inline]
    fn from(bond: BondTx<T>) -> Self {
        Signed::new(bond)
    }
}

#[derive(
    Clone,
    Debug,
    Deserialize,
    Serialize,
    BorshSerialize,
    BorshDeserialize,
    PartialEq,
    Eq,
    PartialOrd,
    Ord,
)]
pub struct SignedPk {
    pub pk: StringEncoded<common::PublicKey>,
    pub authorization: StringEncoded<common::Signature>,
}

pub fn validate(
    transactions: Transactions<Unvalidated>,
    vps: Option<&ValidityPredicates>,
    balances: Option<&DenominatedBalances>,
    parameters: Option<&Parameters<Validated>>,
) -> Option<Transactions<Validated>> {
    let mut is_valid = true;

    let mut all_used_addresses: BTreeSet<Address> = BTreeSet::default();
    let mut established_accounts: BTreeMap<
        Address,
        (Vec<common::PublicKey>, u8),
    > = BTreeMap::default();
    let mut validator_accounts = BTreeSet::new();

    let Transactions {
        ref established_account,
        ref validator_account,
        bond,
    } = transactions;

    if let Some(txs) = established_account {
        for tx in txs {
            if !validate_established_account(
                tx,
                vps,
                &mut all_used_addresses,
                &mut established_accounts,
            ) {
                is_valid = false;
            }
        }
    }

    if let Some(txs) = validator_account {
        for tx in txs {
            if !validate_validator_account(
                tx,
                vps,
                &all_used_addresses,
                &established_accounts,
                &mut validator_accounts,
            ) {
                is_valid = false;
            }
        }
    }

    // Make a mutable copy of the balances for tracking changes applied from txs
    let mut token_balances: BTreeMap<Alias, TokenBalancesForValidation> =
        balances
            .map(|balances| {
                balances
                    .token
                    .iter()
                    .map(|(token, token_balances)| {
                        (
                            token.clone(),
                            TokenBalancesForValidation {
                                amounts: token_balances.0.clone(),
                            },
                        )
                    })
                    .collect()
            })
            .unwrap_or_default();

    let validated_bonds = if let Some(txs) = bond {
        if !txs.is_empty() {
            match parameters {
                Some(parameters) => {
                    let bond_number = txs.len();
                    let validated_bonds: Vec<_> = txs
                        .into_iter()
                        .filter_map(|tx| {
                            validate_bond(
                                tx,
                                &mut token_balances,
                                &established_accounts,
                                &validator_accounts,
                                parameters,
                            )
                        })
                        .collect();
                    if validated_bonds.len() != bond_number {
                        is_valid = false;
                        None
                    } else {
                        Some(validated_bonds)
                    }
                }
                None => {
                    eprintln!(
                        "Unable to validate bonds without a valid parameters \
                         file."
                    );
                    is_valid = false;
                    None
                }
            }
        } else {
            None
        }
    } else {
        None
    };

    is_valid.then_some(Transactions {
        established_account: transactions.established_account,
        validator_account: transactions.validator_account.map(
            |validator_accounts| {
                validator_accounts
                    .into_iter()
                    .map(|acct| SignedValidatorAccountTx {
                        signatures: acct.signatures,
                        data: ValidatorAccountTx {
                            address: acct.data.address,
                            vp: acct.data.vp,
                            commission_rate: acct.data.commission_rate,
                            max_commission_rate_change: acct
                                .data
                                .max_commission_rate_change,
                            net_address: acct.data.net_address,
                            consensus_key: acct.data.consensus_key,
                            protocol_key: acct.data.protocol_key,
                            tendermint_node_key: acct.data.tendermint_node_key,
                            eth_hot_key: acct.data.eth_hot_key,
                            eth_cold_key: acct.data.eth_cold_key,
                            metadata: acct.data.metadata,
                        },
                    })
                    .collect()
            },
        ),
        bond: validated_bonds,
    })
}

fn validate_bond(
    tx: SignedBondTx<Unvalidated>,
    balances: &mut BTreeMap<Alias, TokenBalancesForValidation>,
    established_accounts: &BTreeMap<Address, (Vec<common::PublicKey>, u8)>,
    validator_accounts: &BTreeSet<Address>,
    parameters: &Parameters<Validated>,
) -> Option<BondTx<Validated>> {
    // Check signature
    let mut is_valid = {
        let source = &tx.data.source;
        let maybe_threshold = match source {
            GenesisAddress::EstablishedAddress(address) => {
                // Try to find the source's PK in either established_accounts or
                // validator_accounts
                let established_addr = Address::Established(address.clone());
                established_accounts.get(&established_addr).map(|(_, t)| *t)
            }
            GenesisAddress::PublicKey(_) => Some(1),
        };
        if let Some(threshold) = maybe_threshold {
            if let Err(err) = tx.verify_sig(threshold) {
                eprintln!("Invalid bond tx signature: {err}");
                false
            } else {
                true
            }
        } else {
            eprintln!(
                "Invalid bond tx. Couldn't verify bond's signature, because \
                 the source accounts \"{source}\" public key cannot be found."
            );
            false
        }
    };

    // Make sure the native token amount is denominated correctly
    let validated_bond = tx.data.denominate().ok()?;
    let BondTx {
        source,
        validator,
        amount,
        ..
    } = &validated_bond;

    // Check that the validator exists
    if !validator_accounts.contains(validator) {
        eprintln!(
            "Invalid bond tx. The target validator \"{validator}\" account \
             not found."
        );
        is_valid = false;
    }

    // Check and update token balance of the source
    let native_token = &parameters.parameters.native_token;
    match balances.get_mut(native_token) {
        Some(balances) => {
            let balance = balances.amounts.get_mut(source);
            match balance {
                Some(balance) => {
                    if *balance < *amount {
                        eprintln!(
                            "Invalid bond tx. Source {source} doesn't have \
                             enough balance of token \"{native_token}\" to \
                             transfer {}. Got {}.",
                            amount, balance,
                        );
                        is_valid = false;
                    } else {
                        // Deduct the amount from source
                        if amount == balance {
                            balances.amounts.remove(source);
                        } else {
                            balance.amount -= amount.amount;
                        }
                    }
                }
                None => {
                    eprintln!(
                        "Invalid transfer tx. Source {source} has no balance \
                         of token \"{native_token}\"."
                    );
                    is_valid = false;
                }
            }
        }
        None => {
            eprintln!(
                "Invalid bond tx. Token \"{native_token}\" not found in \
                 balances."
            );
            is_valid = false;
        }
    }

    is_valid.then_some(validated_bond)
}

#[derive(Clone, Debug)]
pub struct TokenBalancesForValidation {
    /// Accumulator for tokens transferred to accounts
    pub amounts: BTreeMap<GenesisAddress, DenominatedAmount>,
}

pub fn validate_established_account(
    tx: &EstablishedAccountTx,
    vps: Option<&ValidityPredicates>,
    all_used_addresses: &mut BTreeSet<Address>,
    established_accounts: &mut BTreeMap<Address, (Vec<common::PublicKey>, u8)>,
) -> bool {
    let mut is_valid = true;

    let established_address = tx.derive_address();
    if tx.threshold == 0 {
        eprintln!("An established account may not have zero thresold");
        is_valid = false;
    }
    if tx.threshold as usize > tx.public_keys.len() {
        eprintln!(
            "An established account may not have a threshold ({}) greater \
             than the number of public keys associated with it ({})",
            tx.threshold,
            tx.public_keys.len()
        );
        is_valid = false;
    }
    if tx.public_keys.len() > u8::MAX as usize {
        eprintln!(
            "The number of configured public keys is way too fucking big"
        );
        is_valid = false;
    }
    {
        // check for duped pubkeys
        let mut used_keys = HashSet::new();
        for key in tx.public_keys.iter() {
            if !used_keys.insert(key) {
                eprintln!(
                    "The same public key has been used twice in an \
                     established account tx: {key}"
                );
                is_valid = false;
            }
        }
    }
    established_accounts.insert(
        established_address.clone(),
        (
            tx.public_keys.iter().map(|k| k.raw.clone()).collect(),
            tx.threshold,
        ),
    );

    // Check that the established address is unique
    if all_used_addresses.contains(&established_address) {
        eprintln!(
            "A duplicate address \"{}\" found in a `established_account` tx.",
            established_address
        );
        is_valid = false;
    } else {
        all_used_addresses.insert(established_address);
    }

    // Check the VP exists
    if !vps
        .map(|vps| vps.wasm.contains_key(&tx.vp))
        .unwrap_or_default()
    {
        eprintln!(
            "An `established_account` tx `vp` \"{}\" not found in Validity \
             predicates file.",
            tx.vp
        );
        is_valid = false;
    }

    // If PK is used, check the authorization
    if tx.public_keys.is_empty() {
        eprintln!("An `established_account` tx was found with no public keys.");
        is_valid = false;
    }
    is_valid
}

pub fn validate_validator_account(
    signed_tx: &SignedValidatorAccountTx,
    vps: Option<&ValidityPredicates>,
    all_used_addresses: &BTreeSet<Address>,
    established_accounts: &BTreeMap<Address, (Vec<common::PublicKey>, u8)>,
    validator_accounts: &mut BTreeSet<Address>,
) -> bool {
    let tx = &signed_tx.data;

    // Check eth keys are secp256k1 keys
    if !matches!(
        &signed_tx.data.eth_cold_key.pk.raw,
        common::PublicKey::Secp256k1(_)
    ) {
        panic!(
            "The validator with address {} has a non Secp256k1 Ethereum cold \
             key",
            signed_tx.data.address
        );
    }
    if !matches!(
        &signed_tx.data.eth_hot_key.pk.raw,
        common::PublicKey::Secp256k1(_)
    ) {
        panic!(
            "The validator with address {} has a non Secp256k1 Ethereum hot \
             key",
            signed_tx.data.address
        );
    }

    // Check signature
    let mut is_valid = {
        let maybe_threshold = {
            let established_addr = Address::Established(tx.address.raw.clone());
            established_accounts.get(&established_addr).map(|(pks, t)| {
                let all_ed25519_keys = pks
                    .iter()
                    .all(|key| matches!(key, common::PublicKey::Ed25519(_)));
                if !all_ed25519_keys {
                    panic!(
                        "Not all account keys of the validator with address \
                         {established_addr} are Ed25519 keys"
                    );
                }
                *t
            })
        };
        if let Some(threshold) = maybe_threshold {
            if let Err(err) = signed_tx.verify_sig(threshold) {
                eprintln!("Invalid validator account signature: {err}");
                false
            } else {
                true
            }
        } else {
            let source = &tx.address.raw;
            eprintln!(
                "Invalid validator account tx. Couldn't verify the underlying \
                 established account signatures, because the source account's \
                 \"{source}\" public keys cannot be found."
            );
            false
        }
    };

    let established_address = {
        let established_address = Address::Established(tx.address.raw.clone());
        if !all_used_addresses.contains(&established_address) {
            eprintln!(
                "Unable to find established account with address \"{}\" in a \
                 `validator_account` tx, to initialize a new validator with.",
                established_address
            );
            is_valid = false;
        }
        if validator_accounts.contains(&established_address) {
            eprintln!(
                "A duplicate validator \"{}\" found in a `validator_account` \
                 tx.",
                established_address
            );
            is_valid = false;
        } else {
            validator_accounts.insert(established_address.clone());
        }
        established_address
    };

    // Check the VP exists
    if !vps
        .map(|vps| vps.wasm.contains_key(&tx.vp))
        .unwrap_or_default()
    {
        eprintln!(
            "A `validator_account` tx `vp` \"{}\" not found in Validity \
             predicates file.",
            tx.vp
        );
        is_valid = false;
    }

    // Check keys authorizations
    let unsigned = UnsignedValidatorAccountTx::from(tx);
    if !validate_signature(
        &unsigned,
        &tx.consensus_key.pk.raw,
        &tx.consensus_key.authorization.raw,
    ) {
        eprintln!(
            "Invalid `consensus_key` authorization for `validator_account` tx \
             with address \"{}\".",
            established_address
        );
        is_valid = false;
    }
    if !validate_signature(
        &unsigned,
        &tx.protocol_key.pk.raw,
        &tx.protocol_key.authorization.raw,
    ) {
        eprintln!(
            "Invalid `protocol_key` authorization for `validator_account` tx \
             with address \"{}\".",
            established_address
        );
        is_valid = false;
    }
    if !validate_signature(
        &unsigned,
        &tx.tendermint_node_key.pk.raw,
        &tx.tendermint_node_key.authorization.raw,
    ) {
        eprintln!(
            "Invalid `tendermint_node_key` authorization for \
             `validator_account` tx with address \"{}\".",
            established_address
        );
        is_valid = false;
    }

    if !validate_signature(
        &unsigned,
        &tx.eth_hot_key.pk.raw,
        &tx.eth_hot_key.authorization.raw,
    ) {
        eprintln!(
            "Invalid `eth_hot_key` authorization for `validator_account` tx \
             with address \"{}\".",
            established_address
        );
        is_valid = false;
    }

    if !validate_signature(
        &unsigned,
        &tx.eth_cold_key.pk.raw,
        &tx.eth_cold_key.authorization.raw,
    ) {
        eprintln!(
            "Invalid `eth_cold_key` authorization for `validator_account` tx \
             with address \"{}\".",
            established_address
        );
        is_valid = false;
    }

    is_valid
}

fn validate_signature<T: BorshSerialize + Debug>(
    tx_data: &T,
    pk: &common::PublicKey,
    sig: &common::Signature,
) -> bool {
    match verify_standalone_sig::<T, SerializeWithBorsh>(tx_data, pk, sig) {
        Ok(()) => true,
        Err(err) => {
            eprintln!(
                "Invalid tx signature in tx {tx_data:?}, failed with: {err}."
            );
            false
        }
    }
}

impl From<&ValidatorAccountTx<SignedPk>> for UnsignedValidatorAccountTx {
    fn from(tx: &ValidatorAccountTx<SignedPk>) -> Self {
        let ValidatorAccountTx {
            address,
            vp,
            commission_rate,
            max_commission_rate_change,
            metadata,
            net_address,
            consensus_key,
            protocol_key,
            tendermint_node_key,
            eth_hot_key,
            eth_cold_key,
            ..
        } = tx;

        Self {
            address: address.clone(),
            vp: vp.clone(),
            commission_rate: *commission_rate,
            max_commission_rate_change: *max_commission_rate_change,
            metadata: metadata.clone(),
            net_address: *net_address,
            consensus_key: consensus_key.pk.clone(),
            protocol_key: protocol_key.pk.clone(),
            tendermint_node_key: tendermint_node_key.pk.clone(),
            eth_hot_key: eth_hot_key.pk.clone(),
            eth_cold_key: eth_cold_key.pk.clone(),
        }
    }
}<|MERGE_RESOLUTION|>--- conflicted
+++ resolved
@@ -404,75 +404,6 @@
                 authorization: eth_cold_key_sig,
             };
 
-<<<<<<< HEAD
-pub fn sign_delegation_bond_tx(
-    unsigned_tx: BondTx<Unvalidated>,
-    wallet: &mut Wallet<CliWalletUtils>,
-    established_accounts: &Option<Vec<EstablishedAccountTx<SignedPk>>>,
-) -> SignedBondTx {
-    let alias = &unsigned_tx.source;
-    // Try to look-up the source from wallet first - if it's an alias of an
-    // implicit account that should give us the right key
-    let found_key = match alias {
-        AliasOrPk::Alias(alias) => {
-            wallet.find_secret_key(&alias.normalize(), None)
-        }
-        AliasOrPk::PublicKey(pk) => wallet.find_key_by_pk(pk, None),
-    };
-    let source_key = match found_key {
-        Ok(key) => key,
-        Err(FindKeyError::KeyNotFound(_)) => {
-            // If it's not in the wallet, it must be an established account
-            // so we need to look-up its public key first
-            let pk = established_accounts
-                .as_ref()
-                .unwrap_or_else(|| {
-                    panic!(
-                        "Signing a bond failed. Cannot find \"{alias}\" in \
-                         the wallet and there are no established accounts."
-                    );
-                })
-                .iter()
-                .find_map(|account| match alias {
-                    AliasOrPk::Alias(alias) => {
-                        // delegation from established account
-                        if &account.alias == alias {
-                            Some(
-                                &account
-                                    .public_key
-                                    .as_ref()
-                                    .unwrap_or_else(|| {
-                                        panic!(
-                                            "Signing a bond failed. The \
-                                             established account \"{alias}\" \
-                                             has no public key. Add a public \
-                                             to be able to sign bonds."
-                                        );
-                                    })
-                                    .pk
-                                    .raw,
-                            )
-                        } else {
-                            None
-                        }
-                    }
-                    AliasOrPk::PublicKey(pk) => {
-                        // delegation from an implicit account
-                        Some(&pk.raw)
-                    }
-                })
-                .unwrap_or_else(|| {
-                    panic!(
-                        "Signing a bond failed. Cannot find \"{alias}\" in \
-                         the wallet or in the established accounts."
-                    );
-                });
-            wallet.find_key_by_pk(pk, None).unwrap_or_else(|err| {
-                panic!(
-                    "Signing a bond failed. Cannot find key for established \
-                     account \"{alias}\" in the wallet. Failed with {err}."
-                );
-=======
             Signed::new(ValidatorAccountTx {
                 address,
                 consensus_key,
@@ -485,7 +416,6 @@
                 eth_hot_key,
                 eth_cold_key,
                 metadata,
->>>>>>> 62730cbe
             })
         }
     };
