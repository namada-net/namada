//! This crate contains library code for transaction WASM. Most of the code is
//! re-exported from the `namada_vm_env` crate.

#![doc(html_favicon_url = "https://dev.namada.net/master/favicon.png")]
#![doc(html_logo_url = "https://dev.namada.net/master/rustdoc-logo.png")]
#![deny(rustdoc::broken_intra_doc_links)]
#![deny(rustdoc::private_intra_doc_links)]

pub mod account;
pub mod ibc;
pub mod key;
pub mod pgf;
pub mod proof_of_stake;
pub mod token;

use core::slice;
use std::marker::PhantomData;

pub use borsh::{BorshDeserialize, BorshSerialize};
pub use namada_core::ledger::eth_bridge;
pub use namada_core::ledger::governance::storage as gov_storage;
pub use namada_core::ledger::parameters::storage as parameters_storage;
pub use namada_core::ledger::storage::types::encode;
pub use namada_core::ledger::storage_api::{
    self, governance, iter_prefix, iter_prefix_bytes, Error, OptionExt,
    ResultExt, StorageRead, StorageWrite,
};
pub use namada_core::ledger::tx_env::TxEnv;
pub use namada_core::proto::{Section, Tx};
pub use namada_core::types::address::Address;
use namada_core::types::chain::CHAIN_ID_LENGTH;
pub use namada_core::types::ethereum_events::EthAddress;
use namada_core::types::internal::HostEnvResult;
use namada_core::types::storage::TxIndex;
pub use namada_core::types::storage::{
    self, BlockHash, BlockHeight, Epoch, Header, BLOCK_HASH_LENGTH,
};
pub use namada_core::types::{eth_bridge_pool, *};
pub use namada_macros::transaction;
use namada_vm_env::tx::*;
use namada_vm_env::{read_from_buffer, read_key_val_bytes_from_buffer};

/// Log a string. The message will be printed at the `tracing::Level::Info`.
pub fn log_string<T: AsRef<str>>(msg: T) {
    let msg = msg.as_ref();
    unsafe {
        namada_tx_log_string(msg.as_ptr() as _, msg.len() as _);
    }
}

/// Format and log a string in a debug build.
///
/// In WASM target debug build, the message will be printed at the
/// `tracing::Level::Info` when executed in the VM. An optimized build will
/// omit any `debug_log!` statements unless `-C debug-assertions` is passed to
/// the compiler.
///
/// In non-WASM target, the message is simply printed out to stdout.
#[macro_export]
macro_rules! debug_log {
    ($($arg:tt)*) => {{
        (
            if cfg!(target_arch = "wasm32") {
                if cfg!(debug_assertions)
                {
                    log_string(format!($($arg)*));
                }
            } else {
                println!($($arg)*);
            }
        )
    }};
}

/// Execution context provides access to the host environment functions
#[derive(Debug, Clone)]
pub struct Ctx(());

impl Ctx {
    /// Create a host context. The context on WASM side is only provided by
    /// the VM once its being executed (in here it's implicit). But
    /// because we want to have interface identical with the native
    /// VPs, in which the context is explicit, in here we're just
    /// using an empty `Ctx` to "fake" it.
    ///
    /// # Safety
    ///
    /// When using `#[transaction]` macro from `namada_macros`,
    /// the constructor should not be called from transactions and validity
    /// predicates implementation directly - they receive `&Self` as
    /// an argument provided by the macro that wrap the low-level WASM
    /// interface with Rust native types.
    ///
    /// Otherwise, this should only be called once to initialize this "fake"
    /// context in order to benefit from type-safety of the host environment
    /// methods implemented on the context.
    #[allow(clippy::new_without_default)]
    pub const unsafe fn new() -> Self {
        Self(())
    }
}

/// Result of `TxEnv`, `storage_api::StorageRead` or `storage_api::StorageWrite`
/// method call
pub type EnvResult<T> = Result<T, Error>;

/// Transaction result
pub type TxResult = EnvResult<()>;

#[derive(Debug)]
pub struct KeyValIterator<T>(pub u64, pub PhantomData<T>);

impl StorageRead for Ctx {
    type PrefixIter<'iter> = KeyValIterator<(String, Vec<u8>)>;

    fn read_bytes(&self, key: &storage::Key) -> Result<Option<Vec<u8>>, Error> {
        let key = key.to_string();
        let read_result =
            unsafe { namada_tx_read(key.as_ptr() as _, key.len() as _) };
        Ok(read_from_buffer(read_result, namada_tx_result_buffer))
    }

    fn has_key(&self, key: &storage::Key) -> Result<bool, Error> {
        let key = key.to_string();
        let found =
            unsafe { namada_tx_has_key(key.as_ptr() as _, key.len() as _) };
        Ok(HostEnvResult::is_success(found))
    }

    fn get_chain_id(&self) -> Result<String, Error> {
        let result = Vec::with_capacity(CHAIN_ID_LENGTH);
        unsafe {
            namada_tx_get_chain_id(result.as_ptr() as _);
        }
        let slice =
            unsafe { slice::from_raw_parts(result.as_ptr(), CHAIN_ID_LENGTH) };
        Ok(String::from_utf8(slice.to_vec())
            .expect("Cannot convert the ID string"))
    }

    fn get_block_height(&self) -> Result<BlockHeight, Error> {
        Ok(BlockHeight(unsafe { namada_tx_get_block_height() }))
    }

    fn get_block_header(
        &self,
        height: BlockHeight,
    ) -> Result<Option<Header>, Error> {
        let read_result = unsafe { namada_tx_get_block_header(height.0) };
        match read_from_buffer(read_result, namada_tx_result_buffer) {
            Some(value) => Ok(Some(
                Header::try_from_slice(&value[..])
                    .expect("The conversion shouldn't fail"),
            )),
            None => Ok(None),
        }
    }

    fn get_block_hash(
        &self,
    ) -> Result<namada_core::types::storage::BlockHash, Error> {
        let result = Vec::with_capacity(BLOCK_HASH_LENGTH);
        unsafe {
            namada_tx_get_block_hash(result.as_ptr() as _);
        }
        let slice = unsafe {
            slice::from_raw_parts(result.as_ptr(), BLOCK_HASH_LENGTH)
        };
        Ok(BlockHash::try_from(slice).expect("Cannot convert the hash"))
    }

    fn get_block_epoch(
        &self,
    ) -> Result<namada_core::types::storage::Epoch, Error> {
        Ok(Epoch(unsafe { namada_tx_get_block_epoch() }))
    }

    /// Get the native token address
    fn get_native_token(&self) -> Result<Address, Error> {
        let result = Vec::with_capacity(address::ADDRESS_LEN);
        unsafe {
            namada_tx_get_native_token(result.as_ptr() as _);
        }
        let slice = unsafe {
            slice::from_raw_parts(result.as_ptr(), address::ADDRESS_LEN)
        };
        let address_str =
            std::str::from_utf8(slice).expect("Cannot decode native address");
        Ok(Address::decode(address_str).expect("Cannot decode native address"))
    }

    fn iter_prefix<'iter>(
        &'iter self,
        prefix: &storage::Key,
    ) -> Result<Self::PrefixIter<'iter>, Error> {
        let prefix = prefix.to_string();
        let iter_id = unsafe {
            namada_tx_iter_prefix(prefix.as_ptr() as _, prefix.len() as _)
        };
        Ok(KeyValIterator(iter_id, PhantomData))
    }

    fn iter_next<'iter>(
        &'iter self,
        iter: &mut Self::PrefixIter<'iter>,
    ) -> Result<Option<(String, Vec<u8>)>, Error> {
        let read_result = unsafe { namada_tx_iter_next(iter.0) };
        Ok(read_key_val_bytes_from_buffer(
            read_result,
            namada_tx_result_buffer,
        ))
    }

    fn get_tx_index(&self) -> Result<TxIndex, storage_api::Error> {
        let tx_index = unsafe { namada_tx_get_tx_index() };
        Ok(TxIndex(tx_index))
    }
}

impl StorageWrite for Ctx {
    fn write_bytes(
        &mut self,
        key: &storage::Key,
        val: impl AsRef<[u8]>,
    ) -> storage_api::Result<()> {
        let key = key.to_string();
        unsafe {
            namada_tx_write(
                key.as_ptr() as _,
                key.len() as _,
                val.as_ref().as_ptr() as _,
                val.as_ref().len() as _,
            )
        };
        Ok(())
    }

    fn delete(&mut self, key: &storage::Key) -> storage_api::Result<()> {
        let key = key.to_string();
        unsafe { namada_tx_delete(key.as_ptr() as _, key.len() as _) };
        Ok(())
    }
}

impl TxEnv for Ctx {
    fn write_temp<T: BorshSerialize>(
        &mut self,
        key: &storage::Key,
        val: T,
    ) -> Result<(), Error> {
        let buf = val.try_to_vec().unwrap();
        self.write_bytes_temp(key, buf)
    }

    fn write_bytes_temp(
        &mut self,
        key: &storage::Key,
        val: impl AsRef<[u8]>,
    ) -> Result<(), Error> {
        let key = key.to_string();
        unsafe {
            namada_tx_write_temp(
                key.as_ptr() as _,
                key.len() as _,
                val.as_ref().as_ptr() as _,
                val.as_ref().len() as _,
            )
        };
        Ok(())
    }

    fn insert_verifier(&mut self, addr: &Address) -> Result<(), Error> {
        let addr = addr.encode();
        unsafe {
            namada_tx_insert_verifier(addr.as_ptr() as _, addr.len() as _)
        }
        Ok(())
    }

    fn init_account(
        &mut self,
        code: impl AsRef<[u8]>,
    ) -> Result<Address, Error> {
        let code = code.as_ref();
        let result = Vec::with_capacity(address::ESTABLISHED_ADDRESS_BYTES_LEN);
        unsafe {
            namada_tx_init_account(
                code.as_ptr() as _,
                code.len() as _,
                result.as_ptr() as _,
            )
        };
        let slice = unsafe {
            slice::from_raw_parts(
                result.as_ptr(),
                address::ESTABLISHED_ADDRESS_BYTES_LEN,
            )
        };
        Ok(Address::try_from_slice(slice)
            .expect("Decoding address created by the ledger shouldn't fail"))
    }

    fn update_validity_predicate(
        &mut self,
        addr: &Address,
        code: impl AsRef<[u8]>,
    ) -> Result<(), Error> {
        let addr = addr.encode();
        let code = code.as_ref();
        unsafe {
            namada_tx_update_validity_predicate(
                addr.as_ptr() as _,
                addr.len() as _,
                code.as_ptr() as _,
                code.len() as _,
            )
        };
        Ok(())
    }

    fn emit_ibc_event(&mut self, event: &ibc::IbcEvent) -> Result<(), Error> {
        let event = BorshSerialize::try_to_vec(event).unwrap();
        unsafe {
            namada_tx_emit_ibc_event(event.as_ptr() as _, event.len() as _)
        };
        Ok(())
    }

<<<<<<< HEAD
    fn charge_gas(&mut self, used_gas: u64) -> Result<(), Error> {
        unsafe { namada_tx_charge_gas(used_gas) };
        Ok(())
=======
    fn get_ibc_event(
        &self,
        event_type: impl AsRef<str>,
    ) -> Result<Option<ibc::IbcEvent>, Error> {
        let event_type = event_type.as_ref().to_string();
        let read_result = unsafe {
            namada_tx_get_ibc_event(
                event_type.as_ptr() as _,
                event_type.len() as _,
            )
        };
        match read_from_buffer(read_result, namada_tx_result_buffer) {
            Some(value) => Ok(Some(
                ibc::IbcEvent::try_from_slice(&value[..])
                    .expect("The conversion shouldn't fail"),
            )),
            None => Ok(None),
        }
>>>>>>> d37fdaf6
    }
}<|MERGE_RESOLUTION|>--- conflicted
+++ resolved
@@ -326,11 +326,11 @@
         Ok(())
     }
 
-<<<<<<< HEAD
     fn charge_gas(&mut self, used_gas: u64) -> Result<(), Error> {
         unsafe { namada_tx_charge_gas(used_gas) };
         Ok(())
-=======
+    }
+
     fn get_ibc_event(
         &self,
         event_type: impl AsRef<str>,
@@ -349,6 +349,5 @@
             )),
             None => Ok(None),
         }
->>>>>>> d37fdaf6
     }
 }