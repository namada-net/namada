//! Proof of Stake system.

#![doc(html_favicon_url = "https://dev.namada.net/master/favicon.png")]
#![doc(html_logo_url = "https://dev.namada.net/master/rustdoc-logo.png")]
#![deny(rustdoc::broken_intra_doc_links)]
#![deny(rustdoc::private_intra_doc_links)]
#![warn(
    missing_docs,
    rust_2018_idioms,
    clippy::cast_sign_loss,
    clippy::cast_possible_truncation,
    clippy::cast_possible_wrap,
    clippy::cast_lossless,
    clippy::arithmetic_side_effects,
    clippy::dbg_macro,
    clippy::print_stdout,
    clippy::print_stderr
)]

pub mod epoched;
pub mod event;
pub mod parameters;
pub mod pos_queries;
pub mod queries;
pub mod rewards;
pub mod slashing;
pub mod storage;
pub mod storage_key;
pub mod types;
pub mod validator_set_update;
// pub mod validation;

mod error;
#[cfg(test)]
mod tests;

use core::fmt::Debug;
use std::cmp;
use std::collections::{BTreeMap, BTreeSet};

use epoched::EpochOffset;
pub use error::*;
use namada_core::address::{Address, InternalAddress};
use namada_core::arith::checked;
use namada_core::collections::HashSet;
use namada_core::dec::Dec;
use namada_core::key::common;
use namada_core::storage::BlockHeight;
pub use namada_core::storage::{Epoch, Key, KeySeg};
use namada_core::tendermint::abci::types::Misbehavior;
use namada_events::EmitEvents;
use namada_storage::collections::lazy_map::{self, Collectable, LazyMap};
use namada_storage::{OptionExt, StorageRead, StorageWrite};
pub use namada_trans_token as token;
pub use parameters::{OwnedPosParams, PosParams};
use storage::write_validator_name;
use types::{into_tm_voting_power, DelegationEpochs};

use crate::queries::{find_bonds, has_bonds};
use crate::rewards::{
    add_rewards_to_counter, compute_current_rewards_from_bonds,
    read_rewards_counter, take_rewards_from_counter,
};
use crate::slashing::{
    apply_list_slashes, compute_amount_after_slashing_unbond,
    compute_amount_after_slashing_withdraw, find_validator_slashes,
};
use crate::storage::{
    below_capacity_validator_set_handle, bond_handle,
    consensus_validator_set_handle, delegation_targets_handle,
    delegator_redelegated_bonds_handle, delegator_redelegated_unbonds_handle,
    get_last_reward_claim_epoch, liveness_missed_votes_handle,
    liveness_sum_missed_votes_handle, read_consensus_validator_set_addresses,
    read_non_pos_owned_params, read_pos_params,
    read_validator_last_slash_epoch, read_validator_max_commission_rate_change,
    read_validator_stake, total_bonded_handle, total_consensus_stake_handle,
    total_unbonded_handle, try_insert_consensus_key, unbond_handle,
    update_total_deltas, update_validator_deltas, validator_addresses_handle,
    validator_commission_rate_handle, validator_consensus_key_handle,
    validator_deltas_handle, validator_eth_cold_key_handle,
    validator_eth_hot_key_handle, validator_incoming_redelegations_handle,
    validator_outgoing_redelegations_handle, validator_protocol_key_handle,
    validator_rewards_products_handle, validator_set_positions_handle,
    validator_slashes_handle, validator_state_handle,
    validator_total_redelegated_bonded_handle,
    validator_total_redelegated_unbonded_handle,
    write_last_pos_inflation_amount, write_last_reward_claim_epoch,
    write_last_staked_ratio, write_pos_params,
    write_validator_address_raw_hash, write_validator_avatar,
    write_validator_description, write_validator_discord_handle,
    write_validator_email, write_validator_max_commission_rate_change,
    write_validator_metadata, write_validator_website,
};
use crate::storage_key::{bonds_for_source_prefix, is_bond_key};
use crate::types::{
    BondId, ConsensusValidator, ConsensusValidatorSet,
    EagerRedelegatedBondsMap, RedelegatedBondsOrUnbonds, RedelegatedTokens,
    ResultSlashing, Slash, Unbonds, ValidatorMetaData, ValidatorSetUpdate,
    ValidatorState, VoteInfo,
};
use crate::validator_set_update::{
    copy_validator_sets_and_positions, insert_validator_into_validator_set,
    promote_next_below_capacity_validator_to_consensus,
    remove_below_capacity_validator, remove_consensus_validator,
    update_validator_set,
};

/// Address of the PoS account implemented as a native VP
pub const ADDRESS: Address = Address::Internal(InternalAddress::PoS);

/// Address of the PoS slash pool account
pub const SLASH_POOL_ADDRESS: Address =
    Address::Internal(InternalAddress::PosSlashPool);

/// Address of the staking token (i.e. the native token)
pub fn staking_token_address(storage: &impl StorageRead) -> Address {
    storage
        .get_native_token()
        .expect("Must be able to read native token address")
}

/// Init genesis. Requires that the governance parameters are initialized.
pub fn init_genesis<S>(
    storage: &mut S,
    params: &OwnedPosParams,
    current_epoch: Epoch,
) -> namada_storage::Result<()>
where
    S: StorageRead + StorageWrite,
{
    tracing::debug!("Initializing PoS genesis");
    write_pos_params(storage, params)?;

    // Initialize values for PoS inflation
    write_last_staked_ratio(storage, Dec::zero())?;
    write_last_pos_inflation_amount(storage, token::Amount::zero())?;

    // Initialize validator set data
    consensus_validator_set_handle().init(storage, current_epoch)?;
    below_capacity_validator_set_handle().init(storage, current_epoch)?;
    validator_set_positions_handle().init(storage, current_epoch)?;
    validator_addresses_handle().init(storage, current_epoch)?;
    tracing::debug!("Finished genesis");
    Ok(())
}

/// Copies the validator sets into all epochs up through the pipeline epoch at
/// genesis.
pub fn copy_genesis_validator_sets<S>(
    storage: &mut S,
    params: &OwnedPosParams,
    current_epoch: Epoch,
) -> namada_storage::Result<()>
where
    S: StorageRead + StorageWrite,
{
    let params = read_non_pos_owned_params(storage, params.clone())?;

    // Copy the genesis validator sets up to the pipeline epoch
    for epoch in (current_epoch.next()).iter_range(params.pipeline_len) {
        copy_validator_sets_and_positions(
            storage,
            &params,
            current_epoch,
            epoch,
        )?;
    }
    Ok(())
}

/// Check if the provided address is a validator address
pub fn is_validator<S>(
    storage: &S,
    address: &Address,
) -> namada_storage::Result<bool>
where
    S: StorageRead,
{
    // NB: we attempt to read one of the validator keys in storage.
    // kinda weird, but it works to check if `address` belongs to
    // a validator
    let rate = read_validator_max_commission_rate_change(storage, address)?;
    Ok(rate.is_some())
}

/// Check if the provided address is a delegator address, optionally at a
/// particular epoch. Returns `false` if the address is a validator.
pub fn is_delegator<S>(
    storage: &S,
    address: &Address,
    epoch: Option<namada_core::storage::Epoch>,
) -> namada_storage::Result<bool>
where
    S: StorageRead,
{
    let prefix = bonds_for_source_prefix(address);
    match epoch {
        Some(epoch) => {
            let iter = namada_storage::iter_prefix_bytes(storage, &prefix)?;
            for res in iter {
                let (key, _) = res?;
                if let Some((bond_id, bond_epoch)) = is_bond_key(&key) {
                    if bond_id.source != bond_id.validator
                        && bond_epoch <= epoch
                    {
                        return Ok(true);
                    }
                }
            }
            Ok(false)
        }
        None => {
            let iter = namada_storage::iter_prefix_bytes(storage, &prefix)?;
            for res in iter {
                let (key, _) = res?;
                if let Some((bond_id, _epoch)) = is_bond_key(&key) {
                    if bond_id.source != bond_id.validator {
                        return Ok(true);
                    }
                }
            }
            Ok(false)
        }
    }
}

/// Self-bond tokens to a validator when `source` is `None` or equal to
/// the `validator` address, or delegate tokens from the `source` to the
/// `validator`.
pub fn bond_tokens<S>(
    storage: &mut S,
    source: Option<&Address>,
    validator: &Address,
    amount: token::Amount,
    current_epoch: Epoch,
    offset_opt: Option<u64>,
) -> namada_storage::Result<()>
where
    S: StorageRead + StorageWrite,
{
    tracing::debug!(
        "Bonding token amount {} at epoch {current_epoch}",
        amount.to_string_native()
    );
    // No-op if the bond amount is 0
    if amount.is_zero() {
        return Ok(());
    }

    // Transfer the bonded tokens from the source to PoS
    if let Some(source) = source {
        if source != validator && is_validator(storage, source)? {
            return Err(
                BondError::SourceMustNotBeAValidator(source.clone()).into()
            );
        }
    }
    let source = source.unwrap_or(validator);
    tracing::debug!("Source {source} --> Validator {validator}");

    let staking_token = staking_token_address(storage);
    token::transfer(storage, &staking_token, source, &ADDRESS, amount)?;

    let params = read_pos_params(storage)?;
    let offset = offset_opt.unwrap_or(params.pipeline_len);
    let offset_epoch = checked!(current_epoch + offset)?;

    // Check that the validator is actually a validator
    let validator_state_handle = validator_state_handle(validator);
    let state = validator_state_handle.get(storage, offset_epoch, &params)?;
    if state.is_none() {
        return Err(BondError::NotAValidator(validator.clone()).into());
    }

    if tracing::level_enabled!(tracing::Level::DEBUG) {
        let bonds = find_bonds(storage, source, validator)?;
        tracing::debug!("\nBonds before incrementing: {bonds:#?}");
    }

    // Initialize or update the bond at the pipeline offset
    let bond_handle = bond_handle(source, validator);
    let total_bonded_handle = total_bonded_handle(validator);
    bond_handle.add(storage, amount, current_epoch, offset)?;
    total_bonded_handle.add(storage, amount, current_epoch, offset)?;

    if tracing::level_enabled!(tracing::Level::DEBUG) {
        let bonds = find_bonds(storage, source, validator)?;
        tracing::debug!("\nBonds after incrementing: {bonds:#?}");
    }

    // Add the validator to the delegation targets
    add_delegation_target(
        storage,
        source,
        validator,
        offset_epoch,
        current_epoch,
    )?;

    // Update the validator set
    // Allow bonding even if the validator is jailed. However, if jailed, there
    // must be no changes to the validator set. Check at the pipeline epoch.
    let is_jailed_or_inactive_at_offset = matches!(
        validator_state_handle.get(storage, offset_epoch, &params)?,
        Some(ValidatorState::Jailed) | Some(ValidatorState::Inactive)
    );
    if !is_jailed_or_inactive_at_offset {
        update_validator_set(
            storage,
            &params,
            validator,
            amount.change(),
            current_epoch,
            offset_opt,
        )?;
    }

    // Update the validator and total deltas
    update_validator_deltas(
        storage,
        &params,
        validator,
        amount.change(),
        current_epoch,
        offset_opt,
    )?;

    update_total_deltas(
        storage,
        &params,
        amount.change(),
        current_epoch,
        offset_opt,
        !is_jailed_or_inactive_at_offset,
    )?;

    Ok(())
}

/// Compute total validator stake for the current epoch
fn compute_total_consensus_stake<S>(
    storage: &S,
    epoch: Epoch,
) -> namada_storage::Result<token::Amount>
where
    S: StorageRead,
{
    consensus_validator_set_handle()
        .at(&epoch)
        .iter(storage)?
        .try_fold(token::Amount::zero(), |acc, entry| {
            let (
                lazy_map::NestedSubKey::Data {
                    key: amount,
                    nested_sub_key: _,
                },
                _validator,
            ) = entry?;
            Ok(acc.checked_add(amount).expect(
                "Total consensus stake computation should not overflow.",
            ))
        })
}

/// Compute and then store the total consensus stake
pub fn compute_and_store_total_consensus_stake<S>(
    storage: &mut S,
    epoch: Epoch,
) -> namada_storage::Result<()>
where
    S: StorageRead + StorageWrite,
{
    let total = compute_total_consensus_stake(storage, epoch)?;
    tracing::debug!(
        "Total consensus stake for epoch {}: {}",
        epoch,
        total.to_string_native()
    );
    total_consensus_stake_handle().set(storage, total, epoch, 0)
}

/// Unbond tokens that are bonded between a validator and a source (self or
/// delegator).
///
/// This fn is also called during redelegation for a source validator, in
/// which case the `is_redelegation` param must be true.
pub fn unbond_tokens<S>(
    storage: &mut S,
    source: Option<&Address>,
    validator: &Address,
    amount: token::Amount,
    current_epoch: Epoch,
    is_redelegation: bool,
) -> namada_storage::Result<ResultSlashing>
where
    S: StorageRead + StorageWrite,
{
    if amount.is_zero() {
        return Ok(ResultSlashing::default());
    }

    let params = read_pos_params(storage)?;
    let pipeline_epoch = checked!(current_epoch + params.pipeline_len)?;
    let withdrawable_epoch =
        checked!(current_epoch + params.withdrawable_epoch_offset())?;
    tracing::debug!(
        "Unbonding token amount {} at epoch {}, withdrawable at epoch {}",
        amount.to_string_native(),
        current_epoch,
        withdrawable_epoch
    );

    // Make sure source is not some other validator
    if let Some(source) = source {
        if source != validator && is_validator(storage, source)? {
            return Err(
                BondError::SourceMustNotBeAValidator(source.clone()).into()
            );
        }
    }
    // Make sure the target is actually a validator
    if !is_validator(storage, validator)? {
        return Err(BondError::NotAValidator(validator.clone()).into());
    }
    // Make sure the validator is not currently frozen
    if is_validator_frozen(storage, validator, current_epoch, &params)? {
        return Err(UnbondError::ValidatorIsFrozen(validator.clone()).into());
    }

    let source = source.unwrap_or(validator);
    let bonds_handle = bond_handle(source, validator);

    // Make sure there are enough tokens left in the bond at the pipeline offset
    let remaining_at_pipeline = bonds_handle
        .get_sum(storage, pipeline_epoch, &params)?
        .unwrap_or_default();
    if amount > remaining_at_pipeline {
        return Err(UnbondError::UnbondAmountGreaterThanBond(
            amount.to_string_native(),
            remaining_at_pipeline.to_string_native(),
        )
        .into());
    }

    if tracing::level_enabled!(tracing::Level::DEBUG) {
        let bonds = find_bonds(storage, source, validator)?;
        tracing::debug!("\nBonds before decrementing: {bonds:#?}");
    }

    let unbonds = unbond_handle(source, validator);

    let redelegated_bonds =
        delegator_redelegated_bonds_handle(source).at(validator);

    #[cfg(debug_assertions)]
    let redel_bonds_pre = redelegated_bonds.collect_map(storage)?;

    // `resultUnbonding`
    // Find the bonds to fully unbond (remove) and one to partially unbond, if
    // necessary
    let bonds_to_unbond = find_bonds_to_remove(
        storage,
        &bonds_handle.get_data_handler(),
        amount,
    )?;

    // `modifiedRedelegation`
    // A bond may have both redelegated and non-redelegated tokens in it. If
    // this is the case, compute the modified state of the redelegation.
    let modified_redelegation = match bonds_to_unbond.new_entry {
        Some((bond_epoch, new_bond_amount)) => {
            if redelegated_bonds.contains(storage, &bond_epoch)? {
                let cur_bond_amount = bonds_handle
                    .get_delta_val(storage, bond_epoch)?
                    .unwrap_or_default();
                compute_modified_redelegation(
                    storage,
                    &redelegated_bonds.at(&bond_epoch),
                    bond_epoch,
                    checked!(cur_bond_amount - new_bond_amount)?,
                )?
            } else {
                ModifiedRedelegation::default()
            }
        }
        None => ModifiedRedelegation::default(),
    };

    // Compute the new unbonds eagerly
    // `keysUnbonds`
    // Get a set of epochs from which we're unbonding (fully and partially).
    let bond_epochs_to_unbond =
        if let Some((start_epoch, _)) = bonds_to_unbond.new_entry {
            let mut to_remove = bonds_to_unbond.epochs.clone();
            to_remove.insert(start_epoch);
            to_remove
        } else {
            bonds_to_unbond.epochs.clone()
        };

    // `newUnbonds`
    // For each epoch we're unbonding, find the amount that's being unbonded.
    // For full unbonds, this is the current bond value. For partial unbonds
    // it is a difference between the current and new bond amount.
    let new_unbonds_map = bond_epochs_to_unbond
        .into_iter()
        .map(|epoch| {
            let cur_bond_value = bonds_handle
                .get_delta_val(storage, epoch)?
                .unwrap_or_default();
            let value = if let Some((start_epoch, new_bond_amount)) =
                bonds_to_unbond.new_entry
            {
                if start_epoch == epoch {
                    checked!(cur_bond_value - new_bond_amount)?
                } else {
                    cur_bond_value
                }
            } else {
                cur_bond_value
            };
            Ok((epoch, value))
        })
        .collect::<namada_storage::Result<BTreeMap<Epoch, token::Amount>>>()?;

    // `updatedBonded`
    // Remove bonds for all the full unbonds.
    for epoch in &bonds_to_unbond.epochs {
        bonds_handle.get_data_handler().remove(storage, epoch)?;
    }
    // Replace bond amount for partial unbond, if any.
    if let Some((bond_epoch, new_bond_amount)) = bonds_to_unbond.new_entry {
        bonds_handle.set(storage, new_bond_amount, bond_epoch, 0)?;
    }

    // If the bond is now completely empty, remove the validator from the
    // delegation targets
    let bonds_total = bonds_handle
        .get_sum(storage, pipeline_epoch, &params)?
        .unwrap_or_default();
    if bonds_total.is_zero() {
        remove_delegation_target(
            storage,
            &params,
            source,
            validator,
            pipeline_epoch,
            current_epoch,
        )?;
    }

    // `updatedUnbonded`
    // Update the unbonds in storage using the eager map computed above
    if !is_redelegation {
        for (start_epoch, &unbond_amount) in new_unbonds_map.iter() {
            unbonds.at(start_epoch).try_update(
                storage,
                withdrawable_epoch,
                |current| {
                    let current = current.unwrap_or_default();
                    Ok(checked!(current + unbond_amount)?)
                },
            )?;
        }
    }

    // `newRedelegatedUnbonds`
    // This is what the delegator's redelegated unbonds would look like if this
    // was the only unbond in the PoS system. We need to add these redelegated
    // unbonds to the existing redelegated unbonds
    let new_redelegated_unbonds = compute_new_redelegated_unbonds(
        storage,
        &redelegated_bonds,
        &bonds_to_unbond.epochs,
        &modified_redelegation,
    )?;

    // `updatedRedelegatedBonded`
    // NOTE: for now put this here after redelegated unbonds calc bc that one
    // uses the pre-modified redelegated bonds from storage!
    // First remove redelegation entries in epochs with full unbonds.
    for epoch_to_remove in &bonds_to_unbond.epochs {
        redelegated_bonds.remove_all(storage, epoch_to_remove)?;
    }
    if let Some(epoch) = modified_redelegation.epoch {
        tracing::debug!("\nIs modified redelegation");
        if modified_redelegation.validators_to_remove.is_empty() {
            redelegated_bonds.remove_all(storage, &epoch)?;
        } else {
            // Then update the redelegated bonds at this epoch
            let rbonds = redelegated_bonds.at(&epoch);
            update_redelegated_bonds(storage, &rbonds, &modified_redelegation)?;
        }
    }

    if !is_redelegation {
        // `val updatedRedelegatedUnbonded` with updates applied below
        // Delegator's redelegated unbonds to this validator.
        let delegator_redelegated_unbonded =
            delegator_redelegated_unbonds_handle(source).at(validator);

        // Quint `def updateRedelegatedUnbonded` with `val
        // updatedRedelegatedUnbonded` together with last statement
        // in `updatedDelegator.with("redelegatedUnbonded", ...` updated
        // directly in storage
        for (start, unbonds) in &new_redelegated_unbonds {
            let this_redelegated_unbonded = delegator_redelegated_unbonded
                .at(start)
                .at(&withdrawable_epoch);

            // Update the delegator's redelegated unbonds with the change
            for (src_validator, redelegated_unbonds) in unbonds {
                let redelegated_unbonded =
                    this_redelegated_unbonded.at(src_validator);
                for (&redelegation_epoch, &change) in redelegated_unbonds {
                    redelegated_unbonded.try_update(
                        storage,
                        redelegation_epoch,
                        |current| {
                            let current = current.unwrap_or_default();
                            Ok(checked!(current + change)?)
                        },
                    )?;
                }
            }
        }
    }
    // all `val updatedDelegator` changes are applied at this point

    // `val updatedTotalBonded` and `val updatedTotalUnbonded` with updates
    // Update the validator's total bonded and unbonded amounts
    let total_bonded = total_bonded_handle(validator).get_data_handler();
    let total_unbonded = total_unbonded_handle(validator).at(&pipeline_epoch);
    for (&start_epoch, &amount) in &new_unbonds_map {
        total_bonded.try_update(storage, start_epoch, |current| {
            let current = current.unwrap_or_default();
            Ok(checked!(current - amount)?)
        })?;
        total_unbonded.try_update(storage, start_epoch, |current| {
            let current = current.unwrap_or_default();
            Ok(checked!(current + amount)?)
        })?;
    }

    let total_redelegated_bonded =
        validator_total_redelegated_bonded_handle(validator);
    let total_redelegated_unbonded =
        validator_total_redelegated_unbonded_handle(validator);
    for (redelegation_start_epoch, unbonds) in &new_redelegated_unbonds {
        for (src_validator, changes) in unbonds {
            for (bond_start_epoch, change) in changes {
                // total redelegated bonded
                let bonded_sub_map = total_redelegated_bonded
                    .at(redelegation_start_epoch)
                    .at(src_validator);
                bonded_sub_map.try_update(
                    storage,
                    *bond_start_epoch,
                    |current| {
                        let current = current.unwrap_or_default();
                        Ok(checked!(current - *change)?)
                    },
                )?;

                // total redelegated unbonded
                let unbonded_sub_map = total_redelegated_unbonded
                    .at(&pipeline_epoch)
                    .at(redelegation_start_epoch)
                    .at(src_validator);
                unbonded_sub_map.try_update(
                    storage,
                    *bond_start_epoch,
                    |current| {
                        let current = current.unwrap_or_default();
                        Ok(checked!(current + *change)?)
                    },
                )?;
            }
        }
    }

    let slashes = find_validator_slashes(storage, validator)?;
    // `val resultSlashing`
    let result_slashing = compute_amount_after_slashing_unbond(
        storage,
        &params,
        &new_unbonds_map,
        &new_redelegated_unbonds,
        slashes,
    )?;
    #[cfg(debug_assertions)]
    let redel_bonds_post = redelegated_bonds.collect_map(storage)?;
    debug_assert!(
        result_slashing.sum <= amount,
        "Amount after slashing ({}) must be <= requested amount to unbond \
         ({}).",
        result_slashing.sum.to_string_native(),
        amount.to_string_native(),
    );

    let change_after_slashing = checked!(-result_slashing.sum.change())?;
    // Update the validator set at the pipeline offset. Since unbonding from a
    // jailed validator who is no longer frozen is allowed, only update the
    // validator set if the validator is not jailed
    let is_jailed_or_inactive_at_pipeline = matches!(
        validator_state_handle(validator).get(
            storage,
            pipeline_epoch,
            &params
        )?,
        Some(ValidatorState::Jailed) | Some(ValidatorState::Inactive)
    );
    if !is_jailed_or_inactive_at_pipeline {
        update_validator_set(
            storage,
            &params,
            validator,
            change_after_slashing,
            current_epoch,
            None,
        )?;
    }

    // Update the validator and total deltas at the pipeline offset
    update_validator_deltas(
        storage,
        &params,
        validator,
        change_after_slashing,
        current_epoch,
        None,
    )?;
    update_total_deltas(
        storage,
        &params,
        change_after_slashing,
        current_epoch,
        None,
        !is_jailed_or_inactive_at_pipeline,
    )?;

    if tracing::level_enabled!(tracing::Level::DEBUG) {
        let bonds = find_bonds(storage, source, validator)?;
        tracing::debug!("\nBonds after decrementing: {bonds:#?}");
    }

    // Invariant: in the affected epochs, the delta of bonds must be >= delta of
    // redelegated bonds deltas sum
    #[cfg(debug_assertions)]
    {
        let mut epochs = bonds_to_unbond.epochs.clone();
        if let Some((epoch, _)) = bonds_to_unbond.new_entry {
            epochs.insert(epoch);
        }
        for epoch in epochs {
            let cur_bond = bonds_handle
                .get_delta_val(storage, epoch)?
                .unwrap_or_default();
            let redelegated_deltas = token::Amount::sum(
                redelegated_bonds
                    .at(&epoch)
                    // Sum of redelegations from any src validator
                    .collect_map(storage)?
                    .into_values()
                    .map(|redeleg| {
                        token::Amount::sum(redeleg.into_values()).unwrap()
                    }),
            )
            .unwrap();
            debug_assert!(
                cur_bond >= redelegated_deltas,
                "After unbonding, in epoch {epoch} the bond amount {} must be \
                 >= redelegated deltas at pipeline {}.\n\nredelegated_bonds \
                 pre: {redel_bonds_pre:#?}\nredelegated_bonds post: \
                 {redel_bonds_post:#?},\nmodified_redelegation: \
                 {modified_redelegation:#?},\nbonds_to_unbond: \
                 {bonds_to_unbond:#?}",
                cur_bond.to_string_native(),
                redelegated_deltas.to_string_native()
            );
        }
    }

    // Tally rewards (only call if this is not the first epoch)
    if let Some(prev_epoch) = current_epoch.prev() {
        let mut rewards = token::Amount::zero();

        let last_claim_epoch =
            get_last_reward_claim_epoch(storage, source, validator)?
                .unwrap_or_default();
        let rewards_products = validator_rewards_products_handle(validator);

        for (start_epoch, slashed_amount) in &result_slashing.epoch_map {
            // Stop collecting rewards at the moment the unbond is initiated
            // (right now)
            for ep in Epoch::iter_bounds_inclusive(*start_epoch, prev_epoch) {
                // Consider the last epoch when rewards were claimed
                if ep < last_claim_epoch {
                    continue;
                }
                let rp =
                    rewards_products.get(storage, &ep)?.unwrap_or_default();
                let slashed_rewards = slashed_amount.mul_floor(rp)?;
                checked!(rewards += slashed_rewards)?;
            }
        }

        // Update the rewards from the current unbonds first
        add_rewards_to_counter(storage, source, validator, rewards)?;
    }

    Ok(result_slashing)
}

#[derive(Debug, Default, Eq, PartialEq)]
struct FoldRedelegatedBondsResult {
    total_redelegated: token::Amount,
    total_after_slashing: token::Amount,
}

/// Iterates over a `redelegated_unbonds` and computes the both the sum of all
/// redelegated tokens and how much is left after applying all relevant slashes.
// `def foldAndSlashRedelegatedBondsMap`
fn fold_and_slash_redelegated_bonds<S>(
    storage: &S,
    params: &OwnedPosParams,
    redelegated_unbonds: &EagerRedelegatedBondsMap,
    start_epoch: Epoch,
    list_slashes: &[Slash],
    slash_epoch_filter: impl Fn(Epoch) -> bool,
) -> namada_storage::Result<FoldRedelegatedBondsResult>
where
    S: StorageRead,
{
    let mut result = FoldRedelegatedBondsResult::default();
    for (src_validator, bonds_map) in redelegated_unbonds {
        for (bond_start, &change) in bonds_map {
            // Look-up slashes for this validator ...
            let validator_slashes: Vec<Slash> =
                validator_slashes_handle(src_validator)
                    .iter(storage)?
                    .collect::<namada_storage::Result<Vec<Slash>>>()?;
            // Merge the two lists of slashes
            let mut merged: Vec<Slash> = validator_slashes
                .into_iter()
                .filter(|slash| {
                    params.in_redelegation_slashing_window(
                        slash.epoch,
                        params.redelegation_start_epoch_from_end(start_epoch),
                        start_epoch,
                    ) && *bond_start <= slash.epoch
                        && slash_epoch_filter(slash.epoch)
                })
                // ... and add `list_slashes`
                .chain(list_slashes.iter().cloned())
                .collect();

            // Sort slashes by epoch
            merged.sort_by(|s1, s2| s1.epoch.partial_cmp(&s2.epoch).unwrap());

            result.total_redelegated =
                checked!(result.total_redelegated + change)?;
            let list_slashes = apply_list_slashes(params, &merged, change)?;
            result.total_after_slashing =
                checked!(result.total_after_slashing + list_slashes)?;
        }
    }
    Ok(result)
}

/// Epochs for full and partial unbonds.
#[derive(Debug, Default)]
struct BondsForRemovalRes {
    /// Full unbond epochs
    pub epochs: BTreeSet<Epoch>,
    /// Partial unbond epoch associated with the new bond amount
    pub new_entry: Option<(Epoch, token::Amount)>,
}

/// In decreasing epoch order, decrement the non-zero bond amount entries until
/// the full `amount` has been removed. Returns a `BondsForRemovalRes` object
/// that contains the epochs for which the full bond amount is removed and
/// additionally information for the one epoch whose bond amount is partially
/// removed, if any.
fn find_bonds_to_remove<S>(
    storage: &S,
    bonds_handle: &LazyMap<Epoch, token::Amount>,
    amount: token::Amount,
) -> namada_storage::Result<BondsForRemovalRes>
where
    S: StorageRead,
{
    #[allow(clippy::needless_collect)]
    let bonds: Vec<Result<_, _>> = bonds_handle.iter(storage)?.collect();

    let mut bonds_for_removal = BondsForRemovalRes::default();
    let mut remaining = amount;

    for bond in bonds.into_iter().rev() {
        let (bond_epoch, bond_amount) = bond?;
        let to_unbond = cmp::min(bond_amount, remaining);
        if to_unbond == bond_amount {
            bonds_for_removal.epochs.insert(bond_epoch);
        } else {
            bonds_for_removal.new_entry =
                Some((bond_epoch, checked!(bond_amount - to_unbond)?));
        }
        checked!(remaining -= to_unbond)?;
        if remaining.is_zero() {
            break;
        }
    }
    Ok(bonds_for_removal)
}

#[derive(Debug, Default, PartialEq, Eq)]
struct ModifiedRedelegation {
    epoch: Option<Epoch>,
    validators_to_remove: BTreeSet<Address>,
    validator_to_modify: Option<Address>,
    epochs_to_remove: BTreeSet<Epoch>,
    epoch_to_modify: Option<Epoch>,
    new_amount: Option<token::Amount>,
}

/// Used in `fn unbond_tokens` to compute the modified state of a redelegation
/// if redelegated tokens are being unbonded.
fn compute_modified_redelegation<S>(
    storage: &S,
    redelegated_bonds: &RedelegatedTokens,
    start_epoch: Epoch,
    amount_to_unbond: token::Amount,
) -> namada_storage::Result<ModifiedRedelegation>
where
    S: StorageRead,
{
    let mut modified_redelegation = ModifiedRedelegation::default();

    let mut src_validators = BTreeSet::<Address>::new();
    let mut total_redelegated = token::Amount::zero();
    for rb in redelegated_bonds.iter(storage)? {
        let (
            lazy_map::NestedSubKey::Data {
                key: src_validator,
                nested_sub_key: _,
            },
            amount,
        ) = rb?;
        total_redelegated = checked!(total_redelegated + amount)?;
        src_validators.insert(src_validator);
    }

    modified_redelegation.epoch = Some(start_epoch);

    // If the total amount of redelegated bonds is less than the target amount,
    // then all redelegated bonds must be unbonded.
    if total_redelegated <= amount_to_unbond {
        return Ok(modified_redelegation);
    }

    let mut remaining = amount_to_unbond;
    for src_validator in src_validators.into_iter() {
        if remaining.is_zero() {
            break;
        }
        let rbonds = redelegated_bonds.at(&src_validator);
        let total_src_val_amount = token::Amount::sum(
            rbonds
                .iter(storage)?
                .map(|res| {
                    let (_, amount) = res?;
                    Ok(amount)
                })
                .collect::<namada_storage::Result<Vec<token::Amount>>>()?
                .into_iter(),
        )
        .ok_or_err_msg("token amount overflow")?;

        // TODO: move this into the `if total_redelegated <= remaining` branch
        // below, then we don't have to remove it in `fn
        // update_redelegated_bonds` when `validator_to_modify` is Some (and
        // avoid `modified_redelegation.validators_to_remove.clone()`).
        // It affects assumption 2. in `fn compute_new_redelegated_unbonds`, but
        // that looks trivial to change.
        // NOTE: not sure if this TODO is still relevant...
        modified_redelegation
            .validators_to_remove
            .insert(src_validator.clone());
        if total_src_val_amount <= remaining {
            remaining = checked!(remaining - total_src_val_amount)?;
        } else {
            let bonds_to_remove =
                find_bonds_to_remove(storage, &rbonds, remaining)?;

            remaining = token::Amount::zero();

            // NOTE: When there are multiple `src_validators` from which we're
            // unbonding, `validator_to_modify` cannot get overridden, because
            // only one of them can be a partial unbond (`new_entry`
            // is partial unbond)
            if let Some((bond_epoch, new_bond_amount)) =
                bonds_to_remove.new_entry
            {
                modified_redelegation.validator_to_modify = Some(src_validator);
                modified_redelegation.epochs_to_remove = {
                    let mut epochs = bonds_to_remove.epochs;
                    // TODO: remove this insertion then we don't have to remove
                    // it again in `fn update_redelegated_bonds`
                    // when `epoch_to_modify` is Some (and avoid
                    // `modified_redelegation.epochs_to_remove.clone`)
                    // It affects assumption 3. in `fn
                    // compute_new_redelegated_unbonds`, but that also looks
                    // trivial to change.
                    epochs.insert(bond_epoch);
                    epochs
                };
                modified_redelegation.epoch_to_modify = Some(bond_epoch);
                modified_redelegation.new_amount = Some(new_bond_amount);
            } else {
                modified_redelegation.validator_to_modify = Some(src_validator);
                modified_redelegation.epochs_to_remove = bonds_to_remove.epochs;
            }
        }
    }
    Ok(modified_redelegation)
}

fn update_redelegated_bonds<S>(
    storage: &mut S,
    redelegated_bonds: &RedelegatedTokens,
    modified_redelegation: &ModifiedRedelegation,
) -> namada_storage::Result<()>
where
    S: StorageRead + StorageWrite,
{
    if let Some(val_to_modify) = &modified_redelegation.validator_to_modify {
        let mut updated_vals_to_remove =
            modified_redelegation.validators_to_remove.clone();
        updated_vals_to_remove.remove(val_to_modify);

        // Remove the updated_vals_to_remove keys from the
        // redelegated_bonds map
        for val in &updated_vals_to_remove {
            redelegated_bonds.remove_all(storage, val)?;
        }

        if let Some(epoch_to_modify) = modified_redelegation.epoch_to_modify {
            let mut updated_epochs_to_remove =
                modified_redelegation.epochs_to_remove.clone();
            updated_epochs_to_remove.remove(&epoch_to_modify);
            let val_bonds_to_modify = redelegated_bonds.at(val_to_modify);
            for epoch in updated_epochs_to_remove {
                val_bonds_to_modify.remove(storage, &epoch)?;
            }
            val_bonds_to_modify.insert(
                storage,
                epoch_to_modify,
                modified_redelegation.new_amount.unwrap(),
            )?;
        } else {
            // Then remove to epochs_to_remove from the redelegated bonds of the
            // val_to_modify
            let val_bonds_to_modify = redelegated_bonds.at(val_to_modify);
            for epoch in &modified_redelegation.epochs_to_remove {
                val_bonds_to_modify.remove(storage, epoch)?;
            }
        }
    } else {
        // Remove all validators in modified_redelegation.validators_to_remove
        // from redelegated_bonds
        for val in &modified_redelegation.validators_to_remove {
            redelegated_bonds.remove_all(storage, val)?;
        }
    }
    Ok(())
}

/// Temp helper type to match quint model.
/// Result of `compute_new_redelegated_unbonds` that contains a map of
/// redelegated unbonds.
/// The map keys from outside in are:
///
/// - redelegation end epoch where redeleg stops contributing to src validator
/// - src validator address
/// - src bond start epoch where it started contributing to src validator
type EagerRedelegatedUnbonds = BTreeMap<Epoch, EagerRedelegatedBondsMap>;

/// Computes a map of redelegated unbonds from a set of redelegated bonds.
///
/// - `redelegated_bonds` - a map of redelegated bonds from epoch to
///   `RedelegatedTokens`.
/// - `epochs_to_remove` - a set of epochs that indicate the set of epochs
///   unbonded.
/// - `modified` record that represents a redelegated bond that it is only
///   partially unbonded.
///
/// The function assumes that:
///
/// 1. `modified.epoch` is not in the `epochs_to_remove` set.
/// 2. `modified.validator_to_modify` is in `modified.vals_to_remove`.
/// 3. `modified.epoch_to_modify` is in in `modified.epochs_to_remove`.
// `def computeNewRedelegatedUnbonds` from Quint
fn compute_new_redelegated_unbonds<S>(
    storage: &S,
    redelegated_bonds: &RedelegatedBondsOrUnbonds,
    epochs_to_remove: &BTreeSet<Epoch>,
    modified: &ModifiedRedelegation,
) -> namada_storage::Result<EagerRedelegatedUnbonds>
where
    S: StorageRead + StorageWrite,
{
    let unbonded_epochs = if let Some(epoch) = modified.epoch {
        debug_assert!(
            !epochs_to_remove.contains(&epoch),
            "1. assumption in `fn compute_new_redelegated_unbonds` doesn't \
             hold"
        );
        let mut epochs = epochs_to_remove.clone();
        epochs.insert(epoch);
        epochs
            .iter()
            .cloned()
            .filter(|e| redelegated_bonds.contains(storage, e).unwrap())
            .collect::<BTreeSet<Epoch>>()
    } else {
        epochs_to_remove
            .iter()
            .cloned()
            .filter(|e| redelegated_bonds.contains(storage, e).unwrap())
            .collect::<BTreeSet<Epoch>>()
    };
    debug_assert!(
        modified
            .validator_to_modify
            .as_ref()
            .map(|validator| modified.validators_to_remove.contains(validator))
            .unwrap_or(true),
        "2. assumption in `fn compute_new_redelegated_unbonds` doesn't hold"
    );
    debug_assert!(
        modified
            .epoch_to_modify
            .as_ref()
            .map(|epoch| modified.epochs_to_remove.contains(epoch))
            .unwrap_or(true),
        "3. assumption in `fn compute_new_redelegated_unbonds` doesn't hold"
    );

    // quint `newRedelegatedUnbonds` returned from
    // `computeNewRedelegatedUnbonds`
    let new_redelegated_unbonds: EagerRedelegatedUnbonds = unbonded_epochs
        .into_iter()
        .map(|start| {
            let mut rbonds = EagerRedelegatedBondsMap::default();
            if modified
                .epoch
                .map(|redelegation_epoch| start != redelegation_epoch)
                .unwrap_or(true)
                || modified.validators_to_remove.is_empty()
            {
                for res in redelegated_bonds.at(&start).iter(storage)? {
                    let (
                        lazy_map::NestedSubKey::Data {
                            key: validator,
                            nested_sub_key: lazy_map::SubKey::Data(epoch),
                        },
                        amount,
                    ) = res?;
                    rbonds
                        .entry(validator.clone())
                        .or_default()
                        .insert(epoch, amount);
                }
                Ok::<_, namada_storage::Error>((start, rbonds))
            } else {
                for src_validator in &modified.validators_to_remove {
                    if modified
                        .validator_to_modify
                        .as_ref()
                        .map(|validator| src_validator != validator)
                        .unwrap_or(true)
                    {
                        let raw_bonds =
                            redelegated_bonds.at(&start).at(src_validator);
                        for res in raw_bonds.iter(storage).unwrap() {
                            let (bond_epoch, bond_amount) = res.unwrap();
                            rbonds
                                .entry(src_validator.clone())
                                .or_default()
                                .insert(bond_epoch, bond_amount);
                        }
                    } else {
                        for bond_start in &modified.epochs_to_remove {
                            let cur_redel_bond_amount = redelegated_bonds
                                .at(&start)
                                .at(src_validator)
                                .get(storage, bond_start)?
                                .unwrap_or_default();
                            let raw_bonds = rbonds
                                .entry(src_validator.clone())
                                .or_default();
                            if modified
                                .epoch_to_modify
                                .as_ref()
                                .map(|epoch| bond_start != epoch)
                                .unwrap_or(true)
                            {
                                raw_bonds
                                    .insert(*bond_start, cur_redel_bond_amount);
                            } else {
                                let new_amount = modified
                                    .new_amount
                                    // Safe unwrap - it shouldn't
                                    // get to
                                    // this if it's None
                                    .unwrap();
                                raw_bonds.insert(
                                    *bond_start,
                                    checked!(
                                        cur_redel_bond_amount - new_amount
                                    )?,
                                );
                            }
                        }
                    }
                }
                Ok((start, rbonds))
            }
        })
        .collect::<namada_storage::Result<EagerRedelegatedUnbonds>>()?;

    Ok(new_redelegated_unbonds)
}

/// Arguments to [`become_validator`].
pub struct BecomeValidator<'a> {
    /// Proof-of-stake parameters.
    pub params: &'a PosParams,
    /// The validator's address.
    pub address: &'a Address,
    /// The validator's consensus key, used by Tendermint.
    pub consensus_key: &'a common::PublicKey,
    /// The validator's protocol key.
    pub protocol_key: &'a common::PublicKey,
    /// The validator's Ethereum bridge cold key.
    pub eth_cold_key: &'a common::PublicKey,
    /// The validator's Ethereum bridge hot key.
    pub eth_hot_key: &'a common::PublicKey,
    /// The numeric value of the current epoch.
    pub current_epoch: Epoch,
    /// Commission rate.
    pub commission_rate: Dec,
    /// Max commission rate change.
    pub max_commission_rate_change: Dec,
    /// Validator metadata
    pub metadata: ValidatorMetaData,
    /// Optional offset to use instead of pipeline offset
    pub offset_opt: Option<u64>,
}

/// Initialize data for a new validator.
pub fn become_validator<S>(
    storage: &mut S,
    args: BecomeValidator<'_>,
) -> namada_storage::Result<()>
where
    S: StorageRead + StorageWrite,
{
    let BecomeValidator {
        params,
        address,
        consensus_key,
        protocol_key,
        eth_cold_key,
        eth_hot_key,
        current_epoch,
        commission_rate,
        max_commission_rate_change,
        metadata,
        offset_opt,
    } = args;
    let offset = offset_opt.unwrap_or(params.pipeline_len);

    if !address.is_established() {
        return Err(namada_storage::Error::new_const(
            "The given address {address} is not established. Only an \
             established address can become a validator.",
        ));
    }

    if is_validator(storage, address)? {
        return Err(namada_storage::Error::new_const(
            "The given address is already a validator",
        ));
    }

    // The address may not have any bonds if it is going to be initialized as a
    // validator
    if has_bonds(storage, address)? {
        return Err(namada_storage::Error::new_const(
            "The given address has delegations and therefore cannot become a \
             validator. Unbond first.",
        ));
    }

    // This will fail if the key is already being used
    try_insert_consensus_key(storage, consensus_key)?;

    let pipeline_epoch = checked!(current_epoch + offset)?;
    validator_addresses_handle()
        .at(&pipeline_epoch)
        .insert(storage, address.clone())?;

    // Non-epoched validator data
    write_validator_address_raw_hash(storage, address, consensus_key)?;
    write_validator_max_commission_rate_change(
        storage,
        address,
        max_commission_rate_change,
    )?;
    write_validator_metadata(storage, address, &metadata)?;

    // Epoched validator data
    validator_consensus_key_handle(address).set(
        storage,
        consensus_key.clone(),
        current_epoch,
        offset,
    )?;
    validator_protocol_key_handle(address).set(
        storage,
        protocol_key.clone(),
        current_epoch,
        offset,
    )?;
    validator_eth_hot_key_handle(address).set(
        storage,
        eth_hot_key.clone(),
        current_epoch,
        offset,
    )?;
    validator_eth_cold_key_handle(address).set(
        storage,
        eth_cold_key.clone(),
        current_epoch,
        offset,
    )?;
    validator_commission_rate_handle(address).set(
        storage,
        commission_rate,
        current_epoch,
        offset,
    )?;
    validator_deltas_handle(address).set(
        storage,
        token::Change::zero(),
        current_epoch,
        offset,
    )?;

    // The validator's stake at initialization is 0, so its state is immediately
    // below-threshold
    validator_state_handle(address).set(
        storage,
        ValidatorState::BelowThreshold,
        current_epoch,
        offset,
    )?;

    insert_validator_into_validator_set(
        storage,
        params,
        address,
        token::Amount::zero(),
        current_epoch,
        offset,
    )?;

    Ok(())
}

/// Consensus key change for a validator
pub fn change_consensus_key<S>(
    storage: &mut S,
    validator: &Address,
    consensus_key: &common::PublicKey,
    current_epoch: Epoch,
) -> namada_storage::Result<()>
where
    S: StorageRead + StorageWrite,
{
    tracing::debug!("Changing consensus key for validator {}", validator);

    // Require that the new consensus key is an Ed25519 key
    match consensus_key {
        common::PublicKey::Ed25519(_) => {}
        common::PublicKey::Secp256k1(_) => {
            return Err(ConsensusKeyChangeError::MustBeEd25519.into());
        }
    }

    // Check for uniqueness of the consensus key
    try_insert_consensus_key(storage, consensus_key)?;

    // Set the new consensus key at the pipeline epoch
    let params = read_pos_params(storage)?;
    validator_consensus_key_handle(validator).set(
        storage,
        consensus_key.clone(),
        current_epoch,
        params.pipeline_len,
    )?;

    // Write validator's new raw hash
    write_validator_address_raw_hash(storage, validator, consensus_key)?;

    Ok(())
}

/// Withdraw tokens from those that have been unbonded from proof-of-stake
pub fn withdraw_tokens<S>(
    storage: &mut S,
    source: Option<&Address>,
    validator: &Address,
    current_epoch: Epoch,
) -> namada_storage::Result<token::Amount>
where
    S: StorageRead + StorageWrite,
{
    let params = read_pos_params(storage)?;
    let source = source.unwrap_or(validator);

    tracing::debug!("Withdrawing tokens in epoch {current_epoch}");
    tracing::debug!("Source {} --> Validator {}", source, validator);

    let unbond_handle: Unbonds = unbond_handle(source, validator);
    let redelegated_unbonds =
        delegator_redelegated_unbonds_handle(source).at(validator);

    // Check that there are unbonded tokens available for withdrawal
    if unbond_handle.is_empty(storage)? {
        return Err(WithdrawError::NoUnbondFound(BondId {
            source: source.clone(),
            validator: validator.clone(),
        })
        .into());
    }

    let mut unbonds_and_redelegated_unbonds: BTreeMap<
        (Epoch, Epoch),
        (token::Amount, EagerRedelegatedBondsMap),
    > = BTreeMap::new();

    for unbond in unbond_handle.iter(storage)? {
        let (
            lazy_map::NestedSubKey::Data {
                key: start_epoch,
                nested_sub_key: lazy_map::SubKey::Data(withdraw_epoch),
            },
            amount,
        ) = unbond?;

        // Logging
        tracing::debug!(
            "Unbond delta ({start_epoch}..{withdraw_epoch}), amount {}",
            amount.to_string_native()
        );
        // Consider only unbonds that are eligible to be withdrawn
        if withdraw_epoch > current_epoch {
            tracing::debug!(
                "Not yet withdrawable until epoch {withdraw_epoch}"
            );
            continue;
        }

        let mut eager_redelegated_unbonds = EagerRedelegatedBondsMap::default();
        let matching_redelegated_unbonds =
            redelegated_unbonds.at(&start_epoch).at(&withdraw_epoch);
        for ub in matching_redelegated_unbonds.iter(storage)? {
            let (
                lazy_map::NestedSubKey::Data {
                    key: address,
                    nested_sub_key: lazy_map::SubKey::Data(epoch),
                },
                amount,
            ) = ub?;
            eager_redelegated_unbonds
                .entry(address)
                .or_default()
                .entry(epoch)
                .or_insert(amount);
        }

        unbonds_and_redelegated_unbonds.insert(
            (start_epoch, withdraw_epoch),
            (amount, eager_redelegated_unbonds),
        );
    }

    let slashes = find_validator_slashes(storage, validator)?;

    // `val resultSlashing`
    let result_slashing = compute_amount_after_slashing_withdraw(
        storage,
        &params,
        &unbonds_and_redelegated_unbonds,
        slashes,
    )?;

    let withdrawable_amount = result_slashing.sum;
    tracing::debug!(
        "Withdrawing total {}",
        withdrawable_amount.to_string_native()
    );

    // `updateDelegator` with `unbonded` and `redelegeatedUnbonded`
    for ((start_epoch, withdraw_epoch), _unbond_and_redelegations) in
        unbonds_and_redelegated_unbonds
    {
        tracing::debug!("Remove ({start_epoch}..{withdraw_epoch}) from unbond");
        unbond_handle
            .at(&start_epoch)
            .remove(storage, &withdraw_epoch)?;
        redelegated_unbonds
            .at(&start_epoch)
            .remove_all(storage, &withdraw_epoch)?;

        if unbond_handle.at(&start_epoch).is_empty(storage)? {
            unbond_handle.remove_all(storage, &start_epoch)?;
        }
        if redelegated_unbonds.at(&start_epoch).is_empty(storage)? {
            redelegated_unbonds.remove_all(storage, &start_epoch)?;
        }
    }

    // Transfer the withdrawable tokens from the PoS address back to the source
    let staking_token = staking_token_address(storage);
    token::transfer(
        storage,
        &staking_token,
        &ADDRESS,
        source,
        withdrawable_amount,
    )?;

    // TODO: Transfer the slashed tokens from the PoS address to the Slash Pool
    // address
    // token::transfer(
    //     storage,
    //     &staking_token,
    //     &ADDRESS,
    //     &SLASH_POOL_ADDRESS,
    //     total_slashed,
    // )?;

    Ok(withdrawable_amount)
}

/// Change the commission rate of a validator
pub fn change_validator_commission_rate<S>(
    storage: &mut S,
    validator: &Address,
    new_rate: Dec,
    current_epoch: Epoch,
) -> namada_storage::Result<()>
where
    S: StorageRead + StorageWrite,
{
    if new_rate.is_negative() {
        return Err(CommissionRateChangeError::NegativeRate(
            new_rate,
            validator.clone(),
        )
        .into());
    }

    if new_rate > Dec::one() {
        return Err(CommissionRateChangeError::LargerThanOne(
            new_rate,
            validator.clone(),
        )
        .into());
    }

    let max_change =
        read_validator_max_commission_rate_change(storage, validator)?
            .ok_or_else(|| {
                CommissionRateChangeError::NoMaxSetInStorage(validator.clone())
            })?;

    let params = read_pos_params(storage)?;
    let commission_handle = validator_commission_rate_handle(validator);
    let pipeline_epoch = checked!(current_epoch + params.pipeline_len)?;

    let rate_at_pipeline = commission_handle
        .get(storage, pipeline_epoch, &params)?
        .expect("Could not find a rate in given epoch");
    if new_rate == rate_at_pipeline {
        return Ok(());
    }
    let rate_before_pipeline = commission_handle
        .get(
            storage,
            pipeline_epoch.prev().expect("Pipeline epoch cannot be 0"),
            &params,
        )?
        .expect("Could not find a rate in given epoch");

    let change_from_prev = new_rate.abs_diff(rate_before_pipeline)?;
    if change_from_prev > max_change {
        return Err(CommissionRateChangeError::RateChangeTooLarge(
            change_from_prev,
            validator.clone(),
        )
        .into());
    }

    commission_handle.set(storage, new_rate, current_epoch, params.pipeline_len)
}

fn bond_amounts_for_query<S>(
    storage: &S,
    params: &PosParams,
    bond_id: &BondId,
    epoch: Epoch,
) -> namada_storage::Result<BTreeMap<Epoch, token::Amount>>
where
    S: StorageRead,
{
    // Outer key is the start epoch used to calculate slashes.
    let mut amounts: BTreeMap<Epoch, token::Amount> = BTreeMap::default();

    // Bonds
    let bonds =
        bond_handle(&bond_id.source, &bond_id.validator).get_data_handler();
    for next in bonds.iter(storage)? {
        let (start, delta) = next?;
        if start <= epoch {
            let amount = amounts.entry(start).or_default();
            *amount = checked!(amount + delta)?;
        }
    }

    // Add unbonds that are still contributing to stake
    let unbonds = unbond_handle(&bond_id.source, &bond_id.validator);
    for next in unbonds.iter(storage)? {
        let (
            lazy_map::NestedSubKey::Data {
                key: start,
                nested_sub_key: lazy_map::SubKey::Data(withdrawable_epoch),
            },
            delta,
        ) = next?;
        // This is the first epoch in which the unbond stops contributing to
        // voting power
        let end = checked!(
            withdrawable_epoch - params.withdrawable_epoch_offset()
                + params.pipeline_len
        )?;

        if start <= epoch && end > epoch {
            let amount = amounts.entry(start).or_default();
            *amount = checked!(amount + delta)?;
        }
    }

    // Redelegations
    if bond_id.validator != bond_id.source {
        // Add outgoing redelegations that are still contributing to the source
        // validator's stake
        let redelegated_bonds =
            delegator_redelegated_bonds_handle(&bond_id.source);
        for res in redelegated_bonds.iter(storage)? {
            let (
                lazy_map::NestedSubKey::Data {
                    key: _dest_validator,
                    nested_sub_key:
                        lazy_map::NestedSubKey::Data {
                            key: end,
                            nested_sub_key:
                                lazy_map::NestedSubKey::Data {
                                    key: src_validator,
                                    nested_sub_key:
                                        lazy_map::SubKey::Data(start),
                                },
                        },
                },
                delta,
            ) = res?;
            if src_validator == bond_id.validator
                && start <= epoch
                && end > epoch
            {
                let amount = amounts.entry(start).or_default();
                *amount = checked!(amount + delta)?;
            }
        }

        // Add outgoing redelegation unbonds that are still contributing to
        // the source validator's stake
        let redelegated_unbonds =
            delegator_redelegated_unbonds_handle(&bond_id.source);
        for res in redelegated_unbonds.iter(storage)? {
            let (
                lazy_map::NestedSubKey::Data {
                    key: _dest_validator,
                    nested_sub_key:
                        lazy_map::NestedSubKey::Data {
                            key: redelegation_epoch,
                            nested_sub_key:
                                lazy_map::NestedSubKey::Data {
                                    key: _withdraw_epoch,
                                    nested_sub_key:
                                        lazy_map::NestedSubKey::Data {
                                            key: src_validator,
                                            nested_sub_key:
                                                lazy_map::SubKey::Data(start),
                                        },
                                },
                        },
                },
                delta,
            ) = res?;
            if src_validator == bond_id.validator
                // If the unbonded bond was redelegated after this epoch ...
                && redelegation_epoch > epoch
                // ... the start was before or at this epoch
                && start <= epoch
            {
                let amount = amounts.entry(start).or_default();
                *amount = checked!(amount + delta)?;
            }
        }
    }
    Ok(amounts)
}

/// Get the total bond amount, without applying slashes, for a given bond ID and
/// epoch. For future epochs, the value is subject to change.
pub fn raw_bond_amount<S>(
    storage: &S,
    bond_id: &BondId,
    epoch: Epoch,
) -> namada_storage::Result<token::Amount>
where
    S: StorageRead,
{
    let params = read_pos_params(storage)?;
    let amounts = bond_amounts_for_query(storage, &params, bond_id, epoch)?;
    token::Amount::sum(amounts.values().copied())
        .ok_or_err_msg("token amount overflow")
}

/// Get the total bond amount, including slashes, for a given bond ID and epoch.
/// Returns the bond amount after slashing. For future epochs, the value is
/// subject to change.
pub fn bond_amount<S>(
    storage: &S,
    bond_id: &BondId,
    epoch: Epoch,
) -> namada_storage::Result<token::Amount>
where
    S: StorageRead,
{
    let params = read_pos_params(storage)?;
    let mut amounts = bond_amounts_for_query(storage, &params, bond_id, epoch)?;

    if !amounts.is_empty() {
        let slashes = find_validator_slashes(storage, &bond_id.validator)?;
        let redelegated_bonded =
            delegator_redelegated_bonds_handle(&bond_id.source)
                .at(&bond_id.validator);

        // Apply slashes
        for (&start, amount) in amounts.iter_mut() {
            let list_slashes = slashes
                .iter()
                .filter(|slash| {
                    let processing_epoch = slash
                        .epoch
                        .unchecked_add(params.slash_processing_epoch_offset());
                    // Only use slashes that were processed before or at the
                    // epoch associated with the bond amount. This assumes
                    // that slashes are applied before inflation.
                    processing_epoch <= epoch && start <= slash.epoch
                })
                .cloned()
                .collect::<Vec<_>>();

            let slash_epoch_filter = |e: Epoch| {
                e.unchecked_add(params.slash_processing_epoch_offset()) <= epoch
            };

            let redelegated_bonds =
                redelegated_bonded.at(&start).collect_map(storage)?;

            let result_fold = fold_and_slash_redelegated_bonds(
                storage,
                &params,
                &redelegated_bonds,
                start,
                &list_slashes,
                slash_epoch_filter,
            )?;

            let total_not_redelegated =
                checked!(amount - result_fold.total_redelegated)?;

            let after_not_redelegated = apply_list_slashes(
                &params,
                &list_slashes,
                total_not_redelegated,
            )?;

            *amount = checked!(
                after_not_redelegated + result_fold.total_after_slashing
            )?;
        }
    }

    token::Amount::sum(amounts.values().copied())
        .ok_or_err_msg("token amount overflow")
}

/// Get bond amounts within the `claim_start..=claim_end` epoch range for
/// claiming rewards for a given bond ID. Returns a map of bond amounts
/// associated with every epoch within the given epoch range (accumulative) in
/// which an amount contributed to the validator's stake.
/// This function will only consider slashes that were processed before or at
/// the epoch in which we're calculating the bond amount to correspond to the
/// validator stake that was used to calculate reward products (slashes do *not*
/// retrospectively affect the rewards calculated before slash processing).
pub fn bond_amounts_for_rewards<S>(
    storage: &S,
    bond_id: &BondId,
    claim_start: Epoch,
    claim_end: Epoch,
) -> namada_storage::Result<BTreeMap<Epoch, token::Amount>>
where
    S: StorageRead,
{
    let params = read_pos_params(storage)?;
    // Outer key is every epoch in which the a bond amount contributed to stake
    // and the inner key is the start epoch used to calculate slashes. The inner
    // keys are discarded after applying slashes.
    let mut amounts: BTreeMap<Epoch, BTreeMap<Epoch, token::Amount>> =
        BTreeMap::default();

    // Only need to do bonds since rewards are accumulated during
    // `unbond_tokens`
    let bonds =
        bond_handle(&bond_id.source, &bond_id.validator).get_data_handler();
    for next in bonds.iter(storage)? {
        let (start, delta) = next?;

        for ep in Epoch::iter_bounds_inclusive(claim_start, claim_end) {
            // A bond that wasn't unbonded is added to all epochs up to
            // `claim_end`
            if start <= ep {
                let amount =
                    amounts.entry(ep).or_default().entry(start).or_default();
                *amount = checked!(amount + delta)?;
            }
        }
    }

    if !amounts.is_empty() {
        let slashes = find_validator_slashes(storage, &bond_id.validator)?;
        let redelegated_bonded =
            delegator_redelegated_bonds_handle(&bond_id.source)
                .at(&bond_id.validator);

        // Apply slashes
        for (&ep, amounts) in amounts.iter_mut() {
            for (&start, amount) in amounts.iter_mut() {
                let list_slashes = slashes
                    .iter()
                    .filter(|slash| {
                        let processing_epoch = slash.epoch.unchecked_add(
                            params.slash_processing_epoch_offset(),
                        );
                        // Only use slashes that were processed before or at the
                        // epoch associated with the bond amount. This assumes
                        // that slashes are applied before inflation.
                        processing_epoch <= ep && start <= slash.epoch
                    })
                    .cloned()
                    .collect::<Vec<_>>();

                let slash_epoch_filter = |e: Epoch| {
                    e.unchecked_add(params.slash_processing_epoch_offset())
                        <= ep
                };

                let redelegated_bonds =
                    redelegated_bonded.at(&start).collect_map(storage)?;

                let result_fold = fold_and_slash_redelegated_bonds(
                    storage,
                    &params,
                    &redelegated_bonds,
                    start,
                    &list_slashes,
                    slash_epoch_filter,
                )?;

                let total_not_redelegated =
                    checked!(amount - result_fold.total_redelegated)?;

                let after_not_redelegated = apply_list_slashes(
                    &params,
                    &list_slashes,
                    total_not_redelegated,
                )?;

                *amount = checked!(
                    after_not_redelegated + result_fold.total_after_slashing
                )?;
            }
        }
    }

    amounts
        .into_iter()
        // Flatten the inner maps to discard bond start epochs
        .map(|(ep, amounts)| {
            Ok((
                ep,
                token::Amount::sum(amounts.values().copied())
                    .ok_or_err_msg("token amount overflow")?,
            ))
        })
        .collect()
}

/// Get the genesis consensus validators stake and consensus key for Tendermint,
/// converted from [`ValidatorSetUpdate`]s using the given function.
pub fn genesis_validator_set_tendermint<S, T>(
    storage: &S,
    params: &PosParams,
    current_epoch: Epoch,
    mut f: impl FnMut(ValidatorSetUpdate) -> T,
) -> namada_storage::Result<Vec<T>>
where
    S: StorageRead,
{
    let consensus_validator_handle =
        consensus_validator_set_handle().at(&current_epoch);
    let iter = consensus_validator_handle.iter(storage)?;

    iter.map(|validator| {
        let (
            lazy_map::NestedSubKey::Data {
                key: new_stake,
                nested_sub_key: _,
            },
            address,
        ) = validator?;
        let consensus_key = validator_consensus_key_handle(&address)
            .get(storage, current_epoch, params)?
            .unwrap();
        let new_tm_voting_power =
            into_tm_voting_power(params.tm_votes_per_token, new_stake);
        let converted = f(ValidatorSetUpdate::Consensus(ConsensusValidator {
            consensus_key,
            bonded_stake: new_tm_voting_power,
        }));
        Ok(converted)
    })
    .collect()
}

/// Unjail a validator that is currently jailed.
pub fn unjail_validator<S>(
    storage: &mut S,
    validator: &Address,
    current_epoch: Epoch,
) -> namada_storage::Result<()>
where
    S: StorageRead + StorageWrite,
{
    let params = read_pos_params(storage)?;

    // Check that the validator is jailed up to the pipeline epoch
    for epoch in current_epoch.iter_range(
        params.pipeline_len.checked_add(1).expect("Cannot overflow"),
    ) {
        let state =
            validator_state_handle(validator).get(storage, epoch, &params)?;
        if let Some(state) = state {
            if state != ValidatorState::Jailed {
                return Err(UnjailValidatorError::NotJailed(
                    validator.clone(),
                    epoch,
                )
                .into());
            }
        } else {
            return Err(
                UnjailValidatorError::NotAValidator(validator.clone()).into()
            );
        }
    }

    // Check that the unjailing tx can be submitted given the current epoch
    // and the most recent infraction epoch
    let last_slash_epoch = read_validator_last_slash_epoch(storage, validator)?;
    if let Some(last_slash_epoch) = last_slash_epoch {
        let eligible_epoch = checked!(
            last_slash_epoch + params.slash_processing_epoch_offset()
        )?;
        if current_epoch < eligible_epoch {
            return Err(UnjailValidatorError::NotEligible(
                validator.clone(),
                eligible_epoch,
                current_epoch,
            )
            .into());
        }
    }

    // Re-insert the validator into the validator set and update its state
    let pipeline_epoch = checked!(current_epoch + params.pipeline_len)?;
    let stake =
        read_validator_stake(storage, &params, validator, pipeline_epoch)?;

    insert_validator_into_validator_set(
        storage,
        &params,
        validator,
        stake,
        current_epoch,
        params.pipeline_len,
    )?;
    Ok(())
}

/// Check if a validator is frozen. A validator is frozen until after all of its
/// enqueued slashes have been processed, i.e. until `unbonding_len + 1 +
/// cubic_slashing_window_length` epochs after its most recent infraction epoch.
pub fn is_validator_frozen<S>(
    storage: &S,
    validator: &Address,
    current_epoch: Epoch,
    params: &PosParams,
) -> namada_storage::Result<bool>
where
    S: StorageRead,
{
    let last_infraction_epoch =
        read_validator_last_slash_epoch(storage, validator)?;
    if let Some(last_epoch) = last_infraction_epoch {
        let is_frozen = current_epoch
            < checked!(last_epoch + params.slash_processing_epoch_offset())?;
        Ok(is_frozen)
    } else {
        Ok(false)
    }
}

/// Find the total amount of tokens staked at the given `epoch`,
/// belonging to the set of consensus validators.
pub fn get_total_consensus_stake<S>(
    storage: &S,
    epoch: Epoch,
    params: &PosParams,
) -> namada_storage::Result<token::Amount>
where
    S: StorageRead,
{
    total_consensus_stake_handle()
        .get(storage, epoch, params)
        .map(|o| o.expect("Total consensus stake could not be retrieved."))
}

/// Redelegate bonded tokens from a source validator to a destination validator
pub fn redelegate_tokens<S>(
    storage: &mut S,
    delegator: &Address,
    src_validator: &Address,
    dest_validator: &Address,
    current_epoch: Epoch,
    amount: token::Amount,
) -> namada_storage::Result<()>
where
    S: StorageRead + StorageWrite,
{
    tracing::debug!(
        "Delegator {} redelegating {} tokens from {} to {}",
        delegator,
        amount.to_string_native(),
        src_validator,
        dest_validator
    );
    if amount.is_zero() {
        return Ok(());
    }

    // The src and dest validators must be different
    if src_validator == dest_validator {
        return Err(RedelegationError::RedelegationSrcEqDest.into());
    }

    // The delegator must not be a validator
    if is_validator(storage, delegator)? {
        return Err(RedelegationError::DelegatorIsValidator.into());
    }

    // The src and dest validators must actually be validators
    if !is_validator(storage, src_validator)? {
        return Err(
            RedelegationError::NotAValidator(src_validator.clone()).into()
        );
    }
    if !is_validator(storage, dest_validator)? {
        return Err(
            RedelegationError::NotAValidator(dest_validator.clone()).into()
        );
    }

    let params = read_pos_params(storage)?;
    let pipeline_epoch = checked!(current_epoch + params.pipeline_len)?;
    let src_redel_end_epoch =
        validator_incoming_redelegations_handle(src_validator)
            .get(storage, delegator)?;

    // Forbid chained redelegations. A redelegation is "chained" if:
    // 1. the source validator holds bonded tokens that themselves were
    // redelegated to the src validator
    // 2. given the latest epoch at which the most recently redelegated tokens
    // started contributing to the src validator's voting power, these tokens
    // cannot be slashed anymore
    let is_not_chained = if let Some(end_epoch) = src_redel_end_epoch {
        let last_contrib_epoch =
            end_epoch.prev().expect("End epoch cannot be 0");
        // If the source validator's slashes that would cause slash on
        // redelegation are now outdated (would have to be processed before or
        // on start of the current epoch), the redelegation can be redelegated
        // again
        checked!(last_contrib_epoch + params.slash_processing_epoch_offset())?
            <= current_epoch
    } else {
        true
    };
    if !is_not_chained {
        return Err(RedelegationError::IsChainedRedelegation.into());
    }

    // Unbond the redelegated tokens from the src validator.
    // `resultUnbond` in quint
    let result_unbond = unbond_tokens(
        storage,
        Some(delegator),
        src_validator,
        amount,
        current_epoch,
        true,
    )?;

    // The unbonded amount after slashing is what is going to be redelegated.
    // `amountAfterSlashing`
    let amount_after_slashing = result_unbond.sum;
    tracing::debug!(
        "Redelegated amount after slashing: {}",
        amount_after_slashing.to_string_native()
    );

    // Add incoming redelegated bonds to the dest validator.
    // `updatedRedelegatedBonds` with updates to delegatorState
    // `redelegatedBonded`
    let redelegated_bonds = delegator_redelegated_bonds_handle(delegator)
        .at(dest_validator)
        .at(&pipeline_epoch)
        .at(src_validator);
    for (&epoch, &unbonded_amount) in result_unbond.epoch_map.iter() {
        redelegated_bonds.try_update(storage, epoch, |current| {
            let current = current.unwrap_or_default();
            Ok(checked!(current + unbonded_amount)?)
        })?;
    }

    if tracing::level_enabled!(tracing::Level::DEBUG) {
        let bonds = find_bonds(storage, delegator, dest_validator)?;
        tracing::debug!("\nRedeleg dest bonds before incrementing: {bonds:#?}");
    }

    // Add a bond delta to the destination.
    if !amount_after_slashing.is_zero() {
        // `updatedDelegator` with updates to `bonded`
        let bond_handle = bond_handle(delegator, dest_validator);
        bond_handle.add(
            storage,
            amount_after_slashing,
            current_epoch,
            params.pipeline_len,
        )?;
        // `updatedDestValidator` --> `with("totalVBonded")`
        // Add the amount to the dest validator total bonded
        let dest_total_bonded = total_bonded_handle(dest_validator);
        dest_total_bonded.add(
            storage,
            amount_after_slashing,
            current_epoch,
            params.pipeline_len,
        )?;
    }

    if tracing::level_enabled!(tracing::Level::DEBUG) {
        let bonds = find_bonds(storage, delegator, dest_validator)?;
        tracing::debug!("\nRedeleg dest bonds after incrementing: {bonds:#?}");
    }

    // Add outgoing redelegation to the src validator.
    // `updateOutgoingRedelegations` with `updatedSrcValidator`
    let outgoing_redelegations =
        validator_outgoing_redelegations_handle(src_validator)
            .at(dest_validator);
    for (start, &unbonded_amount) in result_unbond.epoch_map.iter() {
        outgoing_redelegations.at(start).try_update(
            storage,
            current_epoch,
            |current| {
                let current = current.unwrap_or_default();
                Ok(checked!(current + unbonded_amount)?)
            },
        )?;
    }

    // Add the amount to the dest validator total redelegated bonds.
    let dest_total_redelegated_bonded =
        validator_total_redelegated_bonded_handle(dest_validator)
            .at(&pipeline_epoch)
            .at(src_validator);
    for (&epoch, &amount) in &result_unbond.epoch_map {
        dest_total_redelegated_bonded.try_update(
            storage,
            epoch,
            |current| {
                let current = current.unwrap_or_default();
                Ok(checked!(current + amount)?)
            },
        )?;
    }

    // Set the epoch of the validator incoming redelegation from this delegator
    let dest_incoming_redelegations =
        validator_incoming_redelegations_handle(dest_validator);
    dest_incoming_redelegations.insert(
        storage,
        delegator.clone(),
        pipeline_epoch,
    )?;

    // Add the dest validator to the delegation targets
    add_delegation_target(
        storage,
        delegator,
        dest_validator,
        pipeline_epoch,
        current_epoch,
    )?;

    // Update validator set for dest validator
    let is_jailed_or_inactive_at_pipeline = matches!(
        validator_state_handle(dest_validator).get(
            storage,
            pipeline_epoch,
            &params
        )?,
        Some(ValidatorState::Jailed) | Some(ValidatorState::Inactive)
    );
    if !is_jailed_or_inactive_at_pipeline {
        update_validator_set(
            storage,
            &params,
            dest_validator,
            amount_after_slashing.change(),
            current_epoch,
            None,
        )?;
    }

    // Update deltas
    update_validator_deltas(
        storage,
        &params,
        dest_validator,
        amount_after_slashing.change(),
        current_epoch,
        None,
    )?;
    update_total_deltas(
        storage,
        &params,
        amount_after_slashing.change(),
        current_epoch,
        None,
        !is_jailed_or_inactive_at_pipeline,
    )?;

    Ok(())
}

/// Deactivate a validator by removing it from any validator sets. A validator
/// can only be deactivated if it is not jailed or already inactive.
pub fn deactivate_validator<S>(
    storage: &mut S,
    validator: &Address,
    current_epoch: Epoch,
) -> namada_storage::Result<()>
where
    S: StorageRead + StorageWrite,
{
    let params = read_pos_params(storage)?;
    let pipeline_epoch = checked!(current_epoch + params.pipeline_len)?;

    let pipeline_state = match validator_state_handle(validator).get(
        storage,
        pipeline_epoch,
        &params,
    )? {
        Some(state) => state,
        None => {
            return Err(
                DeactivationError::NotAValidator(validator.clone()).into()
            );
        }
    };

    // Remove the validator from the validator set. If it is in the consensus
    // set, promote the next validator.
    match pipeline_state {
        ValidatorState::Consensus => {
            // Remove from the consensus set first
            remove_consensus_validator(
                storage,
                &params,
                pipeline_epoch,
                validator,
            )?;

            // Promote the next below-capacity validator to consensus
            promote_next_below_capacity_validator_to_consensus(
                storage,
                current_epoch,
                params.pipeline_len,
            )?;
        }

        ValidatorState::BelowCapacity => {
            remove_below_capacity_validator(
                storage,
                &params,
                pipeline_epoch,
                validator,
            )?;
        }
        ValidatorState::BelowThreshold => {}
        ValidatorState::Inactive => {
            return Err(DeactivationError::AlreadyInactive(
                validator.clone(),
                pipeline_epoch,
            )
            .into());
        }
        ValidatorState::Jailed => {
            return Err(DeactivationError::ValidatorIsJailed(
                validator.clone(),
                pipeline_epoch,
            )
            .into());
        }
    }

    // Set the state to inactive
    validator_state_handle(validator).set(
        storage,
        ValidatorState::Inactive,
        current_epoch,
        params.pipeline_len,
    )?;

    Ok(())
}

/// Re-activate an inactive validator
pub fn reactivate_validator<S>(
    storage: &mut S,
    validator: &Address,
    current_epoch: Epoch,
) -> namada_storage::Result<()>
where
    S: StorageRead + StorageWrite,
{
    let params = read_pos_params(storage)?;
    let pipeline_epoch = checked!(current_epoch + params.pipeline_len)?;

    // Make sure state is Inactive at every epoch up through the pipeline
    for epoch in Epoch::iter_bounds_inclusive(current_epoch, pipeline_epoch) {
        let state =
            validator_state_handle(validator).get(storage, epoch, &params)?;
        if let Some(state) = state {
            if state != ValidatorState::Inactive {
                return Err(ReactivationError::NotInactive(
                    validator.clone(),
                    epoch,
                )
                .into());
            }
        } else {
            return Err(ReactivationError::NoStateFound(
                validator.clone(),
                epoch,
            )
            .into());
        }
    }

    // Check to see if the validator should be jailed upon a reactivation. This
    // may occur if a validator is deactivated but then an infraction is
    // discovered later, thus the validator is frozen.
    if is_validator_frozen(storage, validator, current_epoch, &params)? {
        // The validator should be set back to jailed
        validator_state_handle(validator).set(
            storage,
            ValidatorState::Jailed,
            current_epoch,
            params.pipeline_len,
        )?;
        return Ok(());
    }

    // Determine which validator set the validator should be added to again
    let stake =
        read_validator_stake(storage, &params, validator, pipeline_epoch)?;

    insert_validator_into_validator_set(
        storage,
        &params,
        validator,
        stake,
        current_epoch,
        params.pipeline_len,
    )?;

    Ok(())
}

/// Remove liveness data from storage for all validators that are not in the
/// current consensus validator set.
pub fn prune_liveness_data<S>(
    storage: &mut S,
    current_epoch: Epoch,
) -> namada_storage::Result<()>
where
    S: StorageRead + StorageWrite,
{
    let consensus_validators =
        read_consensus_validator_set_addresses(storage, current_epoch)?;
    let liveness_missed_votes = liveness_missed_votes_handle();
    let liveness_sum_missed_votes = liveness_sum_missed_votes_handle();

    let validators_to_prune = liveness_sum_missed_votes
        .iter(storage)?
        .filter_map(|entry| {
            let (address, _) = entry.ok()?;

            if consensus_validators.contains(&address) {
                None
            } else {
                Some(address)
            }
        })
        .collect::<Vec<Address>>();

    for validator in &validators_to_prune {
        liveness_missed_votes.remove_all(storage, validator)?;
        liveness_sum_missed_votes.remove(storage, validator)?;
    }

    Ok(())
}

/// Record the liveness data of the consensus validators
pub fn record_liveness_data<S>(
    storage: &mut S,
    votes: &[VoteInfo],
    votes_epoch: Epoch,
    votes_height: BlockHeight,
    pos_params: &PosParams,
) -> namada_storage::Result<()>
where
    S: StorageRead + StorageWrite,
{
    let consensus_validators =
        read_consensus_validator_set_addresses(storage, votes_epoch)?;
    let liveness_missed_votes = liveness_missed_votes_handle();
    let liveness_sum_missed_votes = liveness_sum_missed_votes_handle();

    // Get the addresses of the validators who voted
    let vote_addresses = votes
        .iter()
        .map(|vote| (&vote.validator_address))
        .collect::<HashSet<&Address>>();

    let height_to_prune =
        votes_height.0.checked_sub(pos_params.liveness_window_check);

    for cons_validator in consensus_validators.into_iter() {
        // Prune old vote (only need to look for the block height that was just
        // pushed out of the sliding window)
        if let Some(prune_height) = height_to_prune {
            let pruned_missing_vote = liveness_missed_votes
                .at(&cons_validator)
                .remove(storage, &prune_height)?;

            if pruned_missing_vote {
                // Update liveness data
                liveness_sum_missed_votes.try_update(
                    storage,
                    cons_validator.clone(),
                    |missed_votes| {
                        checked!(missed_votes.unwrap_or_default() - 1)
                            .map_err(Into::into)
                    },
                )?;
            }
        }

        // Evaluate new vote
        if !vote_addresses.contains(&cons_validator) {
            // Insert the height of the missing vote in storage
            liveness_missed_votes
                .at(&cons_validator)
                .insert(storage, votes_height.0)?;

            // Update liveness data
            liveness_sum_missed_votes.try_update(
                storage,
                cons_validator,
                |missed_votes| {
                    match missed_votes {
                        Some(missed_votes) => {
                            checked!(missed_votes + 1).map_err(Into::into)
                        }
                        None => {
                            // Missing liveness data for the validator (newly
                            // added to the consensus
                            // set), initialize it
                            Ok(1)
                        }
                    }
                },
            )?;
        } else {
            // Initialize any new consensus validator who has signed the first
            // block
            if !liveness_sum_missed_votes.contains(storage, &cons_validator)? {
                liveness_sum_missed_votes.insert(storage, cons_validator, 0)?;
            }
        }
    }

    Ok(())
}

/// Jail validators who failed to match the liveness threshold
pub fn jail_for_liveness<S>(
    storage: &mut S,
    params: &PosParams,
    current_epoch: Epoch,
    jail_epoch: Epoch,
) -> namada_storage::Result<()>
where
    S: StorageRead + StorageWrite,
{
    // Derive the actual missing votes limit from the percentage
    let missing_votes_threshold = checked!(
        (Dec::one() - params.liveness_threshold) * params.liveness_window_check
    )?
    .to_uint()
    .ok_or_else(|| {
        namada_storage::Error::SimpleMessage(
            "Found negative liveness threshold",
        )
    })?
    .as_u64();

    // Jail inactive validators
    let validators_to_jail = liveness_sum_missed_votes_handle()
        .iter(storage)?
        .filter_map(|entry| {
            let (address, missed_votes) = entry.ok()?;

            // Check if validator failed to match the threshold and jail
            // them
            if missed_votes >= missing_votes_threshold {
                Some(address)
            } else {
                None
            }
        })
        .collect::<BTreeSet<_>>();

    for validator in &validators_to_jail {
        let state_jail_epoch = validator_state_handle(validator)
            .get(storage, jail_epoch, params)?
            .expect("Validator should have a state for the jail epoch");
        if state_jail_epoch == ValidatorState::Jailed {
            continue;
        }
        tracing::info!(
            "Jailing validator {} starting in epoch {} for missing too many \
             votes to ensure liveness",
            validator,
            jail_epoch,
        );
        jail_validator(storage, params, validator, current_epoch, jail_epoch)?;
    }

    Ok(())
}

#[cfg(any(test, feature = "testing"))]
/// PoS related utility functions to help set up tests.
pub mod test_utils {
    use namada_core::chain::ProposalBytes;
    use namada_core::hash::Hash;
    use namada_core::time::DurationSecs;
    use namada_parameters::{init_storage, EpochDuration};
    use namada_trans_token::credit_tokens;

    use super::*;
    use crate::types::GenesisValidator;

    /// Helper function to initialize storage with PoS data
    /// about validators for tests.
    pub fn init_genesis_helper<S>(
        storage: &mut S,
        params: &PosParams,
        validators: impl Iterator<Item = GenesisValidator>,
        current_epoch: namada_core::storage::Epoch,
    ) -> namada_storage::Result<()>
    where
        S: StorageRead + StorageWrite,
    {
        init_genesis(storage, params, current_epoch)?;
        for GenesisValidator {
            address,
            consensus_key,
            protocol_key,
            eth_cold_key,
            eth_hot_key,
            commission_rate,
            max_commission_rate_change,
            tokens,
            metadata,
        } in validators
        {
            become_validator(
                storage,
                BecomeValidator {
                    params,
                    address: &address,
                    consensus_key: &consensus_key,
                    protocol_key: &protocol_key,
                    eth_cold_key: &eth_cold_key,
                    eth_hot_key: &eth_hot_key,
                    current_epoch,
                    commission_rate,
                    max_commission_rate_change,
                    metadata,
                    offset_opt: Some(0),
                },
            )?;
            // Credit token amount to be bonded to the validator address so it
            // can be bonded
            let staking_token = staking_token_address(storage);
            credit_tokens(storage, &staking_token, &address, tokens)?;

            bond_tokens(
                storage,
                None,
                &address,
                tokens,
                current_epoch,
                Some(0),
            )?;
        }
        // Store the total consensus validator stake to storage
        compute_and_store_total_consensus_stake(storage, current_epoch)?;

        // Copy validator sets and positions
        copy_genesis_validator_sets(storage, params, current_epoch)?;

        Ok(())
    }

    /// Init PoS genesis wrapper helper that also initializes gov params that
    /// are used in PoS with default values.
    pub fn test_init_genesis<S>(
        storage: &mut S,
        owned: OwnedPosParams,
        validators: impl Iterator<Item = GenesisValidator> + Clone,
        current_epoch: namada_core::storage::Epoch,
    ) -> namada_storage::Result<PosParams>
    where
        S: StorageRead + StorageWrite,
    {
        let gov_params =
            namada_governance::parameters::GovernanceParameters::default();
        gov_params.init_storage(storage)?;
        let params = read_non_pos_owned_params(storage, owned)?;
        let chain_parameters = namada_parameters::Parameters {
            max_tx_bytes: 123456789,
            epoch_duration: EpochDuration {
                min_num_of_blocks: 2,
                min_duration: DurationSecs(4),
            },
            max_proposal_bytes: ProposalBytes::default(),
            max_block_gas: 10000000,
            vp_allowlist: vec![],
            tx_allowlist: vec![],
            implicit_vp_code_hash: Some(Hash::default()),
            epochs_per_year: 10000000,
            masp_epoch_multiplier: 2,
<<<<<<< HEAD
            max_signatures_per_transaction: 15,
            fee_unshielding_gas_limit: 10000,
            gas_scale: 10_000_000,
=======
            masp_fee_payment_gas_limit: 10000,
            gas_scale: 100_000_000,
>>>>>>> 8479d381
            minimum_gas_price: BTreeMap::new(),
            is_native_token_transferable: true,
        };
        init_storage(&chain_parameters, storage).unwrap();
        init_genesis_helper(storage, &params, validators, current_epoch)?;
        Ok(params)
    }
}

/// Change validator's metadata. In addition to changing any of the data from
/// [`ValidatorMetaData`], the validator's commission rate can be changed within
/// here as well.
#[allow(clippy::too_many_arguments)]
pub fn change_validator_metadata<S>(
    storage: &mut S,
    validator: &Address,
    email: Option<String>,
    description: Option<String>,
    website: Option<String>,
    discord_handle: Option<String>,
    avatar: Option<String>,
    name: Option<String>,
    commission_rate: Option<Dec>,
    current_epoch: Epoch,
) -> namada_storage::Result<()>
where
    S: StorageRead + StorageWrite,
{
    if let Some(email) = email {
        write_validator_email(storage, validator, &email)?;
    }
    if let Some(description) = description {
        write_validator_description(storage, validator, &description)?;
    }
    if let Some(website) = website {
        write_validator_website(storage, validator, &website)?;
    }
    if let Some(discord) = discord_handle {
        write_validator_discord_handle(storage, validator, &discord)?;
    }
    if let Some(avatar) = avatar {
        write_validator_avatar(storage, validator, &avatar)?;
    }
    if let Some(name) = name {
        write_validator_name(storage, validator, &name)?;
    }
    if let Some(commission_rate) = commission_rate {
        change_validator_commission_rate(
            storage,
            validator,
            commission_rate,
            current_epoch,
        )?;
    }
    Ok(())
}

/// Claim available rewards, triggering an immediate transfer of tokens from the
/// PoS account to the source address.
pub fn claim_reward_tokens<S>(
    storage: &mut S,
    source: Option<&Address>,
    validator: &Address,
    current_epoch: Epoch,
) -> namada_storage::Result<token::Amount>
where
    S: StorageRead + StorageWrite,
{
    tracing::debug!("Claiming rewards in epoch {current_epoch}");

    let source = source.cloned().unwrap_or_else(|| validator.clone());
    tracing::debug!("Source {} --> Validator {}", source, validator);

    let mut reward_tokens = compute_current_rewards_from_bonds(
        storage,
        &source,
        validator,
        current_epoch,
    )?;

    // Add reward tokens tallied during previous withdrawals
    let counter_rewards =
        take_rewards_from_counter(storage, &source, validator)?;
    checked!(reward_tokens += counter_rewards)?;

    // Update the last claim epoch in storage
    write_last_reward_claim_epoch(storage, &source, validator, current_epoch)?;

    // Transfer the bonded tokens from PoS to the source
    let staking_token = staking_token_address(storage);
    token::transfer(storage, &staking_token, &ADDRESS, &source, reward_tokens)?;

    Ok(reward_tokens)
}

/// Query the amount of available reward tokens for a given bond.
pub fn query_reward_tokens<S>(
    storage: &S,
    source: Option<&Address>,
    validator: &Address,
    current_epoch: Epoch,
) -> namada_storage::Result<token::Amount>
where
    S: StorageRead,
{
    let source = source.cloned().unwrap_or_else(|| validator.clone());
    let rewards_from_bonds = compute_current_rewards_from_bonds(
        storage,
        &source,
        validator,
        current_epoch,
    )?;

    let rewards_from_counter =
        read_rewards_counter(storage, &source, validator)?;

    let res = checked!(rewards_from_bonds + rewards_from_counter)?;
    Ok(res)
}

/// Jail a validator by removing it from and updating the validator sets and
/// changing a its state to `Jailed`. Validators are jailed for liveness and for
/// misbehaving.
pub fn jail_validator<S>(
    storage: &mut S,
    params: &PosParams,
    validator: &Address,
    current_epoch: Epoch,
    validator_set_update_epoch: Epoch,
) -> namada_storage::Result<()>
where
    S: StorageRead + StorageWrite,
{
    tracing::debug!(
        "Jailing validator {} beginning in epoch {}",
        validator,
        validator_set_update_epoch
    );

    // Remove the validator from the set starting at the update epoch and up
    // thru the pipeline epoch.
    let start = validator_set_update_epoch
        .0
        .checked_sub(current_epoch.0)
        .unwrap(); // Safe unwrap
    let end = params.pipeline_len;

    for offset in start..=end {
        let epoch = checked!(current_epoch + offset)?;
        let prev_state = validator_state_handle(validator)
            .get(storage, epoch, params)?
            .expect("Expected to find a valid validator.");
        match prev_state {
            ValidatorState::Consensus => {
                tracing::debug!(
                    "Removing validator from the consensus set in epoch {}",
                    epoch
                );
                remove_consensus_validator(storage, params, epoch, validator)?;

                // For the pipeline epoch only:
                // promote the next max inactive validator to the active
                // validator set at the pipeline offset
                if offset == params.pipeline_len {
                    promote_next_below_capacity_validator_to_consensus(
                        storage,
                        current_epoch,
                        offset,
                    )?;
                }
            }
            ValidatorState::BelowCapacity => {
                tracing::debug!(
                    "Removing validator from the below-capacity set in epoch \
                     {}",
                    epoch
                );
                remove_below_capacity_validator(
                    storage, params, epoch, validator,
                )?;
            }
            ValidatorState::BelowThreshold => {
                tracing::debug!(
                    "Setting below-threshold validator as jailed in epoch {}",
                    epoch
                );
            }
            ValidatorState::Inactive => {
                tracing::debug!(
                    "Setting inactive validator as jailed in epoch {}",
                    epoch
                );
            }
            ValidatorState::Jailed => {
                tracing::debug!(
                    "Found evidence for a validator who is already jailed"
                );
            }
        }
    }

    let start_offset = validator_set_update_epoch
        .0
        .checked_sub(current_epoch.0)
        .expect("Safe sub cause `validator_set_update_epoch > current_epoch`");
    // Set the validator state as `Jailed` thru the pipeline epoch
    for offset in start_offset..=params.pipeline_len {
        validator_state_handle(validator).set(
            storage,
            ValidatorState::Jailed,
            current_epoch,
            offset,
        )?;
    }
    Ok(())
}

/// Apply PoS updates for a block
pub fn finalize_block<S>(
    storage: &mut S,
    events: &mut impl EmitEvents,
    is_new_epoch: bool,
    validator_set_update_epoch: Epoch,
    votes: Vec<VoteInfo>,
    byzantine_validators: Vec<Misbehavior>,
) -> namada_storage::Result<()>
where
    S: StorageWrite + StorageRead,
{
    let height = storage.get_block_height()?;
    let current_epoch = storage.get_block_epoch()?;
    let pos_params = storage::read_pos_params(storage)?;

    if is_new_epoch {
        // Copy the new_epoch + pipeline_len - 1 validator set into
        // new_epoch + pipeline_len
        validator_set_update::copy_validator_sets_and_positions(
            storage,
            &pos_params,
            current_epoch,
            checked!(current_epoch + pos_params.pipeline_len)?,
        )?;

        // Compute the total stake of the consensus validator set and record
        // it in storage
        compute_and_store_total_consensus_stake(storage, current_epoch)?;
    }

    // Invariant: Has to be applied before `record_slashes_from_evidence`
    // because it potentially needs to be able to read validator state from
    // previous epoch and jailing validator removes the historical state
    if !votes.is_empty() {
        rewards::log_block_rewards(
            storage,
            votes.clone(),
            height,
            current_epoch,
            is_new_epoch,
        )?;
    }

    // Invariant: This has to be applied after
    // `copy_validator_sets_and_positions` and before `self.update_epoch`.
    slashing::record_slashes_from_evidence(
        storage,
        byzantine_validators,
        &pos_params,
        current_epoch,
        validator_set_update_epoch,
    )?;

    // Invariant: This has to be applied after
    // `copy_validator_sets_and_positions` if we're starting a new epoch
    if is_new_epoch {
        // Invariant: Process slashes before inflation as they may affect
        // the rewards in the current epoch.

        // Process and apply slashes that have already been recorded for the
        // current epoch
        if let Err(err) =
            slashing::process_slashes(storage, events, current_epoch)
        {
            tracing::error!(
                "Error while processing slashes queued for epoch {}: {}",
                current_epoch,
                err
            );
            panic!("Error while processing slashes");
        }
    }

    // Consensus set liveness check
    if !votes.is_empty() {
        if let Some(vote_height) = height.prev_height() {
            let epoch_of_votes =
                storage.get_pred_epochs()?.get_epoch(vote_height).expect(
                    "Should always find an epoch when looking up the vote \
                     height before recording liveness data.",
                );
            record_liveness_data(
                storage,
                &votes,
                epoch_of_votes,
                vote_height,
                &pos_params,
            )?;
        }
    }

    // Jail validators for inactivity
    jail_for_liveness(
        storage,
        &pos_params,
        current_epoch,
        validator_set_update_epoch,
    )?;

    if is_new_epoch {
        // Prune liveness data from validators that are no longer in the
        // consensus set
        prune_liveness_data(storage, current_epoch)?;
    }

    Ok(())
}

fn add_delegation_target<S>(
    storage: &mut S,
    delegator: &Address,
    validator: &Address,
    epoch: Epoch,
    _current_epoch: Epoch,
) -> namada_storage::Result<()>
where
    S: StorageRead + StorageWrite,
{
    let bond_holders = delegation_targets_handle(delegator);
    if let Some(delegations) = bond_holders.get(storage, validator)?.as_mut() {
        let (start, end) = delegations.last_range;
        if let Some(end) = end {
            // Add the `last_range` pair to the `prev_ranges` and make a new
            // `last_range`
            if epoch == end {
                // This case would occur if in the same epoch, the bond was
                // fully unbonded, followed by the bonding of new tokens
                delegations.last_range.1 = None;
            } else {
                delegations.prev_ranges.insert(start, end);
                delegations.last_range = (epoch, None);
            }
            bond_holders.insert(
                storage,
                validator.clone(),
                delegations.clone(),
            )?;
        } else {
            // do nothing since the last bond is still active
        }
    } else {
        // Make a new delegation to this source-validator pair
        let first_delegation = DelegationEpochs {
            prev_ranges: BTreeMap::new(),
            last_range: (epoch, None),
        };
        bond_holders.insert(storage, validator.clone(), first_delegation)?;
    }

    // Only prune in `remove_delegation_target` to keep the operations lean.
    // After all, `prev_ranges` only grows when `remove_delegation_target` is
    // called.

    Ok(())
}

fn remove_delegation_target<S>(
    storage: &mut S,
    params: &PosParams,
    delegator: &Address,
    validator: &Address,
    epoch: Epoch,
    current_epoch: Epoch,
) -> namada_storage::Result<()>
where
    S: StorageRead + StorageWrite,
{
    let validators = delegation_targets_handle(delegator);
    if let Some(delegation) = validators.get(storage, validator)?.as_mut() {
        let (_start, end) = &mut delegation.last_range;
        debug_assert!(
            end.is_none(),
            "End epoch should be None since we are removing the delegation
              right now!!"
        );
        *end = Some(epoch);
        prune_old_delegations(params, delegation, current_epoch)?;
        validators.insert(storage, validator.clone(), delegation.clone())?;
    } else {
        panic!("Delegation should exist since we are removing it right now!!!");
    }

    Ok(())
}

fn prune_old_delegations(
    params: &PosParams,
    delegations: &mut DelegationEpochs,
    current_epoch: Epoch,
) -> namada_storage::Result<()> {
    let delta =
        crate::epoched::OffsetMaxProposalPeriodOrSlashProcessingLenPlus::value(
            params,
        );
    let oldest_to_keep = current_epoch.checked_sub(delta).unwrap_or_default();

    delegations
        .prev_ranges
        .retain(|_start, end| *end >= oldest_to_keep);

    Ok(())
}<|MERGE_RESOLUTION|>--- conflicted
+++ resolved
@@ -2724,14 +2724,8 @@
             implicit_vp_code_hash: Some(Hash::default()),
             epochs_per_year: 10000000,
             masp_epoch_multiplier: 2,
-<<<<<<< HEAD
-            max_signatures_per_transaction: 15,
-            fee_unshielding_gas_limit: 10000,
+            masp_fee_payment_gas_limit: 10000,
             gas_scale: 10_000_000,
-=======
-            masp_fee_payment_gas_limit: 10000,
-            gas_scale: 100_000_000,
->>>>>>> 8479d381
             minimum_gas_price: BTreeMap::new(),
             is_native_token_transferable: true,
         };
