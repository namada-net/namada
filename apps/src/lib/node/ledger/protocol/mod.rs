--- conflicted
+++ resolved
@@ -122,12 +122,6 @@
             })
         }
         TxType::Protocol(ProtocolTx {
-<<<<<<< HEAD
-            tx: ProtocolTxType::EthereumEvents(_),
-            ..
-        }) => {
-            tracing::debug!("Ethereum events received");
-=======
             tx: ProtocolTxType::EthereumEvents(events),
             ..
         }) => {
@@ -137,7 +131,6 @@
             // TODO: calculate mints/transfers
             // TODO: apply transaction to storage
             // TODO: return TxResult
->>>>>>> f8fcfa38
             let gas_used = block_gas_meter
                 .finalize_transaction()
                 .map_err(Error::GasError)?;
