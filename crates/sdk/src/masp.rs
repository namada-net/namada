//! MASP verification wrappers.

#[cfg(test)]
mod test_utils;
pub mod utils;
use std::cmp::Ordering;
use std::collections::{btree_map, BTreeMap, BTreeSet};
use std::env;
use std::fmt::Debug;
use std::io::{Read, Write};
use std::path::PathBuf;
use std::sync::{Arc, Mutex};

use borsh::{BorshDeserialize, BorshSerialize};
use borsh_ext::BorshSerializeExt;
use itertools::Itertools;
use masp_primitives::asset_type::AssetType;
#[cfg(feature = "mainnet")]
use masp_primitives::consensus::MainNetwork as Network;
#[cfg(not(feature = "mainnet"))]
use masp_primitives::consensus::TestNetwork as Network;
use masp_primitives::convert::AllowedConversion;
use masp_primitives::ff::PrimeField;
use masp_primitives::memo::MemoBytes;
use masp_primitives::merkle_tree::{
    CommitmentTree, IncrementalWitness, MerklePath,
};
use masp_primitives::sapling::keys::FullViewingKey;
use masp_primitives::sapling::note_encryption::*;
use masp_primitives::sapling::{
    Diversifier, Node, Note, Nullifier, ViewingKey,
};
use masp_primitives::transaction::builder::{self, *};
use masp_primitives::transaction::components::sapling::builder::{
    RngBuildParams, SaplingMetadata,
};
use masp_primitives::transaction::components::{
    I128Sum, OutputDescription, TxOut, U64Sum, ValueSum,
};
use masp_primitives::transaction::fees::fixed::FeeRule;
use masp_primitives::transaction::{Authorization, Authorized, Transaction};
use masp_primitives::zip32::{ExtendedFullViewingKey, ExtendedSpendingKey};
use masp_proofs::prover::LocalTxProver;
use namada_core::address::Address;
use namada_core::arith::CheckedAdd;
use namada_core::collections::{HashMap, HashSet};
use namada_core::dec::Dec;
use namada_core::ibc::IbcTxDataRefs;
pub use namada_core::masp::{
    encode_asset_type, AssetData, BalanceOwner, ExtendedViewingKey,
    PaymentAddress, TAddrData, TransferSource, TransferTarget, TxId,
};
use namada_core::masp::{MaspEpoch, MaspTxRefs};
use namada_core::storage::{BlockHeight, TxIndex};
use namada_core::time::DateTimeUtc;
use namada_core::uint::Uint;
use namada_events::extend::{
    IbcMaspTxBatchRefs as IbcMaspTxBatchRefsAttr,
    MaspTxBatchRefs as MaspTxBatchRefsAttr,
    MaspTxBlockIndex as MaspTxBlockIndexAttr, ReadFromEventAttributes,
};
use namada_ibc::{decode_message, extract_masp_tx_from_envelope, IbcMessage};
use namada_macros::BorshDeserializer;
#[cfg(feature = "migrations")]
use namada_migrations::*;
pub use namada_token::validation::{
    partial_deauthorize, preload_verifying_keys, PVKs, CONVERT_NAME,
    ENV_VAR_MASP_PARAMS_DIR, OUTPUT_NAME, SPEND_NAME,
};
use namada_token::{self as token, Denomination, MaspDigitPos};
use namada_tx::{IndexedTx, Tx};
use rand::rngs::StdRng;
use rand_core::{CryptoRng, OsRng, RngCore, SeedableRng};
use smooth_operator::checked;
use thiserror::Error;

use crate::control_flow::ShutdownSignal;
use crate::error::{Error, QueryError};
use crate::io::Io;
use crate::masp::utils::{
    fetch_channel, FetchQueueSender, MaspClient, ProgressTracker, RetryStrategy,
};
use crate::queries::Client;
use crate::rpc::{query_block, query_conversion, query_denom};
use crate::{
    control_flow, display_line, edisplay_line, query_native_token, rpc,
    MaybeSend, MaybeSync, Namada,
};

/// Randomness seed for MASP integration tests to build proofs with
/// deterministic rng.
pub const ENV_VAR_MASP_TEST_SEED: &str = "NAMADA_MASP_TEST_SEED";

/// The network to use for MASP
const NETWORK: Network = Network;

/// Type alias for convenience and profit
pub type IndexedNoteData = BTreeMap<IndexedTx, Vec<Transaction>>;

/// Type alias for the entries of [`IndexedNoteData`] iterators
pub type IndexedNoteEntry = (IndexedTx, Vec<Transaction>);

/// Shielded transfer
#[derive(Clone, Debug, BorshSerialize, BorshDeserialize, BorshDeserializer)]
pub struct ShieldedTransfer {
    /// Shielded transfer builder
    pub builder: Builder<(), ExtendedFullViewingKey, ()>,
    /// MASP transaction
    pub masp_tx: Transaction,
    /// Metadata
    pub metadata: SaplingMetadata,
    /// Epoch in which the transaction was created
    pub epoch: MaspEpoch,
}

/// The data for a masp fee payment
#[allow(missing_docs)]
#[derive(Debug)]
pub struct MaspFeeData {
    pub sources: Vec<namada_core::masp::ExtendedSpendingKey>,
    pub target: Address,
    pub token: Address,
    pub amount: token::DenominatedAmount,
}

/// The data for a single masp transfer
#[allow(missing_docs)]
#[derive(Debug)]
pub struct MaspTransferData {
    pub source: TransferSource,
    pub target: TransferTarget,
    pub token: Address,
    pub amount: token::DenominatedAmount,
}

// The data for a masp transfer relative to a given source
#[derive(Hash, Eq, PartialEq)]
struct MaspSourceTransferData {
    source: TransferSource,
    token: Address,
}

// The data for a masp transfer relative to a given target
#[derive(Hash, Eq, PartialEq)]
struct MaspTargetTransferData {
    source: TransferSource,
    target: TransferTarget,
    token: Address,
}

/// Data to log masp transactions' errors
#[allow(missing_docs)]
#[derive(Debug)]
pub struct MaspDataLog {
    pub source: Option<TransferSource>,
    pub token: Address,
    pub amount: token::DenominatedAmount,
}

struct MaspTxReorderedData {
    source_data: HashMap<MaspSourceTransferData, token::DenominatedAmount>,
    target_data: HashMap<MaspTargetTransferData, token::DenominatedAmount>,
    denoms: HashMap<Address, Denomination>,
}

// Data about the unspent amounts for any given shielded source coming from the
// spent notes in their posses that have been added to the builder. Can be used
// to either pay fees or to return a change
type Changes = HashMap<namada_core::masp::ExtendedSpendingKey, I128Sum>;

/// Shielded pool data for a token
#[allow(missing_docs)]
#[derive(Debug, BorshSerialize, BorshDeserialize, BorshDeserializer)]
pub struct MaspTokenRewardData {
    pub name: String,
    pub address: Address,
    pub max_reward_rate: Dec,
    pub kp_gain: Dec,
    pub kd_gain: Dec,
    pub locked_amount_target: Uint,
}

/// A return type for gen_shielded_transfer
#[allow(clippy::large_enum_variant)]
#[derive(Error, Debug)]
pub enum TransferErr {
    /// Build error for masp errors
    #[error("{error}")]
    Build {
        /// The error
        error: builder::Error<std::convert::Infallible>,
        /// The optional associated transfer data for logging purposes
        data: Option<MaspDataLog>,
    },
    /// errors
    #[error("{0}")]
    General(#[from] Error),
}

/// Freeze a Builder into the format necessary for inclusion in a Tx. This is
/// the format used by hardware wallets to validate a MASP Transaction.
struct WalletMap;

impl<P1>
    masp_primitives::transaction::components::sapling::builder::MapBuilder<
        P1,
        ExtendedSpendingKey,
        (),
        ExtendedFullViewingKey,
    > for WalletMap
{
    fn map_params(&self, _s: P1) {}

    fn map_key(&self, s: ExtendedSpendingKey) -> ExtendedFullViewingKey {
        (&s).into()
    }
}

impl<P1, N1>
    MapBuilder<P1, ExtendedSpendingKey, N1, (), ExtendedFullViewingKey, ()>
    for WalletMap
{
    fn map_notifier(&self, _s: N1) {}
}

/// Abstracts platform specific details away from the logic of shielded pool
/// operations.
#[cfg_attr(feature = "async-send", async_trait::async_trait)]
#[cfg_attr(not(feature = "async-send"), async_trait::async_trait(?Send))]
pub trait ShieldedUtils:
    Sized + BorshDeserialize + BorshSerialize + Default + Clone
{
    /// Get a MASP transaction prover
    fn local_tx_prover(&self) -> LocalTxProver;

    /// Load up the currently saved ShieldedContext
    async fn load<U: ShieldedUtils + MaybeSend>(
        &self,
        ctx: &mut ShieldedContext<U>,
        force_confirmed: bool,
    ) -> std::io::Result<()>;

    /// Save the given ShieldedContext for future loads
    async fn save<U: ShieldedUtils + MaybeSync>(
        &self,
        ctx: &ShieldedContext<U>,
    ) -> std::io::Result<()>;
}

/// Make a ViewingKey that can view notes encrypted by given ExtendedSpendingKey
pub fn to_viewing_key(esk: &ExtendedSpendingKey) -> FullViewingKey {
    ExtendedFullViewingKey::from(esk).fvk
}

/// Generate a valid diversifier, i.e. one that has a diversified base. Return
/// also this diversified base.
pub fn find_valid_diversifier<R: RngCore + CryptoRng>(
    rng: &mut R,
) -> (Diversifier, masp_primitives::jubjub::SubgroupPoint) {
    let mut diversifier;
    let g_d;
    // Keep generating random diversifiers until one has a diversified base
    loop {
        let mut d = [0; 11];
        rng.fill_bytes(&mut d);
        diversifier = Diversifier(d);
        if let Some(val) = diversifier.g_d() {
            g_d = val;
            break;
        }
    }
    (diversifier, g_d)
}

/// Determine if using the current note would actually bring us closer to our
/// target. Returns the unused amounts (change) of delta if any
pub fn is_amount_required(
    src: I128Sum,
    dest: I128Sum,
    normed_delta: I128Sum,
    opt_delta: Option<I128Sum>,
) -> Option<I128Sum> {
    let mut changes = None;
    let gap = dest.clone() - src;

    for (asset_type, value) in gap.components() {
        if *value > 0 && normed_delta[asset_type] > 0 {
            let signed_change_amt =
                checked!(normed_delta[asset_type] - *value).unwrap_or_default();
            let unsigned_change_amt = if signed_change_amt > 0 {
                signed_change_amt
            } else {
                // Even if there's no change we still need to set the return
                // value of this function to be Some so that the caller sees
                // that this note should be used
                0
            };

            let change_amt = I128Sum::from_nonnegative(
                asset_type.to_owned(),
                unsigned_change_amt,
            )
            .expect("Change is guaranteed to be non-negative");
            changes = changes
                .map(|prev| prev + change_amt.clone())
                .or(Some(change_amt));
        }
    }

    // Because of the way conversions are computed, we need an extra step here
    // if the token is not the native one
    if let Some(delta) = opt_delta {
        // Only if this note is going to be used, handle the assets in delta
        // (not normalized) that are not part of dest
        changes = changes.map(|mut chngs| {
            for (delta_asset_type, delta_amt) in delta.components() {
                if !dest.asset_types().contains(delta_asset_type) {
                    let rmng = I128Sum::from_nonnegative(
                        delta_asset_type.to_owned(),
                        *delta_amt,
                    )
                    .expect("Change is guaranteed to be non-negative");
                    chngs += rmng;
                }
            }

            chngs
        });
    }

    changes
}

/// a masp change
#[derive(BorshSerialize, BorshDeserialize, BorshDeserializer, Debug, Clone)]
pub struct MaspChange {
    /// the token address
    pub asset: Address,
    /// the change in the token
    pub change: token::Change,
}

/// a masp amount
pub type MaspAmount = ValueSum<(Option<MaspEpoch>, Address), token::Change>;

// A type tracking the notes used to construct a shielded transfer. Used to
// avoid reusing the same notes multiple times which would lead to an invalid
// transaction
type SpentNotesTracker = HashMap<ViewingKey, HashSet<usize>>;

/// An extension of Option's cloned method for pair types
fn cloned_pair<T: Clone, U: Clone>((a, b): (&T, &U)) -> (T, U) {
    (a.clone(), b.clone())
}

/// Represents the amount used of different conversions
pub type Conversions =
    BTreeMap<AssetType, (AllowedConversion, MerklePath<Node>, i128)>;

/// Represents the changes that were made to a list of transparent accounts
pub type TransferDelta = HashMap<Address, MaspChange>;

/// Represents the changes that were made to a list of shielded accounts
pub type TransactionDelta = HashMap<ViewingKey, I128Sum>;

/// A cache of fetched indexed transactions.
///
/// An invariant that shielded-sync maintains is that
/// this cache either contains all transactions from
/// a given height, or none.
#[derive(Debug, Default, Clone)]
pub struct Unscanned {
    txs: Arc<Mutex<IndexedNoteData>>,
}

impl BorshSerialize for Unscanned {
    fn serialize<W: Write>(&self, writer: &mut W) -> std::io::Result<()> {
        let locked = self.txs.lock().unwrap();
        let bytes = locked.serialize_to_vec();
        writer.write(&bytes).map(|_| ())
    }
}

impl BorshDeserialize for Unscanned {
    fn deserialize_reader<R: Read>(reader: &mut R) -> std::io::Result<Self> {
        let unscanned = IndexedNoteData::deserialize_reader(reader)?;
        Ok(Self {
            txs: Arc::new(Mutex::new(unscanned)),
        })
    }
}

impl Unscanned {
    /// Append elements to the cache from an iterator.
    pub fn extend<I>(&self, items: I)
    where
        I: IntoIterator<Item = IndexedNoteEntry>,
    {
        let mut locked = self.txs.lock().unwrap();
        locked.extend(items);
    }

    /// Add a single entry to the cache.
    pub fn insert(&self, (k, v): IndexedNoteEntry) {
        let mut locked = self.txs.lock().unwrap();
        locked.insert(k, v);
    }

    /// Check if this cache has already been populated for a given
    /// block height.
    pub fn contains_height(&self, height: u64) -> bool {
        let locked = self.txs.lock().unwrap();
        locked.keys().any(|k| k.height.0 == height)
    }

    /// We remove all indices from blocks that have been entirely scanned.
    /// If a block is only partially scanned, we leave all the events in the
    /// cache.
    pub fn scanned(&self, ix: &IndexedTx) {
        let mut locked = self.txs.lock().unwrap();
        locked.retain(|i, _| i.height >= ix.height);
    }

    /// Gets the latest block height present in the cache
    pub fn latest_height(&self) -> BlockHeight {
        let txs = self.txs.lock().unwrap();
        txs.keys()
            .max_by_key(|ix| ix.height)
            .map(|ix| ix.height)
            .unwrap_or_default()
    }

    /// Gets the first block height present in the cache
    pub fn first_height(&self) -> BlockHeight {
        let txs = self.txs.lock().unwrap();
        txs.keys()
            .min_by_key(|ix| ix.height)
            .map(|ix| ix.height)
            .unwrap_or_default()
    }

    /// Remove the first entry from the cache and return it.
    pub fn pop_first(&self) -> Option<IndexedNoteEntry> {
        let mut locked = self.txs.lock().unwrap();
        locked.pop_first()
    }

    /// Check if empty
    pub fn is_empty(&self) -> bool {
        let locked = self.txs.lock().unwrap();
        locked.is_empty()
    }
}

impl IntoIterator for Unscanned {
    type IntoIter = <IndexedNoteData as IntoIterator>::IntoIter;
    type Item = IndexedNoteEntry;

    fn into_iter(self) -> Self::IntoIter {
        let txs = {
            let mut locked = self.txs.lock().unwrap();
            std::mem::take(&mut *locked)
        };
        txs.into_iter()
    }
}
#[derive(BorshSerialize, BorshDeserialize, Debug)]
/// The possible sync states of the shielded context
pub enum ContextSyncStatus {
    /// The context contains only data that has been confirmed by the protocol
    Confirmed,
    /// The context contains that that has not yet been confirmed by the
    /// protocol and could end up being invalid
    Speculative,
}

/// Represents the current state of the shielded pool from the perspective of
/// the chosen viewing keys.
#[derive(BorshSerialize, BorshDeserialize, Debug)]
pub struct ShieldedContext<U: ShieldedUtils> {
    /// Location where this shielded context is saved
    #[borsh(skip)]
    pub utils: U,
    /// The commitment tree produced by scanning all transactions up to tx_pos
    pub tree: CommitmentTree<Node>,
    /// Maps viewing keys to the block height to which they are synced.
    /// In particular, the height given by the value *has been scanned*.
    pub vk_heights: BTreeMap<ViewingKey, Option<IndexedTx>>,
    /// Maps viewing keys to applicable note positions
    pub pos_map: HashMap<ViewingKey, BTreeSet<usize>>,
    /// Maps a nullifier to the note position to which it applies
    pub nf_map: HashMap<Nullifier, usize>,
    /// Maps note positions to their corresponding notes
    pub note_map: HashMap<usize, Note>,
    /// Maps note positions to their corresponding memos
    pub memo_map: HashMap<usize, MemoBytes>,
    /// Maps note positions to the diversifier of their payment address
    pub div_map: HashMap<usize, Diversifier>,
    /// Maps note positions to their witness (used to make merkle paths)
    pub witness_map: HashMap<usize, IncrementalWitness<Node>>,
    /// The set of note positions that have been spent
    pub spents: HashSet<usize>,
    /// Maps asset types to their decodings
    pub asset_types: HashMap<AssetType, AssetData>,
    /// Maps note positions to their corresponding viewing keys
    pub vk_map: HashMap<usize, ViewingKey>,
    /// Maps a shielded tx to the index of its first output note.
    pub tx_note_map: BTreeMap<IndexedTx, usize>,
    /// A cache of fetched indexed txs.
    pub unscanned: Unscanned,
    /// The sync state of the context
    pub sync_status: ContextSyncStatus,
}

/// Default implementation to ease construction of TxContexts. Derive cannot be
/// used here due to CommitmentTree not implementing Default.
impl<U: ShieldedUtils + Default> Default for ShieldedContext<U> {
    fn default() -> ShieldedContext<U> {
        ShieldedContext::<U> {
            utils: U::default(),
            vk_heights: BTreeMap::new(),
            tx_note_map: BTreeMap::default(),
            tree: CommitmentTree::empty(),
            pos_map: HashMap::default(),
            nf_map: HashMap::default(),
            note_map: HashMap::default(),
            memo_map: HashMap::default(),
            div_map: HashMap::default(),
            witness_map: HashMap::default(),
            spents: HashSet::default(),
            asset_types: HashMap::default(),
            vk_map: HashMap::default(),
            unscanned: Default::default(),
            sync_status: ContextSyncStatus::Confirmed,
        }
    }
}

impl<U: ShieldedUtils + MaybeSend + MaybeSync> ShieldedContext<U> {
    /// Try to load the last saved shielded context from the given context
    /// directory. If this fails, then leave the current context unchanged.
    pub async fn load(&mut self) -> std::io::Result<()> {
        self.utils.clone().load(self, false).await
    }

    /// Try to load the last saved confirmed shielded context from the given
    /// context directory. If this fails, then leave the current context
    /// unchanged.
    pub async fn load_confirmed(&mut self) -> std::io::Result<()> {
        self.utils.clone().load(self, true).await?;

        Ok(())
    }

    /// Save this shielded context into its associated context directory. If the
    /// state to be saved is confirmed than also delete the speculative one (if
    /// available)
    pub async fn save(&self) -> std::io::Result<()> {
        self.utils.save(self).await
    }

    /// Update the merkle tree of witnesses the first time we
    /// scan new MASP transactions.
    fn update_witness_map(
        &mut self,
        indexed_tx: IndexedTx,
        shielded: &[Transaction],
    ) -> Result<(), Error> {
        let mut note_pos = self.tree.size();
        self.tx_note_map.insert(indexed_tx, note_pos);

        for tx in shielded {
            for so in
                tx.sapling_bundle().map_or(&vec![], |x| &x.shielded_outputs)
            {
                // Create merkle tree leaf node from note commitment
                let node = Node::new(so.cmu.to_repr());
                // Update each merkle tree in the witness map with the latest
                // addition
                for (_, witness) in self.witness_map.iter_mut() {
                    witness.append(node).map_err(|()| {
                        Error::Other("note commitment tree is full".to_string())
                    })?;
                }
                self.tree.append(node).map_err(|()| {
                    Error::Other("note commitment tree is full".to_string())
                })?;
                // Finally, make it easier to construct merkle paths to this new
                // note
                let witness = IncrementalWitness::<Node>::from_tree(&self.tree);
                self.witness_map.insert(note_pos, witness);
                note_pos += 1;
            }
        }
        Ok(())
    }

    /// Fetch the current state of the multi-asset shielded pool into a
    /// ShieldedContext
    #[allow(clippy::too_many_arguments)]
    #[cfg(not(target_family = "wasm"))]
    pub async fn fetch<'client, C, IO, M>(
        &mut self,
        client: M,
        progress: &impl ProgressTracker<IO>,
        start_query_height: Option<BlockHeight>,
        last_query_height: Option<BlockHeight>,
        retry: RetryStrategy,
        // NOTE: do not remove this argument, it will be used once the indexer
        // is ready
        _batch_size: u64,
        sks: &[ExtendedSpendingKey],
        fvks: &[ViewingKey],
    ) -> Result<(), Error>
    where
        C: Client + Sync,
        IO: Io,
        M: MaspClient<'client, C> + 'client,
    {
        let shutdown_signal = control_flow::install_shutdown_signal();
        self.fetch_aux(
            client,
            progress,
            start_query_height,
            last_query_height,
            retry,
            _batch_size,
            sks,
            fvks,
            shutdown_signal,
        )
        .await
    }

    #[allow(clippy::too_many_arguments)]
    #[cfg(not(target_family = "wasm"))]
    async fn fetch_aux<'client, C, IO, M>(
        &mut self,
        client: M,
        progress: &impl ProgressTracker<IO>,
        start_query_height: Option<BlockHeight>,
        last_query_height: Option<BlockHeight>,
        retry: RetryStrategy,
        // NOTE: do not remove this argument, it will be used once the indexer
        // is ready
        _batch_size: u64,
        sks: &[ExtendedSpendingKey],
        fvks: &[ViewingKey],
        mut shutdown_signal: ShutdownSignal,
    ) -> Result<(), Error>
    where
        C: Client + Sync,
        IO: Io,
        M: MaspClient<'client, C> + 'client,
    {
        // add new viewing keys
        // Reload the state from file to get the last confirmed state and
        // discard any speculative data, we cannot fetch on top of a
        // speculative state
        // Always reload the confirmed context or initialize a new one if not
        // found
        if self.load_confirmed().await.is_err() {
            // Initialize a default context if we couldn't load a valid one
            // from storage
            *self = Self {
                utils: std::mem::take(&mut self.utils),
                ..Default::default()
            };
        }
        for esk in sks {
            let vk = to_viewing_key(esk).vk;
            self.vk_heights.entry(vk).or_default();
        }
        for vk in fvks {
            self.vk_heights.entry(*vk).or_default();
        }

        // Save the context to persist newly added keys
        let _ = self.save().await;

        // the height of the key that is least synced
        let Some(least_idx) = self.vk_heights.values().min().cloned() else {
            return Ok(());
        };
        // the latest block height which has been added to the witness Merkle
        // tree
        let last_witnessed_tx = self.tx_note_map.keys().max().cloned();
        // get the bounds on the block heights to fetch
        let start_height =
            std::cmp::min(last_witnessed_tx.as_ref(), least_idx.as_ref())
                .map(|ix| ix.height);
        let start_height = start_query_height.or(start_height);
        // Query for the last produced block height
        let last_block_height = query_block(client.rpc_client())
            .await?
            .map(|b| b.height)
            .unwrap_or_else(BlockHeight::first);
        let last_query_height = last_query_height.unwrap_or(last_block_height);
        let last_query_height =
            std::cmp::min(last_query_height, last_block_height);

        for _ in retry {
            // a stateful channel that communicates notes fetched to the trial
            // decryption process
            let (fetch_send, fetch_recv) =
                fetch_channel::new(self.unscanned.clone());
            let fetch_res = self
                .fetch_shielded_transfers(
                    &client,
                    progress,
                    &mut shutdown_signal,
                    fetch_send,
                    start_height,
                    last_query_height,
                )
                .await;
            // if fetching errored, log it. But this is recoverable.
            match fetch_res {
                Err(e @ Error::Interrupt(_)) => {
                    display_line!(progress.io(), "{}", e.to_string(),);
                    return Err(e);
                }
                Err(e) => display_line!(
                    progress.io(),
                    "Error encountered while fetching: {}",
                    e.to_string(),
                ),
                _ => {}
            }
            let txs = progress.scan(fetch_recv);
            for (ref indexed_tx, ref stx) in txs {
                if Some(indexed_tx) > last_witnessed_tx.as_ref() {
                    self.update_witness_map(indexed_tx.to_owned(), stx)?;
                }
                let mut vk_heights = BTreeMap::new();
                std::mem::swap(&mut vk_heights, &mut self.vk_heights);
                for (vk, h) in vk_heights
                    .iter_mut()
                    .filter(|(_vk, h)| h.as_ref() < Some(indexed_tx))
                {
                    self.scan_tx(indexed_tx.to_owned(), stx, vk)?;
                    *h = Some(indexed_tx.to_owned());
                }
                // possibly remove unneeded elements from the cache.
                self.unscanned.scanned(indexed_tx);
                std::mem::swap(&mut vk_heights, &mut self.vk_heights);
                if shutdown_signal.received() {
                    let _ = self.save().await;
                    return Err(Error::Interrupt(
                        "[ShieldedSync::Scanning]".to_string(),
                    ));
                }
            }
            // if fetching failed for before completing, we restart
            // the fetch process. Otherwise, we can break the loop.
            if progress.left_to_fetch() == 0 {
                break;
            }
        }
        _ = self.save().await;

        if progress.left_to_fetch() != 0 {
            Err(Error::Other(
                "After retrying, could not fetch all MASP txs.".to_string(),
            ))
        } else {
            Ok(())
        }
    }

    /// Obtain a chronologically-ordered list of all accepted shielded
    /// transactions from a node.
    async fn fetch_shielded_transfers<
        'client,
        C: Client + Sync,
        IO: Io,
        M: MaspClient<'client, C> + 'client,
    >(
        &self,
        client: &M,
        progress: &impl ProgressTracker<IO>,
        shutdown_signal: &mut ShutdownSignal,
        block_sender: FetchQueueSender,
        last_indexed_tx: Option<BlockHeight>,
        last_query_height: BlockHeight,
    ) -> Result<(), Error> {
        // Fetch all the transactions we do not have yet
        let first_height_to_query =
            last_indexed_tx.map_or_else(|| 1, |last| last.0);
        let res = client
            .fetch_shielded_transfers(
                progress,
                shutdown_signal,
                block_sender,
                first_height_to_query,
                last_query_height.0,
            )
<<<<<<< HEAD
            .await?
            {
                Some(events) => events,
                None => continue,
            };

            // Query the actual block to get the txs bytes. If we only need one
            // tx it might be slightly better to query the /tx endpoint to
            // reduce the amount of data sent over the network, but this is a
            // minimal improvement and it's even hard to tell how many times
            // we'd need a single masp tx to make this worth it
            let block = client
                .block(height)
                .await
                .map_err(|e| Error::from(QueryError::General(e.to_string())))?
                .block
                .data;

            for (idx, masp_sections_refs, ibc_tx_data_refs) in txs_results {
                let tx = Tx::try_from(block[idx.0 as usize].as_ref())
                    .map_err(|e| Error::Other(e.to_string()))?;
                let mut extracted_masp_txs = vec![];
                if let Some(masp_sections_refs) = masp_sections_refs {
                    extracted_masp_txs.extend(
                        Self::extract_masp_tx(&tx, &masp_sections_refs).await?,
                    );
                }
                if let Some(ibc_tx_data_refs) = ibc_tx_data_refs {
                    extracted_masp_txs.extend(
                        Self::extract_masp_tx_from_ibc_message(
                            &tx,
                            ibc_tx_data_refs,
                        )?,
                    );
                }
                // Collect the current transactions
                shielded_txs.insert(
                    IndexedTx {
                        height: height.into(),
                        index: idx,
                    },
                    extracted_masp_txs,
                );
            }
        }

        Ok(shielded_txs)
    }

    /// Extract the relevant shield portions of a [`Tx`], if any.
    async fn extract_masp_tx(
        tx: &Tx,
        masp_section_refs: &MaspTxRefs,
    ) -> Result<Vec<Transaction>, Error> {
        // NOTE: simply looking for masp sections attached to the tx
        // is not safe. We don't validate the sections attached to a
        // transaction se we could end up with transactions carrying
        // an unnecessary masp section. We must instead look for the
        // required masp sections coming from the events

        masp_section_refs
            .0
            .iter()
            .try_fold(vec![], |mut acc, hash| {
                match tx.get_masp_section(hash).cloned().ok_or_else(|| {
                    Error::Other(
                        "Missing expected masp transaction".to_string(),
                    )
                }) {
                    Ok(transaction) => {
                        acc.push(transaction);
                        Ok(acc)
                    }
                    Err(e) => Err(e),
                }
            })
    }

    /// Extract the relevant shield portions from the IBC messages in [`Tx`]
    fn extract_masp_tx_from_ibc_message(
        tx: &Tx,
        ibc_tx_data_refs: IbcTxDataRefs,
    ) -> Result<Vec<Transaction>, Error> {
        let mut masp_txs = Vec::new();
        for section in ibc_tx_data_refs.0 {
            let tx_data = tx.get_data_section(&section).ok_or_else(|| {
                Error::Other("Missing transaction data".to_string())
            })?;
            let ibc_msg = decode_message(&tx_data)
                .map_err(|_| Error::Other("Invalid IBC message".to_string()))?;
            if let IbcMessage::Envelope(ref envelope) = ibc_msg {
                if let Some(masp_tx) = extract_masp_tx_from_envelope(envelope) {
                    masp_txs.push(masp_tx);
                }
            }
        }
        if !masp_txs.is_empty() {
            Ok(masp_txs)
        } else {
            Err(Error::Other(
                "IBC message doesn't have masp transaction".to_string(),
            ))
        }
=======
            .await;
        // persist fetched notes
        _ = self.save().await;
        res
>>>>>>> 6a18bc17
    }

    /// Applies the given transaction to the supplied context. More precisely,
    /// the shielded transaction's outputs are added to the commitment tree.
    /// Newly discovered notes are associated to the supplied viewing keys. Note
    /// nullifiers are mapped to their originating notes. Note positions are
    /// associated to notes, memos, and diversifiers. And the set of notes that
    /// we have spent are updated. The witness map is maintained to make it
    /// easier to construct note merkle paths in other code. See
    /// <https://zips.z.cash/protocol/protocol.pdf#scan>
    pub fn scan_tx(
        &mut self,
        indexed_tx: IndexedTx,
        shielded: &[Transaction],
        vk: &ViewingKey,
    ) -> Result<(), Error> {
        type Proof = OutputDescription<
            <
                <Authorized as Authorization>::SaplingAuth
                as masp_primitives::transaction::components::sapling::Authorization
            >::Proof
        >;

        // For tracking the account changes caused by this Transaction
        let mut transaction_delta = TransactionDelta::new();
        if let ContextSyncStatus::Confirmed = self.sync_status {
            let mut note_pos = self.tx_note_map[&indexed_tx];
            // Listen for notes sent to our viewing keys, only if we are syncing
            // (i.e. in a confirmed status)
            for tx in shielded {
                for so in
                    tx.sapling_bundle().map_or(&vec![], |x| &x.shielded_outputs)
                {
                    // Let's try to see if this viewing key can decrypt latest
                    // note
                    let notes = self.pos_map.entry(*vk).or_default();
                    let decres = try_sapling_note_decryption::<_, Proof>(
                        &NETWORK,
                        1.into(),
                        &PreparedIncomingViewingKey::new(&vk.ivk()),
                        so,
                    );
                    // So this current viewing key does decrypt this current
                    // note...
                    if let Some((note, pa, memo)) = decres {
                        // Add this note to list of notes decrypted by this
                        // viewing key
                        notes.insert(note_pos);
                        // Compute the nullifier now to quickly recognize when
                        // spent
                        let nf = note.nf(
                            &vk.nk,
                            note_pos.try_into().map_err(|_| {
                                Error::Other(
                                    "Can not get nullifier".to_string(),
                                )
                            })?,
                        );
                        self.note_map.insert(note_pos, note);
                        self.memo_map.insert(note_pos, memo);
                        // The payment address' diversifier is required to spend
                        // note
                        self.div_map.insert(note_pos, *pa.diversifier());
                        self.nf_map.insert(nf, note_pos);
                        // Note the account changes
                        let balance = transaction_delta
                            .entry(*vk)
                            .or_insert_with(I128Sum::zero);
                        *balance += I128Sum::from_nonnegative(
                            note.asset_type,
                            note.value as i128,
                        )
                        .map_err(|()| {
                            Error::Other(
                                "found note with invalid value or asset type"
                                    .to_string(),
                            )
                        })?;
                        self.vk_map.insert(note_pos, *vk);
                    }
                    note_pos += 1;
                }
            }
        }

        // Cancel out those of our notes that have been spent
        for tx in shielded {
            for ss in
                tx.sapling_bundle().map_or(&vec![], |x| &x.shielded_spends)
            {
                // If the shielded spend's nullifier is in our map, then target
                // note is rendered unusable
                if let Some(note_pos) = self.nf_map.get(&ss.nullifier) {
                    self.spents.insert(*note_pos);
                    // Note the account changes
                    let balance = transaction_delta
                        .entry(self.vk_map[note_pos])
                        .or_insert_with(I128Sum::zero);
                    let note = self.note_map[note_pos];

                    *balance -= I128Sum::from_nonnegative(
                        note.asset_type,
                        note.value as i128,
                    )
                    .map_err(|()| {
                        Error::Other(
                            "found note with invalid value or asset type"
                                .to_string(),
                        )
                    })?;
                }
            }
        }

        Ok(())
    }

    /// Compute the total unspent notes associated with the viewing key in the
    /// context. If the key is not in the context, then we do not know the
    /// balance and hence we return None.
    pub async fn compute_shielded_balance(
        &mut self,
        vk: &ViewingKey,
    ) -> Result<Option<I128Sum>, Error> {
        // Cannot query the balance of a key that's not in the map
        if !self.pos_map.contains_key(vk) {
            return Ok(None);
        }
        let mut val_acc = I128Sum::zero();
        // Retrieve the notes that can be spent by this key
        if let Some(avail_notes) = self.pos_map.get(vk) {
            for note_idx in avail_notes {
                // Spent notes cannot contribute a new transaction's pool
                if self.spents.contains(note_idx) {
                    continue;
                }
                // Get note associated with this ID
                let note = self.note_map.get(note_idx).ok_or_else(|| {
                    Error::Other(format!("Unable to get note {note_idx}"))
                })?;
                // Finally add value to multi-asset accumulator
                val_acc += I128Sum::from_nonnegative(
                    note.asset_type,
                    note.value as i128,
                )
                .map_err(|()| {
                    Error::Other(
                        "found note with invalid value or asset type"
                            .to_string(),
                    )
                })?
            }
        }
        Ok(Some(val_acc))
    }

    /// Use the addresses already stored in the wallet to precompute as many
    /// asset types as possible.
    pub async fn precompute_asset_types<C: Client + Sync>(
        &mut self,
        client: &C,
        tokens: Vec<&Address>,
    ) -> Result<(), Error> {
        // To facilitate lookups of human-readable token names
        for token in tokens {
            let Some(denom) = query_denom(client, token).await else {
                return Err(Error::Query(QueryError::General(format!(
                    "denomination for token {token}"
                ))));
            };
            for position in MaspDigitPos::iter() {
                let asset_type =
                    encode_asset_type(token.clone(), denom, position, None)
                        .map_err(|_| {
                            Error::Other(
                                "unable to create asset type".to_string(),
                            )
                        })?;
                self.asset_types.insert(
                    asset_type,
                    AssetData {
                        token: token.clone(),
                        denom,
                        position,
                        epoch: None,
                    },
                );
            }
        }
        Ok(())
    }

    /// Query the ledger for the decoding of the given asset type and cache it
    /// if it is found.
    pub async fn decode_asset_type<C: Client + Sync>(
        &mut self,
        client: &C,
        asset_type: AssetType,
    ) -> Option<AssetData> {
        // Try to find the decoding in the cache
        if let decoded @ Some(_) = self.asset_types.get(&asset_type) {
            return decoded.cloned();
        }
        // Query for the ID of the last accepted transaction
        let (token, denom, position, ep, _conv, _path): (
            Address,
            Denomination,
            MaspDigitPos,
            _,
            I128Sum,
            MerklePath<Node>,
        ) = rpc::query_conversion(client, asset_type).await?;
        let pre_asset_type = AssetData {
            token,
            denom,
            position,
            epoch: Some(ep),
        };
        self.asset_types.insert(asset_type, pre_asset_type.clone());
        Some(pre_asset_type)
    }

    /// Query the ledger for the conversion that is allowed for the given asset
    /// type and cache it.
    async fn query_allowed_conversion<'a, C: Client + Sync>(
        &'a mut self,
        client: &C,
        asset_type: AssetType,
        conversions: &'a mut Conversions,
    ) {
        if let btree_map::Entry::Vacant(conv_entry) =
            conversions.entry(asset_type)
        {
            // Query for the ID of the last accepted transaction
            let Some((token, denom, position, ep, conv, path)) =
                query_conversion(client, asset_type).await
            else {
                return;
            };
            self.asset_types.insert(
                asset_type,
                AssetData {
                    token,
                    denom,
                    position,
                    epoch: Some(ep),
                },
            );
            // If the conversion is 0, then we just have a pure decoding
            if !conv.is_zero() {
                conv_entry.insert((conv.into(), path, 0));
            }
        }
    }

    /// Compute the total unspent notes associated with the viewing key in the
    /// context and express that value in terms of the currently timestamped
    /// asset types. If the key is not in the context, then we do not know the
    /// balance and hence we return None.
    pub async fn compute_exchanged_balance(
        &mut self,
        client: &(impl Client + Sync),
        io: &impl Io,
        vk: &ViewingKey,
        target_epoch: MaspEpoch,
    ) -> Result<Option<I128Sum>, Error> {
        // First get the unexchanged balance
        if let Some(balance) = self.compute_shielded_balance(vk).await? {
            let exchanged_amount = self
                .compute_exchanged_amount(
                    client,
                    io,
                    balance,
                    target_epoch,
                    BTreeMap::new(),
                )
                .await?
                .0;
            // And then exchange balance into current asset types
            Ok(Some(exchanged_amount))
        } else {
            Ok(None)
        }
    }

    /// Try to convert as much of the given asset type-value pair using the
    /// given allowed conversion. usage is incremented by the amount of the
    /// conversion used, the conversions are applied to the given input, and
    /// the trace amount that could not be converted is moved from input to
    /// output.
    #[allow(clippy::too_many_arguments)]
    async fn apply_conversion(
        &mut self,
        io: &impl Io,
        conv: AllowedConversion,
        asset_type: AssetType,
        value: i128,
        usage: &mut i128,
        input: &mut I128Sum,
        output: &mut I128Sum,
        normed_asset_type: AssetType,
        normed_output: &mut I128Sum,
    ) -> Result<(), Error> {
        // we do not need to convert negative values
        if value <= 0 {
            return Ok(());
        }
        // If conversion if possible, accumulate the exchanged amount
        let conv: I128Sum = I128Sum::from_sum(conv.into());
        // The amount required of current asset to qualify for conversion
        let threshold = -conv[&asset_type];
        if threshold == 0 {
            edisplay_line!(
                io,
                "Asset threshold of selected conversion for asset type {} is \
                 0, this is a bug, please report it.",
                asset_type
            );
        }
        // We should use an amount of the AllowedConversion that almost
        // cancels the original amount
        let required = value / threshold;
        // Forget about the trace amount left over because we cannot
        // realize its value
        let trace = I128Sum::from_pair(asset_type, value % threshold);
        let normed_trace =
            I128Sum::from_pair(normed_asset_type, value % threshold);
        // Record how much more of the given conversion has been used
        *usage += required;
        // Apply the conversions to input and move the trace amount to output
        *input += conv * required - trace.clone();
        *output += trace;
        *normed_output += normed_trace;
        Ok(())
    }

    /// Convert the given amount into the latest asset types whilst making a
    /// note of the conversions that were used. Note that this function does
    /// not assume that allowed conversions from the ledger are expressed in
    /// terms of the latest asset types.
    pub async fn compute_exchanged_amount(
        &mut self,
        client: &(impl Client + Sync),
        io: &impl Io,
        mut input: I128Sum,
        target_epoch: MaspEpoch,
        mut conversions: Conversions,
    ) -> Result<(I128Sum, I128Sum, Conversions), Error> {
        // Where we will store our exchanged value
        let mut output = I128Sum::zero();
        // Where we will store our normed exchanged value
        let mut normed_output = I128Sum::zero();
        // Repeatedly exchange assets until it is no longer possible
        while let Some((asset_type, value)) =
            input.components().next().map(cloned_pair)
        {
            // Get the equivalent to the current asset in the target epoch and
            // note whether this equivalent chronologically comes after the
            // current asset
            let (target_asset_type, forward_conversion) = self
                .decode_asset_type(client, asset_type)
                .await
                .map(|mut pre_asset_type| {
                    let old_epoch = pre_asset_type.redate(target_epoch);
                    pre_asset_type
                        .encode()
                        .map(|asset_type| {
                            (
                                asset_type,
                                old_epoch.map_or(false, |epoch| {
                                    target_epoch >= epoch
                                }),
                            )
                        })
                        .map_err(|_| {
                            Error::Other(
                                "unable to create asset type".to_string(),
                            )
                        })
                })
                .transpose()?
                .unwrap_or((asset_type, false));
            let at_target_asset_type = target_asset_type == asset_type;
            let trace_asset_type = if forward_conversion {
                // If we are doing a forward conversion, then we can assume that
                // the trace left over in the older epoch has at least a 1-to-1
                // conversion to the newer epoch.
                target_asset_type
            } else {
                // If we are not doing a forward conversion, then we cannot
                // lower bound what the asset type will be worth in the target
                // asset type. So leave the asset type fixed.
                asset_type
            };
            // Fetch and store the required conversions
            self.query_allowed_conversion(
                client,
                target_asset_type,
                &mut conversions,
            )
            .await;
            self.query_allowed_conversion(client, asset_type, &mut conversions)
                .await;
            if let (Some((conv, _wit, usage)), false) =
                (conversions.get_mut(&asset_type), at_target_asset_type)
            {
                display_line!(
                    io,
                    "converting current asset type to latest asset type..."
                );
                // Not at the target asset type, not at the latest asset
                // type. Apply conversion to get from
                // current asset type to the latest
                // asset type.
                self.apply_conversion(
                    io,
                    conv.clone(),
                    asset_type,
                    value,
                    usage,
                    &mut input,
                    &mut output,
                    trace_asset_type,
                    &mut normed_output,
                )
                .await?;
            } else if let (Some((conv, _wit, usage)), false) = (
                conversions.get_mut(&target_asset_type),
                at_target_asset_type,
            ) {
                display_line!(
                    io,
                    "converting latest asset type to target asset type..."
                );
                // Not at the target asset type, yet at the latest asset
                // type. Apply inverse conversion to get
                // from latest asset type to the target
                // asset type.
                self.apply_conversion(
                    io,
                    conv.clone(),
                    asset_type,
                    value,
                    usage,
                    &mut input,
                    &mut output,
                    trace_asset_type,
                    &mut normed_output,
                )
                .await?;
            } else {
                // At the target asset type. Then move component over to
                // output.
                let comp = input.project(asset_type);
                output += comp.clone();
                normed_output += comp.clone();
                input -= comp;
            }
        }
        Ok((output, normed_output, conversions))
    }

    /// Collect enough unspent notes in this context to exceed the given amount
    /// of the specified asset type. Return the total value accumulated plus
    /// notes and the corresponding diversifiers/merkle paths that were used to
    /// achieve the total value. Updates the changes map.
    #[allow(clippy::too_many_arguments)]
    pub async fn collect_unspent_notes(
        &mut self,
        context: &impl Namada,
        spent_notes: &mut SpentNotesTracker,
        sk: namada_core::masp::ExtendedSpendingKey,
        is_native_token: bool,
        target: I128Sum,
        target_epoch: MaspEpoch,
        changes: &mut Changes,
    ) -> Result<
        (
            I128Sum,
            Vec<(Diversifier, Note, MerklePath<Node>)>,
            Conversions,
        ),
        Error,
    > {
        let vk = &to_viewing_key(&sk.into()).vk;
        // TODO: we should try to use the smallest notes possible to fund the
        // transaction to allow people to fetch less often
        // Establish connection with which to do exchange rate queries
        let mut conversions = BTreeMap::new();
        let mut val_acc = I128Sum::zero();
        let mut normed_val_acc = I128Sum::zero();
        let mut notes = Vec::new();

        // Retrieve the notes that can be spent by this key
        if let Some(avail_notes) = self.pos_map.get(vk).cloned() {
            for note_idx in &avail_notes {
                // Skip spend notes already used in this transaction
                if spent_notes
                    .get(vk)
                    .is_some_and(|set| set.contains(note_idx))
                {
                    continue;
                }
                // No more transaction inputs are required once we have met
                // the target amount
                if normed_val_acc >= target {
                    break;
                }
                // Spent notes from the shielded context (i.e. from previous
                // transactions) cannot contribute a new transaction's pool
                if self.spents.contains(note_idx) {
                    continue;
                }
                // Get note, merkle path, diversifier associated with this ID
                let note = *self.note_map.get(note_idx).ok_or_else(|| {
                    Error::Other(format!("Unable to get note {note_idx}"))
                })?;

                // The amount contributed by this note before conversion
                let pre_contr =
                    I128Sum::from_pair(note.asset_type, note.value as i128);
                let (contr, normed_contr, proposed_convs) = self
                    .compute_exchanged_amount(
                        context.client(),
                        context.io(),
                        pre_contr,
                        target_epoch,
                        conversions.clone(),
                    )
                    .await?;

                let opt_delta = if is_native_token {
                    None
                } else {
                    Some(contr.clone())
                };
                // Use this note only if it brings us closer to our target
                if let Some(change) = is_amount_required(
                    normed_val_acc.clone(),
                    target.clone(),
                    normed_contr.clone(),
                    opt_delta,
                ) {
                    // Be sure to record the conversions used in computing
                    // accumulated value
                    val_acc += contr;
                    normed_val_acc += normed_contr;

                    // Update the changes
                    changes
                        .entry(sk)
                        .and_modify(|amt| *amt += &change)
                        .or_insert(change);

                    // Commit the conversions that were used to exchange
                    conversions = proposed_convs;
                    let merkle_path = self
                        .witness_map
                        .get(note_idx)
                        .ok_or_else(|| {
                            Error::Other(format!(
                                "Unable to get note {note_idx}"
                            ))
                        })?
                        .path()
                        .ok_or_else(|| {
                            Error::Other(format!(
                                "Unable to get path: {}",
                                line!()
                            ))
                        })?;
                    let diversifier =
                        self.div_map.get(note_idx).ok_or_else(|| {
                            Error::Other(format!(
                                "Unable to get note {note_idx}"
                            ))
                        })?;
                    // Commit this note to our transaction
                    notes.push((*diversifier, note, merkle_path));
                    // Append the note the list of used ones
                    spent_notes
                        .entry(vk.to_owned())
                        .and_modify(|set| {
                            set.insert(*note_idx);
                        })
                        .or_insert([*note_idx].into_iter().collect());
                }
            }
        }
        Ok((val_acc, notes, conversions))
    }

    /// Convert an amount whose units are AssetTypes to one whose units are
    /// Addresses that they decode to. All asset types not corresponding to
    /// the given epoch are ignored.
    pub async fn decode_combine_sum_to_epoch<C: Client + Sync>(
        &mut self,
        client: &C,
        amt: I128Sum,
        target_epoch: MaspEpoch,
    ) -> (ValueSum<Address, token::Change>, I128Sum) {
        let mut res = ValueSum::zero();
        let mut undecoded = ValueSum::zero();
        for (asset_type, val) in amt.components() {
            // Decode the asset type
            let decoded = self.decode_asset_type(client, *asset_type).await;
            // Only assets with the target timestamp count
            match decoded {
                Some(pre_asset_type)
                    if pre_asset_type
                        .epoch
                        .map_or(true, |epoch| epoch <= target_epoch) =>
                {
                    let decoded_change = token::Change::from_masp_denominated(
                        *val,
                        pre_asset_type.position,
                    )
                    .expect("expected this to fit");
                    res += ValueSum::from_pair(
                        pre_asset_type.token,
                        decoded_change,
                    );
                }
                None => {
                    undecoded += ValueSum::from_pair(*asset_type, *val);
                }
                _ => {}
            }
        }
        (res, undecoded)
    }

    /// Convert an amount whose units are AssetTypes to one whose units are
    /// Addresses that they decode to and combine the denominations.
    pub async fn decode_combine_sum<C: Client + Sync>(
        &mut self,
        client: &C,
        amt: I128Sum,
    ) -> (MaspAmount, I128Sum) {
        let mut res = MaspAmount::zero();
        let mut undecoded = ValueSum::zero();
        for (asset_type, val) in amt.components() {
            // Decode the asset type
            if let Some(decoded) =
                self.decode_asset_type(client, *asset_type).await
            {
                let decoded_change = token::Change::from_masp_denominated(
                    *val,
                    decoded.position,
                )
                .expect("expected this to fit");
                res += MaspAmount::from_pair(
                    (decoded.epoch, decoded.token),
                    decoded_change,
                );
            } else {
                undecoded += ValueSum::from_pair(*asset_type, *val);
            }
        }
        (res, undecoded)
    }

    /// Convert an amount whose units are AssetTypes to one whose units are
    /// Addresses that they decode to.
    pub async fn decode_sum<C: Client + Sync>(
        &mut self,
        client: &C,
        amt: I128Sum,
    ) -> ValueSum<(AssetType, AssetData), i128> {
        let mut res = ValueSum::zero();
        for (asset_type, val) in amt.components() {
            // Decode the asset type
            if let Some(decoded) =
                self.decode_asset_type(client, *asset_type).await
            {
                res += ValueSum::from_pair((*asset_type, decoded), *val);
            }
        }
        res
    }

    /// Make shielded components to embed within a Transfer object. If no
    /// shielded payment address nor spending key is specified, then no
    /// shielded components are produced. Otherwise a transaction containing
    /// nullifiers and/or note commitments are produced. Dummy transparent
    /// UTXOs are sometimes used to make transactions balanced, but it is
    /// understood that transparent account changes are effected only by the
    /// amounts and signatures specified by the containing Transfer object.
    pub async fn gen_shielded_transfer(
        context: &impl Namada,
        data: Vec<MaspTransferData>,
        fee_data: Option<MaspFeeData>,
        update_ctx: bool,
    ) -> Result<Option<ShieldedTransfer>, TransferErr> {
        // Try to get a seed from env var, if any.
        #[allow(unused_mut)]
        let mut rng = StdRng::from_rng(OsRng).unwrap();
        #[cfg(feature = "testing")]
        let mut rng = if let Ok(seed) = env::var(ENV_VAR_MASP_TEST_SEED)
            .map_err(|e| Error::Other(e.to_string()))
            .and_then(|seed| {
                let exp_str =
                    format!("Env var {ENV_VAR_MASP_TEST_SEED} must be a u64.");
                let parsed_seed: u64 =
                    seed.parse().map_err(|_| Error::Other(exp_str))?;
                Ok(parsed_seed)
            }) {
            tracing::warn!(
                "UNSAFE: Using a seed from {ENV_VAR_MASP_TEST_SEED} env var \
                 to build proofs."
            );
            StdRng::seed_from_u64(seed)
        } else {
            rng
        };

        // TODO: if the user requested the default expiration, there might be a
        // small discrepancy between the datetime we calculate here and the one
        // we set for the transaction. This should be small enough to not cause
        // any issue, in case refactor this function to request the precise
        // datetime to the caller
        let expiration_height: u32 =
            match context.tx_builder().expiration.to_datetime() {
                Some(expiration) => {
                    // Try to match a DateTime expiration with a plausible
                    // corresponding block height
                    let last_block_height: u64 =
                        crate::rpc::query_block(context.client())
                            .await?
                            .map_or_else(|| 1, |block| u64::from(block.height));
                    #[allow(clippy::disallowed_methods)]
                    let current_time = DateTimeUtc::now();
                    let delta_time =
                        expiration.0.signed_duration_since(current_time.0);

                    let max_block_time =
                        crate::rpc::query_max_block_time_estimate(context)
                            .await?;

                    let delta_blocks = u32::try_from(
                        delta_time.num_seconds() / max_block_time.0 as i64,
                    )
                    .map_err(|e| Error::Other(e.to_string()))?;
                    u32::try_from(last_block_height)
                        .map_err(|e| Error::Other(e.to_string()))?
                        + delta_blocks
                }
                None => {
                    // NOTE: The masp library doesn't support optional
                    // expiration so we set the max to mimic
                    // a never-expiring tx. We also need to
                    // remove 20 which is going to be added back by the builder
                    u32::MAX - 20
                }
            };
        let mut builder = Builder::<Network, _>::new(
            NETWORK,
            // NOTE: this is going to add 20 more blocks to the actual
            // expiration but there's no other exposed function that we could
            // use from the masp crate to specify the expiration better
            expiration_height.into(),
        );
        // Determine epoch in which to submit potential shielded transaction
        let epoch = rpc::query_masp_epoch(context.client()).await?;

        let mut notes_tracker = SpentNotesTracker::new();
        {
            // Load the current shielded context given
            // the spending key we possess
            let mut shielded = context.shielded_mut().await;
            let _ = shielded.load().await;
        }

        let Some(MaspTxReorderedData {
            source_data,
            target_data,
            mut denoms,
        }) = Self::reorder_data_for_masp_transfer(context, data).await?
        else {
            // No shielded components are needed when neither source nor
            // destination are shielded
            return Ok(None);
        };
        let mut changes = Changes::default();

        for (MaspSourceTransferData { source, token }, amount) in &source_data {
            Self::add_inputs(
                context,
                &mut builder,
                source,
                token,
                amount,
                epoch,
                &denoms,
                &mut notes_tracker,
                &mut changes,
            )
            .await?;
        }

        for (
            MaspTargetTransferData {
                source,
                target,
                token,
            },
            amount,
        ) in target_data
        {
            Self::add_outputs(
                context,
                &mut builder,
                source,
                &target,
                token,
                amount,
                epoch,
                &denoms,
            )
            .await?;
        }

        // Collect the fees if needed
        if let Some(MaspFeeData {
            sources,
            target,
            token,
            amount,
        }) = fee_data
        {
            Self::add_fees(
                context,
                &mut builder,
                &source_data,
                sources,
                &target,
                &token,
                &amount,
                epoch,
                &mut denoms,
                &mut notes_tracker,
                &mut changes,
            )
            .await?;
        }

        // Finally, add outputs representing the change from this payment.
        Self::add_changes(&mut builder, changes)?;

        let builder_clone = builder.clone().map_builder(WalletMap);
        // Build and return the constructed transaction
        #[cfg(not(feature = "testing"))]
        let prover = context.shielded().await.utils.local_tx_prover();
        #[cfg(feature = "testing")]
        let prover = testing::MockTxProver(std::sync::Mutex::new(OsRng));
        let (masp_tx, metadata) = builder
            .build(
                &prover,
                &FeeRule::non_standard(U64Sum::zero()),
                &mut rng,
                &mut RngBuildParams::new(OsRng),
            )
            .map_err(|error| TransferErr::Build { error, data: None })?;

        if update_ctx {
            // Cache the generated transfer
            let mut shielded_ctx = context.shielded_mut().await;
            shielded_ctx
                .pre_cache_transaction(context, &[masp_tx.clone()])
                .await?;
        }

        Ok(Some(ShieldedTransfer {
            builder: builder_clone,
            masp_tx,
            metadata,
            epoch,
        }))
    }

    // Group all the information for every source/token and target/token couple,
    // and extract the denominations for all the tokens involved (expect the one
    // involved in the fees if needed). This step is required so that we can
    // collect the amount required for every couple and pass it to the
    // appropriate function so that notes can be collected based on the correct
    // amount.
    async fn reorder_data_for_masp_transfer(
        context: &impl Namada,
        data: Vec<MaspTransferData>,
    ) -> Result<Option<MaspTxReorderedData>, TransferErr> {
        let mut source_data =
            HashMap::<MaspSourceTransferData, token::DenominatedAmount>::new();
        let mut target_data =
            HashMap::<MaspTargetTransferData, token::DenominatedAmount>::new();
        let mut denoms = HashMap::new();

        for MaspTransferData {
            source,
            target,
            token,
            amount,
        } in data
        {
            let spending_key = source.spending_key();
            let payment_address = target.payment_address();
            // No shielded components are needed when neither source nor
            // destination are shielded
            if spending_key.is_none() && payment_address.is_none() {
                return Ok(None);
            }

            if denoms.get(&token).is_none() {
                if let Some(denom) = query_denom(context.client(), &token).await
                {
                    denoms.insert(token.clone(), denom);
                } else {
                    return Err(TransferErr::General(Error::from(
                        QueryError::General(format!(
                            "denomination for token {token}"
                        )),
                    )));
                };
            }

            let key = MaspSourceTransferData {
                source: source.clone(),
                token: token.clone(),
            };
            match source_data.get_mut(&key) {
                Some(prev_amount) => {
                    *prev_amount = checked!(prev_amount.to_owned() + amount)
                        .map_err(|e| TransferErr::General(e.into()))?;
                }
                None => {
                    source_data.insert(key, amount);
                }
            }

            let key = MaspTargetTransferData {
                source,
                target,
                token,
            };
            match target_data.get_mut(&key) {
                Some(prev_amount) => {
                    *prev_amount = checked!(prev_amount.to_owned() + amount)
                        .map_err(|e| TransferErr::General(e.into()))?;
                }
                None => {
                    target_data.insert(key, amount);
                }
            }
        }

        Ok(Some(MaspTxReorderedData {
            source_data,
            target_data,
            denoms,
        }))
    }

    // Add the necessary transaction inputs to the builder.
    #[allow(clippy::too_many_arguments)]
    async fn add_inputs(
        context: &impl Namada,
        builder: &mut Builder<Network>,
        source: &TransferSource,
        token: &Address,
        amount: &token::DenominatedAmount,
        epoch: MaspEpoch,
        denoms: &HashMap<Address, Denomination>,
        notes_tracker: &mut SpentNotesTracker,
        changes: &mut Changes,
    ) -> Result<Option<I128Sum>, TransferErr> {
        // We want to fund our transaction solely from supplied spending key
        let spending_key = source.spending_key();

        // Now we build up the transaction within this object

        // Convert transaction amount into MASP types
        // Ok to unwrap cause we've already seen the token before, the
        // denomination must be there
        let denom = denoms.get(token).unwrap();
        let (asset_types, masp_amount) = {
            let mut shielded = context.shielded_mut().await;
            // Do the actual conversion to an asset type
            let amount = shielded
                .convert_namada_amount_to_masp(
                    context.client(),
                    epoch,
                    token,
                    denom.to_owned(),
                    amount.amount(),
                )
                .await?;
            // Make sure to save any decodings of the asset types used so
            // that balance queries involving them are
            // successful
            let _ = shielded.save().await;
            amount
        };

        // If there are shielded inputs
        let added_amt = if let Some(sk) = spending_key {
            let is_native_token =
                &query_native_token(context.client()).await? == token;
            // Locate unspent notes that can help us meet the transaction
            // amount
            let (added_amount, unspent_notes, used_convs) = context
                .shielded_mut()
                .await
                .collect_unspent_notes(
                    context,
                    notes_tracker,
                    sk,
                    is_native_token,
                    I128Sum::from_sum(masp_amount),
                    epoch,
                    changes,
                )
                .await?;
            // Commit the notes found to our transaction
            for (diversifier, note, merkle_path) in unspent_notes {
                builder
                    .add_sapling_spend(
                        sk.into(),
                        diversifier,
                        note,
                        merkle_path,
                    )
                    .map_err(|e| TransferErr::Build {
                        error: builder::Error::SaplingBuild(e),
                        data: None,
                    })?;
            }
            // Commit the conversion notes used during summation
            for (conv, wit, value) in used_convs.values() {
                if value.is_positive() {
                    builder
                        .add_sapling_convert(
                            conv.clone(),
                            *value as u64,
                            wit.clone(),
                        )
                        .map_err(|e| TransferErr::Build {
                            error: builder::Error::SaplingBuild(e),
                            data: None,
                        })?;
                }
            }

            Some(added_amount)
        } else {
            // We add a dummy UTXO to our transaction, but only the source
            // of the parent Transfer object is used to
            // validate fund availability
            let script = source
                .t_addr_data()
                .ok_or_else(|| {
                    Error::Other(
                        "source address should be transparent".to_string(),
                    )
                })?
                .taddress();

            for (digit, asset_type) in
                MaspDigitPos::iter().zip(asset_types.iter())
            {
                let amount_part = digit.denominate(&amount.amount());
                // Skip adding an input if its value is 0
                if amount_part != 0 {
                    builder
                        .add_transparent_input(TxOut {
                            asset_type: *asset_type,
                            value: amount_part,
                            address: script,
                        })
                        .map_err(|e| TransferErr::Build {
                            error: builder::Error::TransparentBuild(e),
                            data: None,
                        })?;
                }
            }

            None
        };

        Ok(added_amt)
    }

    // Add the necessary transaction outputs to the builder
    #[allow(clippy::too_many_arguments)]
    async fn add_outputs(
        context: &impl Namada,
        builder: &mut Builder<Network>,
        source: TransferSource,
        target: &TransferTarget,
        token: Address,
        amount: token::DenominatedAmount,
        epoch: MaspEpoch,
        denoms: &HashMap<Address, Denomination>,
    ) -> Result<(), TransferErr> {
        // Anotate the asset type in the value balance with its decoding in
        // order to facilitate cross-epoch computations
        let value_balance = context
            .shielded_mut()
            .await
            .decode_sum(context.client(), builder.value_balance())
            .await;

        let payment_address = target.payment_address();

        // This indicates how many more assets need to be sent to the
        // receiver in order to satisfy the requested transfer
        // amount.
        let mut rem_amount = amount.amount().raw_amount().0;

        // Ok to unwrap cause we've already seen the token before, the
        // denomination must be there
        let denom = denoms.get(&token).unwrap();

        // Now handle the outputs of this transaction
        // Loop through the value balance components and see which
        // ones can be given to the receiver
        for ((asset_type, decoded), val) in value_balance.components() {
            let rem_amount = &mut rem_amount[decoded.position as usize];
            // Only asset types with the correct token can contribute. But
            // there must be a demonstrated need for it.
            if decoded.token == token
                && &decoded.denom == denom
                && decoded.epoch.map_or(true, |vbal_epoch| vbal_epoch <= epoch)
                && *rem_amount > 0
            {
                let val = u128::try_from(*val).expect(
                    "value balance in absence of output descriptors should be \
                     non-negative",
                );
                // We want to take at most the remaining quota for the
                // current denomination to the receiver
                let contr = std::cmp::min(*rem_amount as u128, val) as u64;
                // If we are sending to a shielded address, we need the outgoing
                // viewing key in the following computations.
                let ovk_opt = source
                    .spending_key()
                    .map(|x| ExtendedSpendingKey::from(x).expsk.ovk);
                // Make transaction output tied to the current token,
                // denomination, and epoch.
                if let Some(pa) = payment_address {
                    // If there is a shielded output
                    builder
                        .add_sapling_output(
                            ovk_opt,
                            pa.into(),
                            *asset_type,
                            contr,
                            MemoBytes::empty(),
                        )
                        .map_err(|e| TransferErr::Build {
                            error: builder::Error::SaplingBuild(e),
                            data: None,
                        })?;
                } else if let Some(t_addr_data) = target.t_addr_data() {
                    // If there is a transparent output
                    builder
                        .add_transparent_output(
                            &t_addr_data.taddress(),
                            *asset_type,
                            contr,
                        )
                        .map_err(|e| TransferErr::Build {
                            error: builder::Error::TransparentBuild(e),
                            data: None,
                        })?;
                } else {
                    return Result::Err(TransferErr::from(Error::Other(
                        "transaction target must be a payment address or \
                         Namada address or IBC address"
                            .to_string(),
                    )));
                }
                // Lower what is required of the remaining contribution
                *rem_amount -= contr;
            }
        }

        // Nothing must remain to be included in output
        if rem_amount != [0; 4] {
            let (asset_types, _) = {
                let mut shielded = context.shielded_mut().await;
                // Do the actual conversion to an asset type
                let amount = shielded
                    .convert_namada_amount_to_masp(
                        context.client(),
                        epoch,
                        &token,
                        denom.to_owned(),
                        amount.amount(),
                    )
                    .await?;
                // Make sure to save any decodings of the asset types used so
                // that balance queries involving them are
                // successful
                let _ = shielded.save().await;
                amount
            };

            // Convert the shortfall into a I128Sum
            let mut shortfall = I128Sum::zero();
            for (asset_type, val) in asset_types.iter().zip(rem_amount) {
                shortfall += I128Sum::from_pair(*asset_type, val.into());
            }
            // Return an insufficient funds error
            return Result::Err(TransferErr::Build {
                error: builder::Error::InsufficientFunds(shortfall),
                data: Some(MaspDataLog {
                    source: Some(source),
                    token,
                    amount,
                }),
            });
        }

        Ok(())
    }

    // Add the necessary note to include a masp fee payment in the transaction.
    // Funds are gathered in the following order:
    //
    // 1. From the residual values of the already included spend notes (i.e.
    //    changes)
    // 2. From new spend notes of the transaction's sources
    // 3. From new spend notes of the optional gas spending keys
    #[allow(clippy::too_many_arguments)]
    async fn add_fees(
        context: &impl Namada,
        builder: &mut Builder<Network>,
        source_data: &HashMap<MaspSourceTransferData, token::DenominatedAmount>,
        sources: Vec<namada_core::masp::ExtendedSpendingKey>,
        target: &Address,
        token: &Address,
        amount: &token::DenominatedAmount,
        epoch: MaspEpoch,
        denoms: &mut HashMap<Address, Denomination>,
        notes_tracker: &mut SpentNotesTracker,
        changes: &mut Changes,
    ) -> Result<(), TransferErr> {
        if denoms.get(token).is_none() {
            if let Some(denom) = query_denom(context.client(), token).await {
                denoms.insert(token.to_owned(), denom);
            } else {
                return Err(TransferErr::General(Error::from(
                    QueryError::General(format!(
                        "denomination for token {token}"
                    )),
                )));
            };
        }

        let raw_amount = amount.amount().raw_amount().0;
        let (asset_types, _) = {
            let mut shielded = context.shielded_mut().await;
            // Do the actual conversion to an asset type
            let (asset_types, amount) = shielded
                .convert_namada_amount_to_masp(
                    context.client(),
                    epoch,
                    token,
                    // Safe to unwrap
                    denoms.get(token).unwrap().to_owned(),
                    amount.amount(),
                )
                .await?;
            // Make sure to save any decodings of the asset types used so
            // that balance queries involving them are
            // successful
            let _ = shielded.save().await;
            (asset_types, amount)
        };

        let mut fees = I128Sum::zero();
        // Convert the shortfall into a I128Sum
        for (asset_type, val) in asset_types.iter().zip(raw_amount) {
            fees += I128Sum::from_nonnegative(*asset_type, val.into())
                .map_err(|()| {
                    TransferErr::General(Error::Other(
                        "Fee amount is expected expected to be non-negative"
                            .to_string(),
                    ))
                })?;
        }

        // 1. Try to use the change to pay fees
        let mut temp_changes = Changes::default();

        for (sp, changes) in changes.iter() {
            for (asset_type, change) in changes.components() {
                for (_, fee_amt) in fees
                    .clone()
                    .components()
                    .filter(|(axt, _)| *axt == asset_type)
                {
                    // Get the minimum between the available change and
                    // the due fee
                    let output_amt = I128Sum::from_nonnegative(
                        asset_type.to_owned(),
                        *change.min(fee_amt),
                    )
                    .map_err(|()| {
                        TransferErr::General(Error::Other(
                            "Fee amount is expected to be non-negative"
                                .to_string(),
                        ))
                    })?;
                    let denominated_output_amt = context
                        .shielded_mut()
                        .await
                        .convert_masp_amount_to_namada(
                            context.client(),
                            // Safe to unwrap
                            denoms.get(token).unwrap().to_owned(),
                            output_amt.clone(),
                        )
                        .await?;

                    Self::add_outputs(
                        context,
                        builder,
                        TransferSource::ExtendedSpendingKey(sp.to_owned()),
                        &TransferTarget::Address(target.clone()),
                        token.clone(),
                        denominated_output_amt,
                        epoch,
                        denoms,
                    )
                    .await?;

                    fees -= &output_amt;
                    // Update the changes
                    temp_changes
                        .entry(*sp)
                        .and_modify(|amt| *amt += &output_amt)
                        .or_insert(output_amt);
                }
            }

            if fees.is_zero() {
                break;
            }
        }

        // Decrease the changes by the amounts used for fee payment
        for (sp, temp_changes) in temp_changes.iter() {
            for (asset_type, temp_change) in temp_changes.components() {
                let output_amt = I128Sum::from_nonnegative(
                    asset_type.to_owned(),
                    *temp_change,
                )
                .map_err(|()| {
                    TransferErr::General(Error::Other(
                        "Fee amount is expected expected to be non-negative"
                            .to_string(),
                    ))
                })?;

                // Entry is guaranteed to be in the map
                changes.entry(*sp).and_modify(|amt| *amt -= &output_amt);
            }
        }

        if !fees.is_zero() {
            // 2. Look for unused spent notes of the sources and the optional
            //    gas spending keys (sources first)
            for fee_source in
                source_data.iter().map(|(src, _)| src.source.clone()).chain(
                    sources
                        .into_iter()
                        .map(TransferSource::ExtendedSpendingKey),
                )
            {
                for (asset_type, fee_amt) in fees.clone().components() {
                    let input_amt = I128Sum::from_nonnegative(
                        asset_type.to_owned(),
                        *fee_amt,
                    )
                    .map_err(|()| {
                        TransferErr::General(Error::Other(
                            "Fee amount is expected expected to be \
                             non-negative"
                                .to_string(),
                        ))
                    })?;
                    let denominated_fee = context
                        .shielded_mut()
                        .await
                        .convert_masp_amount_to_namada(
                            context.client(),
                            // Safe to unwrap
                            denoms.get(token).unwrap().to_owned(),
                            input_amt.clone(),
                        )
                        .await?;

                    let Some(found_amt) = Self::add_inputs(
                        context,
                        builder,
                        &fee_source,
                        token,
                        &denominated_fee,
                        epoch,
                        denoms,
                        notes_tracker,
                        changes,
                    )
                    .await?
                    else {
                        continue;
                    };
                    // Pick the minimum between the due fee and the amount found
                    let output_amt = match found_amt.partial_cmp(&input_amt) {
                        None | Some(Ordering::Less) => found_amt,
                        _ => input_amt.clone(),
                    };
                    let denom_amt = context
                        .shielded_mut()
                        .await
                        .convert_masp_amount_to_namada(
                            context.client(),
                            // Safe to unwrap
                            denoms.get(token).unwrap().to_owned(),
                            output_amt.clone(),
                        )
                        .await?;

                    Self::add_outputs(
                        context,
                        builder,
                        fee_source.clone(),
                        &TransferTarget::Address(target.clone()),
                        token.clone(),
                        denom_amt,
                        epoch,
                        denoms,
                    )
                    .await?;

                    fees -= &output_amt;
                }

                if fees.is_zero() {
                    break;
                }
            }
        }

        if !fees.is_zero() {
            return Result::Err(TransferErr::Build {
                error: builder::Error::InsufficientFunds(fees),
                data: Some(MaspDataLog {
                    source: None,
                    token: token.to_owned(),
                    amount: *amount,
                }),
            });
        }

        Ok(())
    }

    // Consumes the changes and adds them back to the original sources to
    // balance the transaction. This function has to be called after
    // `add_fees` cause we might have some change coming from there too
    #[allow(clippy::result_large_err)]
    fn add_changes(
        builder: &mut Builder<Network>,
        changes: Changes,
    ) -> Result<(), TransferErr> {
        for (sp, changes) in changes.into_iter() {
            for (asset_type, amt) in changes.components() {
                if let Ordering::Greater = amt.cmp(&0) {
                    let sk = ExtendedSpendingKey::from(sp.to_owned());
                    // Send the change in this asset type back to the sender
                    builder
                        .add_sapling_output(
                            Some(sk.expsk.ovk),
                            sk.default_address().1,
                            *asset_type,
                            *amt as u64,
                            MemoBytes::empty(),
                        )
                        .map_err(|e| TransferErr::Build {
                            error: builder::Error::SaplingBuild(e),
                            data: None,
                        })?;
                }
            }
        }

        // Final safety check on the value balance to verify that the
        // transaction is balanced
        let value_balance = builder.value_balance();
        if !value_balance.is_zero() {
            return Result::Err(TransferErr::Build {
                error: builder::Error::InsufficientFunds(value_balance),
                data: None,
            });
        }

        Ok(())
    }

    // Updates the internal state with the data of the newly generated
    // transaction. More specifically invalidate the spent notes, but do not
    // cache the newly produced output descriptions and therefore the merkle
    // tree
    async fn pre_cache_transaction(
        &mut self,
        context: &impl Namada,
        masp_tx: &[Transaction],
    ) -> Result<(), Error> {
        let vks: Vec<_> = context
            .wallet()
            .await
            .get_viewing_keys()
            .values()
            .map(|evk| ExtendedFullViewingKey::from(*evk).fvk.vk)
            .collect();
        let last_witnessed_tx = self.tx_note_map.keys().max();
        // This data will be discarded at the next fetch so we don't need to
        // populate it accurately
        let indexed_tx =
            last_witnessed_tx.map_or_else(IndexedTx::default, |indexed| {
                IndexedTx {
                    height: indexed.height,
                    index: indexed
                        .index
                        .checked_add(1)
                        .expect("Tx index shouldn't overflow"),
                }
            });
        self.sync_status = ContextSyncStatus::Speculative;
        for vk in vks {
            self.vk_heights.entry(vk).or_default();

            self.scan_tx(indexed_tx.clone(), masp_tx, &vk)?;
        }
        // Save the speculative state for future usage
        self.save().await.map_err(|e| Error::Other(e.to_string()))?;

        Ok(())
    }

    /// Get the asset type with the given epoch, token, and denomination. If it
    /// does not exist in the protocol, then remove the timestamp. Make sure to
    /// store the derived AssetType so that future decoding is possible.
    pub async fn get_asset_type<C: Client + Sync>(
        &mut self,
        client: &C,
        decoded: &mut AssetData,
    ) -> Result<AssetType, Error> {
        let mut asset_type = decoded.encode().map_err(|_| {
            Error::Other("unable to create asset type".to_string())
        })?;
        if self.decode_asset_type(client, asset_type).await.is_none() {
            // If we fail to decode the epoched asset type, then remove the
            // epoch
            decoded.undate();
            asset_type = decoded.encode().map_err(|_| {
                Error::Other("unable to create asset type".to_string())
            })?;
            self.asset_types.insert(asset_type, decoded.clone());
        }
        Ok(asset_type)
    }

    /// Convert Namada amount and token type to MASP equivalents
    async fn convert_namada_amount_to_masp<C: Client + Sync>(
        &mut self,
        client: &C,
        epoch: MaspEpoch,
        token: &Address,
        denom: Denomination,
        val: token::Amount,
    ) -> Result<([AssetType; 4], U64Sum), Error> {
        let mut amount = U64Sum::zero();
        let mut asset_types = Vec::new();
        for position in MaspDigitPos::iter() {
            let mut pre_asset_type = AssetData {
                epoch: Some(epoch),
                token: token.clone(),
                denom,
                position,
            };
            let asset_type =
                self.get_asset_type(client, &mut pre_asset_type).await?;
            // Combine the value and unit into one amount
            amount +=
                U64Sum::from_nonnegative(asset_type, position.denominate(&val))
                    .map_err(|_| {
                        Error::Other("invalid value for amount".to_string())
                    })?;
            asset_types.push(asset_type);
        }
        Ok((
            asset_types
                .try_into()
                .expect("there must be exactly 4 denominations"),
            amount,
        ))
    }

    /// Convert MASP amount to Namada equivalent
    async fn convert_masp_amount_to_namada<C: Client + Sync>(
        &mut self,
        client: &C,
        denom: Denomination,
        amt: I128Sum,
    ) -> Result<token::DenominatedAmount, Error> {
        let mut amount = token::Amount::zero();
        let value_sum = self.decode_sum(client, amt).await;

        for ((_, decoded), val) in value_sum.components() {
            let positioned_amt = token::Amount::from_masp_denominated_i128(
                *val,
                decoded.position,
            )
            .unwrap_or_default();
            amount = checked!(amount + positioned_amt)?;
        }

        Ok(token::DenominatedAmount::new(amount, denom))
    }
}

/// Extract the relevant shield portions of a [`Tx`], if any.
async fn extract_masp_tx(
    tx: &Tx,
    masp_section_refs: &MaspTxRefs,
) -> Result<Vec<Transaction>, Error> {
    // NOTE: simply looking for masp sections attached to the tx
    // is not safe. We don't validate the sections attached to a
    // transaction se we could end up with transactions carrying
    // an unnecessary masp section. We must instead look for the
    // required masp sections coming from the events

    masp_section_refs
        .0
        .iter()
        .try_fold(vec![], |mut acc, hash| {
            match tx.get_masp_section(hash).cloned().ok_or_else(|| {
                Error::Other("Missing expected masp transaction".to_string())
            }) {
                Ok(transaction) => {
                    acc.push(transaction);
                    Ok(acc)
                }
                Err(e) => Err(e),
            }
        })
}

/// Extract the relevant shield portions from the IBC messages in [`Tx`]
fn extract_masp_tx_from_ibc_message(
    tx: &Tx,
) -> Result<Vec<Transaction>, Error> {
    let mut masp_txs = Vec::new();
    for cmt in &tx.header.batch {
        let tx_data = tx.data(cmt).ok_or_else(|| {
            Error::Other("Missing transaction data".to_string())
        })?;
        let ibc_msg = decode_message(&tx_data)
            .map_err(|_| Error::Other("Invalid IBC message".to_string()))?;
        if let IbcMessage::Envelope(ref envelope) = ibc_msg {
            if let Some(masp_tx) = extract_masp_tx_from_envelope(envelope) {
                masp_txs.push(masp_tx);
            }
        }
    }
    if !masp_txs.is_empty() {
        Ok(masp_txs)
    } else {
        Err(Error::Other(
            "IBC message doesn't have masp transaction".to_string(),
        ))
    }
}

// Retrieves all the indexes at the specified height which refer
// to a valid masp transaction. If an index is given, it filters only the
// transactions with an index equal or greater to the provided one.
async fn get_indexed_masp_events_at_height<C: Client + Sync>(
    client: &C,
    height: BlockHeight,
    first_idx_to_query: Option<TxIndex>,
) -> Result<
    Option<Vec<(TxIndex, Option<MaspTxRefs>, Option<IbcTxDataRefs>)>>,
    Error,
> {
    let first_idx_to_query = first_idx_to_query.unwrap_or_default();

    Ok(client
        .block_results(height.0)
        .await
        .map_err(|e| Error::from(QueryError::General(e.to_string())))?
        .end_block_events
        .map(|events| {
            events
                .into_iter()
                .filter_map(|event| {
                    let tx_index =
                        MaspTxBlockIndexAttr::read_from_event_attributes(
                            &event.attributes,
                        )
                        .ok()?;

                    if tx_index >= first_idx_to_query {
                        // Extract the references to the correct masp sections
                        let masp_section_refs =
                            MaspTxBatchRefsAttr::read_from_event_attributes(
                                &event.attributes,
                            )
                            .ok();
                        let ibc_tx_data_refs =
                            IbcMaspTxBatchRefsAttr::read_from_event_attributes(
                                &event.attributes,
                            )
                            .ok();

                        Some((tx_index, masp_section_refs, ibc_tx_data_refs))
                    } else {
                        None
                    }
                })
                .collect::<Vec<_>>()
        }))
}

#[cfg(test)]
mod tests {
    use masp_proofs::bls12_381::Bls12;

    use super::*;

    /// quick and dirty test. will fail on size check
    #[test]
    #[should_panic(expected = "parameter file size is not correct")]
    fn test_wrong_masp_params() {
        use std::io::Write;

        let tempdir = tempfile::tempdir()
            .expect("expected a temp dir")
            .into_path();
        let fake_params_paths =
            [SPEND_NAME, OUTPUT_NAME, CONVERT_NAME].map(|p| tempdir.join(p));
        for path in &fake_params_paths {
            let mut f =
                std::fs::File::create(path).expect("expected a temp file");
            f.write_all(b"fake params")
                .expect("expected a writable temp file");
            f.sync_all()
                .expect("expected a writable temp file (on sync)");
        }

        std::env::set_var(ENV_VAR_MASP_PARAMS_DIR, tempdir.as_os_str());
        // should panic here
        masp_proofs::load_parameters(
            &fake_params_paths[0],
            &fake_params_paths[1],
            &fake_params_paths[2],
        );
    }

    /// a more involved test, using dummy parameters with the right
    /// size but the wrong hash.
    #[test]
    #[should_panic(expected = "parameter file is not correct")]
    fn test_wrong_masp_params_hash() {
        use masp_primitives::ff::PrimeField;
        use masp_proofs::bellman::groth16::{
            generate_random_parameters, Parameters,
        };
        use masp_proofs::bellman::{Circuit, ConstraintSystem, SynthesisError};
        use masp_proofs::bls12_381::Scalar;

        struct FakeCircuit<E: PrimeField> {
            x: E,
        }

        impl<E: PrimeField> Circuit<E> for FakeCircuit<E> {
            fn synthesize<CS: ConstraintSystem<E>>(
                self,
                cs: &mut CS,
            ) -> Result<(), SynthesisError> {
                let x = cs.alloc(|| "x", || Ok(self.x)).unwrap();
                cs.enforce(
                    || {
                        "this is an extra long constraint name so that rustfmt \
                         is ok with wrapping the params of enforce()"
                    },
                    |lc| lc + x,
                    |lc| lc + x,
                    |lc| lc + x,
                );
                Ok(())
            }
        }

        let dummy_circuit = FakeCircuit { x: Scalar::zero() };
        let mut rng = rand::thread_rng();
        let fake_params: Parameters<Bls12> =
            generate_random_parameters(dummy_circuit, &mut rng)
                .expect("expected to generate fake params");

        let tempdir = tempfile::tempdir()
            .expect("expected a temp dir")
            .into_path();
        // TODO: get masp to export these consts
        let fake_params_paths = [
            (SPEND_NAME, 49848572u64),
            (OUTPUT_NAME, 16398620u64),
            (CONVERT_NAME, 22570940u64),
        ]
        .map(|(p, s)| (tempdir.join(p), s));
        for (path, size) in &fake_params_paths {
            let mut f =
                std::fs::File::create(path).expect("expected a temp file");
            fake_params
                .write(&mut f)
                .expect("expected a writable temp file");
            // the dummy circuit has one constraint, and therefore its
            // params should always be smaller than the large masp
            // circuit params. so this truncate extends the file, and
            // extra bytes at the end do not make it invalid.
            f.set_len(*size)
                .expect("expected to truncate the temp file");
            f.sync_all()
                .expect("expected a writable temp file (on sync)");
        }

        std::env::set_var(ENV_VAR_MASP_PARAMS_DIR, tempdir.as_os_str());
        // should panic here
        masp_proofs::load_parameters(
            &fake_params_paths[0].0,
            &fake_params_paths[1].0,
            &fake_params_paths[2].0,
        );
    }
}

#[cfg(any(test, feature = "testing"))]
/// Tests and strategies for transactions
pub mod testing {
    use std::ops::AddAssign;
    use std::sync::Mutex;

    use masp_primitives::consensus::testing::arb_height;
    use masp_primitives::constants::SPENDING_KEY_GENERATOR;
    use masp_primitives::group::GroupEncoding;
    use masp_primitives::sapling::prover::TxProver;
    use masp_primitives::sapling::redjubjub::{PublicKey, Signature};
    use masp_primitives::sapling::{ProofGenerationKey, Rseed};
    use masp_primitives::transaction::components::sapling::builder::StoredBuildParams;
    use masp_primitives::transaction::components::GROTH_PROOF_SIZE;
    use masp_primitives::transaction::TransparentAddress;
    use masp_proofs::bellman::groth16::Proof;
    use masp_proofs::bls12_381;
    use masp_proofs::bls12_381::{Bls12, G1Affine, G2Affine};
    use namada_core::address::testing::arb_non_internal_address;
    use namada_token::{DenominatedAmount, Transfer};
    use proptest::prelude::*;
    use proptest::sample::SizeRange;
    use proptest::test_runner::TestRng;
    use proptest::{collection, option, prop_compose};

    use super::*;
    use crate::address::testing::arb_address;
    use crate::address::MASP;
    use crate::masp_primitives::consensus::BranchId;
    use crate::masp_primitives::constants::VALUE_COMMITMENT_RANDOMNESS_GENERATOR;
    use crate::masp_primitives::merkle_tree::FrozenCommitmentTree;
    use crate::masp_primitives::sapling::keys::OutgoingViewingKey;
    use crate::masp_primitives::sapling::redjubjub::PrivateKey;
    use crate::masp_primitives::transaction::components::transparent::testing::arb_transparent_address;
    use crate::token::testing::arb_denomination;

    /// This function computes `value` in the exponent of the value commitment
    /// base
    fn masp_compute_value_balance(
        asset_type: AssetType,
        value: i128,
    ) -> Option<jubjub::ExtendedPoint> {
        // Compute the absolute value (failing if -i128::MAX is
        // the value)
        let abs = match value.checked_abs() {
            Some(a) => a as u128,
            None => return None,
        };

        // Is it negative? We'll have to negate later if so.
        let is_negative = value.is_negative();

        // Compute it in the exponent
        let mut abs_bytes = [0u8; 32];
        abs_bytes[0..16].copy_from_slice(&abs.to_le_bytes());
        let mut value_balance = asset_type.value_commitment_generator()
            * jubjub::Fr::from_bytes(&abs_bytes).unwrap();

        // Negate if necessary
        if is_negative {
            value_balance = -value_balance;
        }

        // Convert to unknown order point
        Some(value_balance.into())
    }

    /// A context object for creating the Sapling components of a Zcash
    /// transaction.
    pub struct SaplingProvingContext {
        bsk: jubjub::Fr,
        // (sum of the Spend value commitments) - (sum of the Output value
        // commitments)
        cv_sum: jubjub::ExtendedPoint,
    }

    /// An implementation of TxProver that does everything except generating
    /// valid zero-knowledge proofs. Uses the supplied source of randomness to
    /// carry out its operations.
    pub struct MockTxProver<R: RngCore>(pub Mutex<R>);

    impl<R: RngCore> TxProver for MockTxProver<R> {
        type SaplingProvingContext = SaplingProvingContext;

        fn new_sapling_proving_context(&self) -> Self::SaplingProvingContext {
            SaplingProvingContext {
                bsk: jubjub::Fr::zero(),
                cv_sum: jubjub::ExtendedPoint::identity(),
            }
        }

        fn spend_proof(
            &self,
            ctx: &mut Self::SaplingProvingContext,
            proof_generation_key: ProofGenerationKey,
            _diversifier: Diversifier,
            _rseed: Rseed,
            ar: jubjub::Fr,
            asset_type: AssetType,
            value: u64,
            _anchor: bls12_381::Scalar,
            _merkle_path: MerklePath<Node>,
            rcv: jubjub::Fr,
        ) -> Result<
            ([u8; GROTH_PROOF_SIZE], jubjub::ExtendedPoint, PublicKey),
            (),
        > {
            // Accumulate the value commitment randomness in the context
            {
                let mut tmp = rcv;
                tmp.add_assign(&ctx.bsk);

                // Update the context
                ctx.bsk = tmp;
            }

            // Construct the value commitment
            let value_commitment = asset_type.value_commitment(value, rcv);

            // This is the result of the re-randomization, we compute it for the
            // caller
            let rk = PublicKey(proof_generation_key.ak.into())
                .randomize(ar, SPENDING_KEY_GENERATOR);

            // Compute value commitment
            let value_commitment: jubjub::ExtendedPoint =
                value_commitment.commitment().into();

            // Accumulate the value commitment in the context
            ctx.cv_sum += value_commitment;

            let mut zkproof = [0u8; GROTH_PROOF_SIZE];
            let proof = Proof::<Bls12> {
                a: G1Affine::generator(),
                b: G2Affine::generator(),
                c: G1Affine::generator(),
            };
            proof
                .write(&mut zkproof[..])
                .expect("should be able to serialize a proof");
            Ok((zkproof, value_commitment, rk))
        }

        fn output_proof(
            &self,
            ctx: &mut Self::SaplingProvingContext,
            _esk: jubjub::Fr,
            _payment_address: masp_primitives::sapling::PaymentAddress,
            _rcm: jubjub::Fr,
            asset_type: AssetType,
            value: u64,
            rcv: jubjub::Fr,
        ) -> ([u8; GROTH_PROOF_SIZE], jubjub::ExtendedPoint) {
            // Accumulate the value commitment randomness in the context
            {
                let mut tmp = rcv.neg(); // Outputs subtract from the total.
                tmp.add_assign(&ctx.bsk);

                // Update the context
                ctx.bsk = tmp;
            }

            // Construct the value commitment for the proof instance
            let value_commitment = asset_type.value_commitment(value, rcv);

            // Compute the actual value commitment
            let value_commitment_point: jubjub::ExtendedPoint =
                value_commitment.commitment().into();

            // Accumulate the value commitment in the context. We do this to
            // check internal consistency.
            ctx.cv_sum -= value_commitment_point; // Outputs subtract from the total.

            let mut zkproof = [0u8; GROTH_PROOF_SIZE];
            let proof = Proof::<Bls12> {
                a: G1Affine::generator(),
                b: G2Affine::generator(),
                c: G1Affine::generator(),
            };
            proof
                .write(&mut zkproof[..])
                .expect("should be able to serialize a proof");

            (zkproof, value_commitment_point)
        }

        fn convert_proof(
            &self,
            ctx: &mut Self::SaplingProvingContext,
            allowed_conversion: AllowedConversion,
            value: u64,
            _anchor: bls12_381::Scalar,
            _merkle_path: MerklePath<Node>,
            rcv: jubjub::Fr,
        ) -> Result<([u8; GROTH_PROOF_SIZE], jubjub::ExtendedPoint), ()>
        {
            // Accumulate the value commitment randomness in the context
            {
                let mut tmp = rcv;
                tmp.add_assign(&ctx.bsk);

                // Update the context
                ctx.bsk = tmp;
            }

            // Construct the value commitment
            let value_commitment =
                allowed_conversion.value_commitment(value, rcv);

            // Compute value commitment
            let value_commitment: jubjub::ExtendedPoint =
                value_commitment.commitment().into();

            // Accumulate the value commitment in the context
            ctx.cv_sum += value_commitment;

            let mut zkproof = [0u8; GROTH_PROOF_SIZE];
            let proof = Proof::<Bls12> {
                a: G1Affine::generator(),
                b: G2Affine::generator(),
                c: G1Affine::generator(),
            };
            proof
                .write(&mut zkproof[..])
                .expect("should be able to serialize a proof");

            Ok((zkproof, value_commitment))
        }

        fn binding_sig(
            &self,
            ctx: &mut Self::SaplingProvingContext,
            assets_and_values: &I128Sum,
            sighash: &[u8; 32],
        ) -> Result<Signature, ()> {
            // Initialize secure RNG
            let mut rng = self.0.lock().unwrap();

            // Grab the current `bsk` from the context
            let bsk = PrivateKey(ctx.bsk);

            // Grab the `bvk` using DerivePublic.
            let bvk = PublicKey::from_private(
                &bsk,
                VALUE_COMMITMENT_RANDOMNESS_GENERATOR,
            );

            // In order to check internal consistency, let's use the accumulated
            // value commitments (as the verifier would) and apply
            // value_balance to compare against our derived bvk.
            {
                let final_bvk = assets_and_values
                    .components()
                    .map(|(asset_type, value_balance)| {
                        // Compute value balance for each asset
                        // Error for bad value balances (-INT128_MAX value)
                        masp_compute_value_balance(*asset_type, *value_balance)
                    })
                    .try_fold(ctx.cv_sum, |tmp, value_balance| {
                        // Compute cv_sum minus sum of all value balances
                        Result::<_, ()>::Ok(tmp - value_balance.ok_or(())?)
                    })?;

                // The result should be the same, unless the provided
                // valueBalance is wrong.
                if bvk.0 != final_bvk {
                    return Err(());
                }
            }

            // Construct signature message
            let mut data_to_be_signed = [0u8; 64];
            data_to_be_signed[0..32].copy_from_slice(&bvk.0.to_bytes());
            data_to_be_signed[32..64].copy_from_slice(&sighash[..]);

            // Sign
            Ok(bsk.sign(
                &data_to_be_signed,
                &mut *rng,
                VALUE_COMMITMENT_RANDOMNESS_GENERATOR,
            ))
        }
    }

    #[derive(Debug, Clone)]
    /// Adapts a CSPRNG from a PRNG for proptesting
    pub struct TestCsprng<R: RngCore>(R);

    impl<R: RngCore> CryptoRng for TestCsprng<R> {}

    impl<R: RngCore> RngCore for TestCsprng<R> {
        fn next_u32(&mut self) -> u32 {
            self.0.next_u32()
        }

        fn next_u64(&mut self) -> u64 {
            self.0.next_u64()
        }

        fn fill_bytes(&mut self, dest: &mut [u8]) {
            self.0.fill_bytes(dest)
        }

        fn try_fill_bytes(
            &mut self,
            dest: &mut [u8],
        ) -> Result<(), rand::Error> {
            self.0.try_fill_bytes(dest)
        }
    }

    prop_compose! {
        /// Expose a random number generator
        pub fn arb_rng()(rng in Just(()).prop_perturb(|(), rng| rng)) -> TestRng {
            rng
        }
    }

    prop_compose! {
        /// Generate an arbitrary output description with the given value
        pub fn arb_output_description(
            asset_type: AssetType,
            value: u64,
        )(
            mut rng in arb_rng().prop_map(TestCsprng),
        ) -> (Option<OutgoingViewingKey>, masp_primitives::sapling::PaymentAddress, AssetType, u64, MemoBytes) {
            let mut spending_key_seed = [0; 32];
            rng.fill_bytes(&mut spending_key_seed);
            let spending_key = masp_primitives::zip32::ExtendedSpendingKey::master(spending_key_seed.as_ref());

            let viewing_key = ExtendedFullViewingKey::from(&spending_key).fvk.vk;
            let (div, _g_d) = find_valid_diversifier(&mut rng);
            let payment_addr = viewing_key
                .to_payment_address(div)
                .expect("a PaymentAddress");

            (None, payment_addr, asset_type, value, MemoBytes::empty())
        }
    }

    prop_compose! {
        /// Generate an arbitrary spend description with the given value
        pub fn arb_spend_description(
            asset_type: AssetType,
            value: u64,
        )(
            address in arb_transparent_address(),
            expiration_height in arb_height(BranchId::MASP, &Network),
            mut rng in arb_rng().prop_map(TestCsprng),
            bparams_rng in arb_rng().prop_map(TestCsprng),
            prover_rng in arb_rng().prop_map(TestCsprng),
        ) -> (ExtendedSpendingKey, Diversifier, Note, Node) {
            let mut spending_key_seed = [0; 32];
            rng.fill_bytes(&mut spending_key_seed);
            let spending_key = masp_primitives::zip32::ExtendedSpendingKey::master(spending_key_seed.as_ref());

            let viewing_key = ExtendedFullViewingKey::from(&spending_key).fvk.vk;
            let (div, _g_d) = find_valid_diversifier(&mut rng);
            let payment_addr = viewing_key
                .to_payment_address(div)
                .expect("a PaymentAddress");

            let mut builder = Builder::<Network, _>::new(
                NETWORK,
                // NOTE: this is going to add 20 more blocks to the actual
                // expiration but there's no other exposed function that we could
                // use from the masp crate to specify the expiration better
                expiration_height.unwrap(),
            );
            // Add a transparent input to support our desired shielded output
            builder.add_transparent_input(TxOut { asset_type, value, address }).unwrap();
            // Finally add the shielded output that we need
            builder.add_sapling_output(None, payment_addr, asset_type, value, MemoBytes::empty()).unwrap();
            // Build a transaction in order to get its shielded outputs
            let (transaction, metadata) = builder.build(
                &MockTxProver(Mutex::new(prover_rng)),
                &FeeRule::non_standard(U64Sum::zero()),
                &mut rng,
                &mut RngBuildParams::new(bparams_rng),
            ).unwrap();
            // Extract the shielded output from the transaction
            let shielded_output = &transaction
                .sapling_bundle()
                .unwrap()
                .shielded_outputs[metadata.output_index(0).unwrap()];

            // Let's now decrypt the constructed notes
            let (note, pa, _memo) = try_sapling_note_decryption::<_, OutputDescription<<<Authorized as Authorization>::SaplingAuth as masp_primitives::transaction::components::sapling::Authorization>::Proof>>(
                &NETWORK,
                1.into(),
                &PreparedIncomingViewingKey::new(&viewing_key.ivk()),
                shielded_output,
            ).unwrap();
            assert_eq!(payment_addr, pa);
            // Make a path to out new note
            let node = Node::new(shielded_output.cmu.to_repr());
            (spending_key, div, note, node)
        }
    }

    prop_compose! {
        /// Generate an arbitrary MASP denomination
        pub fn arb_masp_digit_pos()(denom in 0..4u8) -> MaspDigitPos {
            MaspDigitPos::from(denom)
        }
    }

    // Maximum value for a note partition
    const MAX_MONEY: u64 = 100;
    // Maximum number of partitions for a note
    const MAX_SPLITS: usize = 3;

    prop_compose! {
        /// Arbitrarily partition the given vector of integers into sets and sum
        /// them
        pub fn arb_partition(values: Vec<u64>)(buckets in ((!values.is_empty()) as usize)..=values.len())(
            values in Just(values.clone()),
            assigns in collection::vec(0..buckets, values.len()),
            buckets in Just(buckets),
        ) -> Vec<u64> {
            let mut buckets = vec![0; buckets];
            for (bucket, value) in assigns.iter().zip(values) {
                buckets[*bucket] += value;
            }
            buckets
        }
    }

    prop_compose! {
        /// Generate arbitrary spend descriptions with the given asset type
        /// partitioning the given values
        pub fn arb_spend_descriptions(
            asset: AssetData,
            values: Vec<u64>,
        )(partition in arb_partition(values))(
            spend_description in partition
                .iter()
                .map(|value| arb_spend_description(
                    encode_asset_type(
                        asset.token.clone(),
                        asset.denom,
                        asset.position,
                        asset.epoch,
                    ).unwrap(),
                    *value,
                )).collect::<Vec<_>>()
        ) -> Vec<(ExtendedSpendingKey, Diversifier, Note, Node)> {
            spend_description
        }
    }

    prop_compose! {
        /// Generate arbitrary output descriptions with the given asset type
        /// partitioning the given values
        pub fn arb_output_descriptions(
            asset: AssetData,
            values: Vec<u64>,
        )(partition in arb_partition(values))(
            output_description in partition
                .iter()
                .map(|value| arb_output_description(
                    encode_asset_type(
                        asset.token.clone(),
                        asset.denom,
                        asset.position,
                        asset.epoch,
                    ).unwrap(),
                    *value,
                )).collect::<Vec<_>>()
        ) -> Vec<(Option<OutgoingViewingKey>, masp_primitives::sapling::PaymentAddress, AssetType, u64, MemoBytes)> {
            output_description
        }
    }

    prop_compose! {
        /// Generate arbitrary spend descriptions with the given asset type
        /// partitioning the given values
        pub fn arb_txouts(
            asset: AssetData,
            values: Vec<u64>,
            address: TransparentAddress,
        )(
            partition in arb_partition(values),
        ) -> Vec<TxOut> {
            partition
                .iter()
                .map(|value| TxOut {
                    asset_type: encode_asset_type(
                        asset.token.clone(),
                        asset.denom,
                        asset.position,
                        asset.epoch,
                    ).unwrap(),
                    value: *value,
                    address,
                }).collect::<Vec<_>>()
        }
    }

    prop_compose! {
        /// Generate an arbitrary shielded MASP transaction builder
        pub fn arb_shielded_builder(asset_range: impl Into<SizeRange>)(
            assets in collection::hash_map(
                arb_pre_asset_type(),
                collection::vec(..MAX_MONEY, ..MAX_SPLITS),
                asset_range,
            ),
        )(
            expiration_height in arb_height(BranchId::MASP, &Network),
            spend_descriptions in assets
                .iter()
                .map(|(asset, values)| arb_spend_descriptions(asset.clone(), values.clone()))
                .collect::<Vec<_>>(),
            output_descriptions in assets
                .iter()
                .map(|(asset, values)| arb_output_descriptions(asset.clone(), values.clone()))
                .collect::<Vec<_>>(),
            input_data in collection::vec((any::<bool>(), arb_non_internal_address()), assets.len() * MAX_SPLITS),
            output_data in collection::vec((any::<bool>(), arb_non_internal_address()), assets.len() * MAX_SPLITS),
            assets in Just(assets),
        ) -> (
            Transfer,
            Builder::<Network>,
            HashMap<AssetData, u64>,
        ) {
            // Enable assets to be more easily decoded
            let mut asset_decoder = BTreeMap::new();
            for asset_data in assets.keys() {
                let asset_type = encode_asset_type(
                    asset_data.token.clone(),
                    asset_data.denom,
                    asset_data.position,
                    asset_data.epoch,
                ).unwrap();
                asset_decoder.insert(asset_type, asset_data);
            }
            let mut transfer = Transfer::default();
            let mut builder = Builder::<Network, _>::new(
                NETWORK,
                // NOTE: this is going to add 20 more blocks to the actual
                // expiration but there's no other exposed function that we could
                // use from the masp crate to specify the expiration better
                expiration_height.unwrap(),
            );
            let mut leaves = Vec::new();
            // First construct a Merkle tree containing all notes to be used
            for (_esk, _div, _note, node) in spend_descriptions.iter().flatten() {
                leaves.push(*node);
            }
            let tree = FrozenCommitmentTree::new(&leaves);
            // Then use the notes knowing that they all have the same anchor
            for ((is_shielded, address), (idx, (esk, div, note, _node))) in
                input_data.into_iter().zip(spend_descriptions.iter().flatten().enumerate())
            {
                // Compute the equivalent transparent movement
                let asset_data = asset_decoder[&note.asset_type];
                let amount = DenominatedAmount::new(
                    token::Amount::from_masp_denominated(note.value, asset_data.position),
                    asset_data.denom,
                );
                // Use either a transparent input or a shielded input
                if is_shielded {
                    builder.add_sapling_spend(*esk, *div, *note, tree.path(idx)).unwrap();
                    transfer = transfer.debit(MASP, asset_data.token.clone(), amount).unwrap();
                } else {
                    let txout = TxOut {
                        address: TAddrData::Addr(address.clone()).taddress(),
                        asset_type: note.asset_type,
                        value: note.value,
                    };
                    builder.add_transparent_input(txout).unwrap();
                    transfer = transfer.debit(address, asset_data.token.clone(), amount).unwrap();
                }
            }
            for ((is_shielded, address), (ovk, payment_addr, asset_type, value, memo)) in
                output_data.into_iter().zip(output_descriptions.into_iter().flatten())
            {
                // Compute the equivalent transparent movement
                let asset_data = asset_decoder[&asset_type];
                let amount = DenominatedAmount::new(
                    token::Amount::from_masp_denominated(value, asset_data.position),
                    asset_data.denom,
                );
                // Use either a transparent output or a shielded output
                if is_shielded {
                    builder.add_sapling_output(ovk, payment_addr, asset_type, value, memo).unwrap();
                    transfer = transfer.credit(MASP, asset_data.token.clone(), amount).unwrap();
                } else {
                    builder.add_transparent_output(
                        &TAddrData::Addr(address.clone()).taddress(),
                        asset_type,
                        value,
                    ).unwrap();
                    transfer = transfer.credit(address, asset_data.token.clone(), amount).unwrap();
                }
            }
            (transfer, builder, assets.into_iter().map(|(k, v)| (k, v.iter().sum())).collect())
        }
    }

    prop_compose! {
        /// Generate an arbitrary masp epoch
        pub fn arb_masp_epoch()(epoch: u64) -> MaspEpoch{
            MaspEpoch::new(epoch)
        }
    }

    prop_compose! {
        /// Generate an arbitrary pre-asset type
        pub fn arb_pre_asset_type()(
            token in arb_address(),
            denom in arb_denomination(),
            position in arb_masp_digit_pos(),
            epoch in option::of(arb_masp_epoch()),
        ) -> AssetData {
            AssetData {
                token,
                denom,
                position,
                epoch,
            }
        }
    }

    prop_compose! {
        /// Generate an arbitrary MASP shielded transfer
        pub fn arb_shielded_transfer(
            asset_range: impl Into<SizeRange>,
        )(asset_range in Just(asset_range.into()))(
            (mut transfer, builder, asset_types) in arb_shielded_builder(asset_range),
            epoch in arb_masp_epoch(),
            prover_rng in arb_rng().prop_map(TestCsprng),
            mut rng in arb_rng().prop_map(TestCsprng),
            bparams_rng in arb_rng().prop_map(TestCsprng),
        ) -> (Transfer, ShieldedTransfer, HashMap<AssetData, u64>, StoredBuildParams) {
            let mut rng_build_params = RngBuildParams::new(bparams_rng);
            let (masp_tx, metadata) = builder.clone().build(
                &MockTxProver(Mutex::new(prover_rng)),
                &FeeRule::non_standard(U64Sum::zero()),
                &mut rng,
                &mut rng_build_params,
            ).unwrap();
            transfer.shielded_section_hash = Some(masp_tx.txid().into());
            (transfer, ShieldedTransfer {
                builder: builder.map_builder(WalletMap),
                metadata,
                masp_tx,
                epoch,
            }, asset_types, rng_build_params.to_stored().unwrap())
        }
    }
}

#[cfg(feature = "std")]
/// Implementation of MASP functionality depending on a standard filesystem
pub mod fs {
    use std::fs::{File, OpenOptions};
    use std::io::{Read, Write};

    use namada_token::validation::{
        get_params_dir, CONVERT_NAME, ENV_VAR_MASP_PARAMS_DIR, OUTPUT_NAME,
        SPEND_NAME,
    };

    use super::*;

    /// Shielded context file name
    const FILE_NAME: &str = "shielded.dat";
    const TMP_FILE_NAME: &str = "shielded.tmp";
    const SPECULATIVE_FILE_NAME: &str = "speculative_shielded.dat";
    const SPECULATIVE_TMP_FILE_NAME: &str = "speculative_shielded.tmp";

    #[derive(Debug, BorshSerialize, BorshDeserialize, Clone)]
    /// An implementation of ShieldedUtils for standard filesystems
    pub struct FsShieldedUtils {
        #[borsh(skip)]
        context_dir: PathBuf,
    }

    impl FsShieldedUtils {
        /// Initialize a shielded transaction context that identifies notes
        /// decryptable by any viewing key in the given set
        pub fn new(context_dir: PathBuf) -> ShieldedContext<Self> {
            // Make sure that MASP parameters are downloaded to enable MASP
            // transaction building and verification later on
            let params_dir = get_params_dir();
            let spend_path = params_dir.join(SPEND_NAME);
            let convert_path = params_dir.join(CONVERT_NAME);
            let output_path = params_dir.join(OUTPUT_NAME);
            if !(spend_path.exists()
                && convert_path.exists()
                && output_path.exists())
            {
                #[allow(clippy::print_stdout)]
                {
                    println!("MASP parameters not present, downloading...");
                }
                masp_proofs::download_masp_parameters(None)
                    .expect("MASP parameters not present or downloadable");
                #[allow(clippy::print_stdout)]
                {
                    println!(
                        "MASP parameter download complete, resuming \
                         execution..."
                    );
                }
            }
            // Finally initialize a shielded context with the supplied directory

            let sync_status =
                if std::fs::read(context_dir.join(SPECULATIVE_FILE_NAME))
                    .is_ok()
                {
                    // Load speculative state
                    ContextSyncStatus::Speculative
                } else {
                    ContextSyncStatus::Confirmed
                };

            let utils = Self { context_dir };
            ShieldedContext {
                utils,
                sync_status,
                ..Default::default()
            }
        }
    }

    impl Default for FsShieldedUtils {
        fn default() -> Self {
            Self {
                context_dir: PathBuf::from(FILE_NAME),
            }
        }
    }

    #[cfg_attr(feature = "async-send", async_trait::async_trait)]
    #[cfg_attr(not(feature = "async-send"), async_trait::async_trait(?Send))]
    impl ShieldedUtils for FsShieldedUtils {
        fn local_tx_prover(&self) -> LocalTxProver {
            if let Ok(params_dir) = env::var(ENV_VAR_MASP_PARAMS_DIR) {
                let params_dir = PathBuf::from(params_dir);
                let spend_path = params_dir.join(SPEND_NAME);
                let convert_path = params_dir.join(CONVERT_NAME);
                let output_path = params_dir.join(OUTPUT_NAME);
                LocalTxProver::new(&spend_path, &output_path, &convert_path)
            } else {
                LocalTxProver::with_default_location()
                    .expect("unable to load MASP Parameters")
            }
        }

        /// Try to load the last saved shielded context from the given context
        /// directory. If this fails, then leave the current context unchanged.
        async fn load<U: ShieldedUtils + MaybeSend>(
            &self,
            ctx: &mut ShieldedContext<U>,
            force_confirmed: bool,
        ) -> std::io::Result<()> {
            // Try to load shielded context from file
            let file_name = if force_confirmed {
                FILE_NAME
            } else {
                match ctx.sync_status {
                    ContextSyncStatus::Confirmed => FILE_NAME,
                    ContextSyncStatus::Speculative => SPECULATIVE_FILE_NAME,
                }
            };
            let mut ctx_file = File::open(self.context_dir.join(file_name))?;
            let mut bytes = Vec::new();
            ctx_file.read_to_end(&mut bytes)?;
            // Fill the supplied context with the deserialized object
            *ctx = ShieldedContext {
                utils: ctx.utils.clone(),
                ..ShieldedContext::<U>::deserialize(&mut &bytes[..])?
            };
            Ok(())
        }

        /// Save this confirmed shielded context into its associated context
        /// directory. At the same time, delete the speculative file if present
        async fn save<U: ShieldedUtils + MaybeSync>(
            &self,
            ctx: &ShieldedContext<U>,
        ) -> std::io::Result<()> {
            // TODO: use mktemp crate?
            let (tmp_file_name, file_name) = match ctx.sync_status {
                ContextSyncStatus::Confirmed => (TMP_FILE_NAME, FILE_NAME),
                ContextSyncStatus::Speculative => {
                    (SPECULATIVE_TMP_FILE_NAME, SPECULATIVE_FILE_NAME)
                }
            };
            let tmp_path = self.context_dir.join(tmp_file_name);
            {
                // First serialize the shielded context into a temporary file.
                // Inability to create this file implies a simultaneuous write
                // is in progress. In this case, immediately
                // fail. This is unproblematic because the data
                // intended to be stored can always be re-fetched
                // from the blockchain.
                let mut ctx_file = OpenOptions::new()
                    .write(true)
                    .create_new(true)
                    .open(tmp_path.clone())?;
                let mut bytes = Vec::new();
                ctx.serialize(&mut bytes)
                    .expect("cannot serialize shielded context");
                ctx_file.write_all(&bytes[..])?;
            }
            // Atomically update the old shielded context file with new data.
            // Atomicity is required to prevent other client instances from
            // reading corrupt data.
            std::fs::rename(tmp_path, self.context_dir.join(file_name))?;

            // Remove the speculative file if present since it's state is
            // overruled by the confirmed one we just saved
            if let ContextSyncStatus::Confirmed = ctx.sync_status {
                let _ = std::fs::remove_file(
                    self.context_dir.join(SPECULATIVE_FILE_NAME),
                );
            }

            Ok(())
        }
    }
}

#[cfg(test)]
mod test_shielded_sync {
    use core::str::FromStr;
    use std::collections::BTreeSet;

    use borsh::BorshDeserialize;
    use masp_primitives::transaction::Transaction;
    use masp_primitives::zip32::ExtendedFullViewingKey;
    use namada_core::masp::ExtendedViewingKey;
    use namada_core::storage::TxIndex;
    use namada_tx::IndexedTx;
    use tempfile::tempdir;

    use crate::control_flow::testing_shutdown_signal;
    use crate::error::Error;
    use crate::io::StdIo;
    use crate::masp::fs::FsShieldedUtils;
    use crate::masp::test_utils::{
        test_client, TestUnscannedTracker, TestingMaspClient,
    };
    use crate::masp::utils::{DefaultTracker, ProgressTracker, RetryStrategy};

    // A viewing key derived from A_SPENDING_KEY
    pub const AA_VIEWING_KEY: &str = "zvknam1qqqqqqqqqqqqqq9v0sls5r5de7njx8ehu49pqgmqr9ygelg87l5x8y4s9r0pjlvu6x74w9gjpw856zcu826qesdre628y6tjc26uhgj6d9zqur9l5u3p99d9ggc74ald6s8y3sdtka74qmheyqvdrasqpwyv2fsmxlz57lj4grm2pthzj3sflxc0jx0edrakx3vdcngrfjmru8ywkguru8mxss2uuqxdlglaz6undx5h8w7g70t2es850g48xzdkqay5qs0yw06rtxcpjdve6";

    /// A serialized transaction that will work for testing.
    /// Would love to do this in a less opaque fashion, but
    /// making these things is a misery not worth my time.
    ///
    /// This a tx sending 1 BTC from Albert to Albert's PA,
    /// that was extracted from a masp integration test.
    ///
    /// ```ignore
    /// vec![
    ///     "shield",
    ///     "--source",
    ///     ALBERT,
    ///     "--target",
    ///     AA_PAYMENT_ADDRESS,
    ///     "--token",
    ///     BTC,
    ///     "--amount",
    ///     "1",
    ///     "--node",
    ///     validator_one_rpc,
    /// ]
    /// ```
    fn arbitrary_masp_tx() -> Transaction {
        Transaction::try_from_slice(&[
            2, 0, 0, 0, 10, 39, 167, 38, 166, 117, 255, 233, 0, 0, 0, 0, 255,
            255, 255, 255, 1, 162, 120, 217, 193, 173, 117, 92, 126, 107, 199,
            182, 72, 95, 60, 122, 52, 9, 134, 72, 4, 167, 41, 187, 171, 17,
            124, 114, 84, 191, 75, 37, 2, 0, 225, 245, 5, 0, 0, 0, 0, 93, 213,
            181, 21, 38, 32, 230, 52, 155, 4, 203, 26, 70, 63, 59, 179, 142, 7,
            72, 76, 0, 0, 0, 1, 132, 100, 41, 23, 128, 97, 116, 40, 195, 40,
            46, 55, 79, 106, 234, 32, 4, 216, 106, 88, 173, 65, 140, 99, 239,
            71, 103, 201, 111, 149, 166, 13, 73, 224, 253, 98, 27, 199, 11,
            142, 56, 214, 4, 96, 35, 72, 83, 86, 194, 107, 163, 194, 238, 37,
            19, 171, 8, 129, 53, 246, 64, 220, 155, 47, 177, 165, 109, 232, 84,
            247, 128, 184, 40, 26, 113, 196, 190, 181, 57, 213, 45, 144, 46,
            12, 145, 128, 169, 116, 65, 51, 208, 239, 50, 217, 224, 98, 179,
            53, 18, 130, 183, 114, 225, 21, 34, 175, 144, 125, 239, 240, 82,
            100, 174, 1, 192, 32, 187, 208, 205, 31, 108, 59, 87, 201, 148,
            214, 244, 255, 8, 150, 100, 225, 11, 245, 221, 170, 85, 241, 110,
            50, 90, 151, 210, 169, 41, 3, 23, 160, 196, 117, 211, 217, 121, 9,
            42, 236, 19, 149, 94, 62, 163, 222, 172, 128, 197, 56, 100, 233,
            227, 239, 60, 182, 191, 55, 148, 17, 0, 168, 198, 84, 87, 191, 89,
            229, 9, 129, 165, 98, 200, 127, 225, 192, 58, 0, 92, 104, 97, 26,
            125, 169, 209, 40, 170, 29, 93, 16, 114, 174, 23, 233, 218, 112,
            26, 175, 196, 198, 197, 159, 167, 157, 16, 232, 247, 193, 44, 82,
            143, 238, 179, 77, 87, 153, 3, 33, 207, 215, 142, 104, 179, 17,
            252, 148, 215, 150, 76, 56, 169, 13, 240, 4, 195, 221, 45, 250, 24,
            51, 243, 174, 176, 47, 117, 38, 1, 124, 193, 191, 55, 11, 164, 97,
            83, 188, 92, 202, 229, 106, 236, 165, 85, 236, 95, 255, 28, 71, 18,
            173, 202, 47, 63, 226, 129, 203, 154, 54, 155, 177, 161, 106, 210,
            220, 193, 142, 44, 105, 46, 164, 83, 136, 63, 24, 172, 157, 117, 9,
            202, 99, 223, 144, 36, 26, 154, 84, 175, 119, 12, 102, 71, 33, 14,
            131, 250, 86, 215, 153, 18, 94, 213, 61, 196, 67, 132, 204, 89,
            235, 241, 188, 147, 236, 92, 46, 83, 169, 236, 12, 34, 33, 65, 243,
            18, 23, 29, 41, 252, 207, 17, 196, 55, 56, 141, 158, 116, 227, 195,
            159, 233, 72, 26, 69, 72, 213, 50, 101, 161, 127, 213, 35, 210,
            223, 201, 219, 198, 192, 125, 129, 222, 178, 241, 116, 59, 255, 72,
            163, 46, 21, 222, 74, 202, 117, 217, 22, 188, 203, 2, 150, 38, 78,
            78, 250, 45, 36, 225, 240, 227, 115, 33, 114, 189, 25, 9, 219, 239,
            57, 103, 19, 109, 11, 5, 156, 43, 35, 53, 219, 250, 215, 185, 173,
            11, 101, 221, 29, 130, 74, 110, 225, 183, 77, 13, 52, 90, 183, 93,
            212, 175, 132, 21, 229, 109, 188, 124, 103, 3, 39, 174, 140, 115,
            67, 49, 100, 231, 129, 32, 24, 201, 196, 247, 33, 155, 20, 139, 34,
            3, 183, 12, 164, 6, 10, 219, 207, 151, 160, 4, 201, 160, 12, 156,
            82, 142, 226, 19, 134, 144, 53, 220, 140, 61, 74, 151, 129, 102,
            214, 73, 107, 147, 4, 98, 68, 79, 225, 103, 242, 187, 170, 102,
            225, 114, 4, 87, 96, 7, 212, 150, 127, 211, 158, 54, 86, 15, 191,
            21, 116, 202, 195, 60, 65, 134, 22, 2, 44, 133, 64, 181, 121, 66,
            218, 227, 72, 148, 63, 108, 227, 33, 66, 239, 77, 127, 139, 31, 16,
            150, 119, 198, 119, 229, 88, 188, 113, 80, 222, 86, 122, 181, 142,
            186, 130, 125, 236, 166, 95, 134, 243, 128, 65, 169, 33, 65, 73,
            182, 183, 156, 248, 39, 46, 199, 181, 85, 96, 126, 155, 189, 10,
            211, 145, 230, 94, 69, 232, 74, 87, 211, 46, 216, 30, 24, 38, 104,
            192, 165, 28, 73, 36, 227, 194, 41, 168, 5, 181, 176, 112, 67, 92,
            158, 212, 129, 207, 182, 223, 59, 185, 84, 210, 147, 32, 29, 61,
            56, 185, 21, 156, 114, 34, 115, 29, 25, 89, 152, 56, 55, 238, 43,
            0, 114, 89, 79, 95, 104, 143, 180, 51, 53, 108, 223, 236, 59, 47,
            188, 174, 196, 101, 180, 207, 162, 198, 104, 52, 67, 132, 178, 9,
            40, 10, 88, 206, 25, 132, 60, 136, 13, 213, 223, 81, 196, 131, 118,
            15, 53, 125, 165, 177, 170, 170, 17, 94, 53, 151, 51, 16, 170, 23,
            118, 255, 26, 46, 47, 37, 73, 165, 26, 43, 10, 221, 4, 132, 15, 78,
            214, 161, 3, 220, 10, 87, 139, 85, 61, 39, 131, 242, 216, 235, 52,
            93, 46, 180, 196, 151, 54, 207, 80, 223, 90, 252, 77, 10, 122, 175,
            229, 7, 144, 41, 1, 162, 120, 217, 193, 173, 117, 92, 126, 107,
            199, 182, 72, 95, 60, 122, 52, 9, 134, 72, 4, 167, 41, 187, 171,
            17, 124, 114, 84, 191, 75, 37, 2, 0, 31, 10, 250, 255, 255, 255,
            255, 255, 255, 255, 255, 255, 255, 255, 255, 151, 241, 211, 167,
            49, 151, 215, 148, 38, 149, 99, 140, 79, 169, 172, 15, 195, 104,
            140, 79, 151, 116, 185, 5, 161, 78, 58, 63, 23, 27, 172, 88, 108,
            85, 232, 63, 249, 122, 26, 239, 251, 58, 240, 10, 219, 34, 198,
            187, 147, 224, 43, 96, 82, 113, 159, 96, 125, 172, 211, 160, 136,
            39, 79, 101, 89, 107, 208, 208, 153, 32, 182, 26, 181, 218, 97,
            187, 220, 127, 80, 73, 51, 76, 241, 18, 19, 148, 93, 87, 229, 172,
            125, 5, 93, 4, 43, 126, 2, 74, 162, 178, 240, 143, 10, 145, 38, 8,
            5, 39, 45, 197, 16, 81, 198, 228, 122, 212, 250, 64, 59, 2, 180,
            81, 11, 100, 122, 227, 209, 119, 11, 172, 3, 38, 168, 5, 187, 239,
            212, 128, 86, 200, 193, 33, 189, 184, 151, 241, 211, 167, 49, 151,
            215, 148, 38, 149, 99, 140, 79, 169, 172, 15, 195, 104, 140, 79,
            151, 116, 185, 5, 161, 78, 58, 63, 23, 27, 172, 88, 108, 85, 232,
            63, 249, 122, 26, 239, 251, 58, 240, 10, 219, 34, 198, 187, 37,
            197, 248, 90, 113, 62, 149, 117, 145, 118, 42, 241, 60, 208, 83,
            57, 96, 143, 17, 128, 92, 118, 158, 188, 77, 37, 184, 164, 135,
            246, 196, 57, 198, 106, 139, 33, 15, 207, 0, 101, 143, 92, 178,
            132, 19, 106, 221, 246, 176, 100, 20, 114, 26, 55, 163, 14, 173,
            255, 121, 181, 58, 121, 140, 3,
        ])
        .expect("Test failed")
    }

    /// Test that if fetching fails before finishing,
    /// we re-establish the fetching process
    #[tokio::test(flavor = "multi_thread", worker_threads = 2)]
    async fn test_retry_fetch() {
        let temp_dir = tempdir().unwrap();
        let mut shielded_ctx =
            FsShieldedUtils::new(temp_dir.path().to_path_buf());
        let (client, masp_tx_sender) = test_client(2.into());
        let io = StdIo;
        let progress = DefaultTracker::new(&io);
        let vk = ExtendedFullViewingKey::from(
            ExtendedViewingKey::from_str(AA_VIEWING_KEY).expect("Test failed"),
        )
        .fvk
        .vk;
        masp_tx_sender.send(None).expect("Test failed");

        // we first test that with no retries, a fetching failure
        // stops process
        let result = shielded_ctx
            .fetch(
                TestingMaspClient::new(&client),
                &progress,
                None,
                None,
                RetryStrategy::Times(1),
                0,
                &[],
                &[vk],
            )
            .await
            .unwrap_err();
        match result {
            Error::Other(msg) => assert_eq!(
                msg.as_str(),
                "After retrying, could not fetch all MASP txs."
            ),
            other => panic!("{:?} does not match Error::Other(_)", other),
        }

        // We now have a fetch failure followed by two successful
        // masp txs from the same block.
        let masp_tx = arbitrary_masp_tx();
        masp_tx_sender.send(None).expect("Test failed");
        masp_tx_sender
            .send(Some((
                IndexedTx {
                    height: 1.into(),
                    index: TxIndex(1),
                },
                vec![masp_tx.clone()],
            )))
            .expect("Test failed");
        masp_tx_sender
            .send(Some((
                IndexedTx {
                    height: 1.into(),
                    index: TxIndex(2),
                },
                vec![masp_tx.clone()],
            )))
            .expect("Test failed");

        // This should complete successfully
        shielded_ctx
            .fetch(
                TestingMaspClient::new(&client),
                &progress,
                None,
                None,
                RetryStrategy::Times(2),
                0,
                &[],
                &[vk],
            )
            .await
            .expect("Test failed");

        shielded_ctx.load_confirmed().await.expect("Test failed");
        let keys = shielded_ctx
            .tx_note_map
            .keys()
            .cloned()
            .collect::<BTreeSet<_>>();
        let expected = BTreeSet::from([
            IndexedTx {
                height: 1.into(),
                index: TxIndex(1),
            },
            IndexedTx {
                height: 1.into(),
                index: TxIndex(2),
            },
        ]);

        assert_eq!(keys, expected);
        assert_eq!(
            *shielded_ctx.vk_heights[&vk].as_ref().unwrap(),
            IndexedTx {
                height: 1.into(),
                index: TxIndex(2),
            }
        );
        assert_eq!(shielded_ctx.note_map.len(), 2);
    }

    /// Test that the progress tracker correctly keeps
    /// track of how many blocks there are left to fetch
    #[tokio::test(flavor = "multi_thread", worker_threads = 2)]
    async fn test_left_to_fetch() {
        let temp_dir = tempdir().unwrap();
        let mut shielded_ctx =
            FsShieldedUtils::new(temp_dir.path().to_path_buf());
        let (client, masp_tx_sender) = test_client(2.into());
        let io = StdIo;
        let progress = DefaultTracker::new(&io);
        let vk = ExtendedFullViewingKey::from(
            ExtendedViewingKey::from_str(AA_VIEWING_KEY).expect("Test failed"),
        )
        .fvk
        .vk;
        let masp_tx = arbitrary_masp_tx();

        // first fetch no blocks
        masp_tx_sender.send(None).expect("Test failed");
        shielded_ctx
            .fetch(
                TestingMaspClient::new(&client),
                &progress,
                None,
                None,
                RetryStrategy::Times(1),
                0,
                &[],
                &[vk],
            )
            .await
            .unwrap_err();
        assert_eq!(progress.left_to_fetch(), 2);

        // fetch one of the two blocks
        masp_tx_sender
            .send(Some((
                IndexedTx {
                    height: 1.into(),
                    index: Default::default(),
                },
                vec![masp_tx.clone()],
            )))
            .expect("Test failed");
        masp_tx_sender.send(None).expect("Test failed");
        shielded_ctx
            .fetch(
                TestingMaspClient::new(&client),
                &progress,
                None,
                None,
                RetryStrategy::Times(1),
                0,
                &[],
                &[vk],
            )
            .await
            .unwrap_err();
        assert_eq!(progress.left_to_fetch(), 1);

        // fetch no blocks
        masp_tx_sender.send(None).expect("Test failed");
        shielded_ctx
            .fetch(
                TestingMaspClient::new(&client),
                &progress,
                None,
                None,
                RetryStrategy::Times(1),
                0,
                &[],
                &[vk],
            )
            .await
            .unwrap_err();
        assert_eq!(progress.left_to_fetch(), 1);

        // fetch no blocks, but increase the latest block height
        // thus the amount left to fetch should increase
        let (client, masp_tx_sender) = test_client(3.into());
        masp_tx_sender.send(None).expect("Test failed");
        shielded_ctx
            .fetch(
                TestingMaspClient::new(&client),
                &progress,
                None,
                None,
                RetryStrategy::Times(1),
                0,
                &[],
                &[vk],
            )
            .await
            .unwrap_err();
        assert_eq!(progress.left_to_fetch(), 2);

        // fetch remaining block
        masp_tx_sender
            .send(Some((
                IndexedTx {
                    height: 2.into(),
                    index: Default::default(),
                },
                vec![masp_tx.clone()],
            )))
            .expect("Test failed");
        masp_tx_sender
            .send(Some((
                IndexedTx {
                    height: 3.into(),
                    index: Default::default(),
                },
                vec![masp_tx.clone()],
            )))
            .expect("Test failed");
        // this should not produce an error since we have fetched
        // all expected blocks
        masp_tx_sender.send(None).expect("Test failed");
        shielded_ctx
            .fetch(
                TestingMaspClient::new(&client),
                &progress,
                None,
                None,
                RetryStrategy::Times(1),
                0,
                &[],
                &[vk],
            )
            .await
            .expect("Test failed");
        assert_eq!(progress.left_to_fetch(), 0);
    }

    /// Test that if we don't scan all fetched notes, they
    /// are persisted in a cache
    #[tokio::test(flavor = "multi_thread", worker_threads = 2)]
    async fn test_unscanned_cache() {
        let (client, masp_tx_sender) = test_client(2.into());
        let temp_dir = tempdir().unwrap();
        let mut shielded_ctx =
            FsShieldedUtils::new(temp_dir.path().to_path_buf());

        let io = StdIo;
        let progress = TestUnscannedTracker::new(&io);
        let vk = ExtendedFullViewingKey::from(
            ExtendedViewingKey::from_str(AA_VIEWING_KEY).expect("Test failed"),
        )
        .fvk
        .vk;

        // the fetched txs
        let masp_tx = arbitrary_masp_tx();
        masp_tx_sender
            .send(Some((
                IndexedTx {
                    height: 1.into(),
                    index: TxIndex(1),
                },
                vec![masp_tx.clone()],
            )))
            .expect("Test failed");
        masp_tx_sender
            .send(Some((
                IndexedTx {
                    height: 1.into(),
                    index: TxIndex(2),
                },
                vec![masp_tx.clone()],
            )))
            .expect("Test failed");

        shielded_ctx
            .fetch(
                TestingMaspClient::new(&client),
                &progress,
                None,
                None,
                RetryStrategy::Times(2),
                0,
                &[],
                &[vk],
            )
            .await
            .expect("Test failed");

        shielded_ctx.load_confirmed().await.expect("Test failed");
        let keys = shielded_ctx
            .unscanned
            .txs
            .lock()
            .unwrap()
            .keys()
            .cloned()
            .collect::<Vec<_>>();
        let expected = vec![IndexedTx {
            height: 1.into(),
            index: TxIndex(2),
        }];
        assert_eq!(keys, expected);
    }

    /// Test that if fetching gets interrupted,
    /// we persist the fetched notes in a cache
    #[tokio::test(flavor = "multi_thread", worker_threads = 2)]
    async fn test_fetching_interrupt() {
        let temp_dir = tempdir().unwrap();
        let mut shielded_ctx =
            FsShieldedUtils::new(temp_dir.path().to_path_buf());
        let (client, masp_tx_sender) = test_client(2.into());
        let io = StdIo;
        let progress = DefaultTracker::new(&io);
        let vk = ExtendedFullViewingKey::from(
            ExtendedViewingKey::from_str(AA_VIEWING_KEY).expect("Test failed"),
        )
        .fvk
        .vk;
        let (shutdown_send, shutdown_signal) = testing_shutdown_signal();
        // the fetched txs
        let masp_tx = arbitrary_masp_tx();
        // mock that we have already fetched a note
        let expected = (
            IndexedTx {
                height: 1.into(),
                index: TxIndex(1),
            },
            vec![masp_tx],
        );
        masp_tx_sender
            .send(Some(expected.clone()))
            .expect("Test failed");
        shutdown_send.send(()).expect("Test failed");
        let Error::Interrupt(ref proc) = shielded_ctx
            .fetch_aux(
                TestingMaspClient::new(&client),
                &progress,
                None,
                None,
                RetryStrategy::Forever,
                0,
                &[],
                &[vk],
                shutdown_signal,
            )
            .await
            .expect_err("Test failed")
        else {
            panic!("Test failed")
        };
        assert_eq!(proc, "[Testing::Fetch]");
        shielded_ctx.load_confirmed().await.expect("Test failed");
        let entry = shielded_ctx.unscanned.pop_first().expect("Test failed");
        assert_eq!(entry, expected);
        assert!(shielded_ctx.unscanned.is_empty());
    }
}<|MERGE_RESOLUTION|>--- conflicted
+++ resolved
@@ -795,116 +795,10 @@
                 first_height_to_query,
                 last_query_height.0,
             )
-<<<<<<< HEAD
-            .await?
-            {
-                Some(events) => events,
-                None => continue,
-            };
-
-            // Query the actual block to get the txs bytes. If we only need one
-            // tx it might be slightly better to query the /tx endpoint to
-            // reduce the amount of data sent over the network, but this is a
-            // minimal improvement and it's even hard to tell how many times
-            // we'd need a single masp tx to make this worth it
-            let block = client
-                .block(height)
-                .await
-                .map_err(|e| Error::from(QueryError::General(e.to_string())))?
-                .block
-                .data;
-
-            for (idx, masp_sections_refs, ibc_tx_data_refs) in txs_results {
-                let tx = Tx::try_from(block[idx.0 as usize].as_ref())
-                    .map_err(|e| Error::Other(e.to_string()))?;
-                let mut extracted_masp_txs = vec![];
-                if let Some(masp_sections_refs) = masp_sections_refs {
-                    extracted_masp_txs.extend(
-                        Self::extract_masp_tx(&tx, &masp_sections_refs).await?,
-                    );
-                }
-                if let Some(ibc_tx_data_refs) = ibc_tx_data_refs {
-                    extracted_masp_txs.extend(
-                        Self::extract_masp_tx_from_ibc_message(
-                            &tx,
-                            ibc_tx_data_refs,
-                        )?,
-                    );
-                }
-                // Collect the current transactions
-                shielded_txs.insert(
-                    IndexedTx {
-                        height: height.into(),
-                        index: idx,
-                    },
-                    extracted_masp_txs,
-                );
-            }
-        }
-
-        Ok(shielded_txs)
-    }
-
-    /// Extract the relevant shield portions of a [`Tx`], if any.
-    async fn extract_masp_tx(
-        tx: &Tx,
-        masp_section_refs: &MaspTxRefs,
-    ) -> Result<Vec<Transaction>, Error> {
-        // NOTE: simply looking for masp sections attached to the tx
-        // is not safe. We don't validate the sections attached to a
-        // transaction se we could end up with transactions carrying
-        // an unnecessary masp section. We must instead look for the
-        // required masp sections coming from the events
-
-        masp_section_refs
-            .0
-            .iter()
-            .try_fold(vec![], |mut acc, hash| {
-                match tx.get_masp_section(hash).cloned().ok_or_else(|| {
-                    Error::Other(
-                        "Missing expected masp transaction".to_string(),
-                    )
-                }) {
-                    Ok(transaction) => {
-                        acc.push(transaction);
-                        Ok(acc)
-                    }
-                    Err(e) => Err(e),
-                }
-            })
-    }
-
-    /// Extract the relevant shield portions from the IBC messages in [`Tx`]
-    fn extract_masp_tx_from_ibc_message(
-        tx: &Tx,
-        ibc_tx_data_refs: IbcTxDataRefs,
-    ) -> Result<Vec<Transaction>, Error> {
-        let mut masp_txs = Vec::new();
-        for section in ibc_tx_data_refs.0 {
-            let tx_data = tx.get_data_section(&section).ok_or_else(|| {
-                Error::Other("Missing transaction data".to_string())
-            })?;
-            let ibc_msg = decode_message(&tx_data)
-                .map_err(|_| Error::Other("Invalid IBC message".to_string()))?;
-            if let IbcMessage::Envelope(ref envelope) = ibc_msg {
-                if let Some(masp_tx) = extract_masp_tx_from_envelope(envelope) {
-                    masp_txs.push(masp_tx);
-                }
-            }
-        }
-        if !masp_txs.is_empty() {
-            Ok(masp_txs)
-        } else {
-            Err(Error::Other(
-                "IBC message doesn't have masp transaction".to_string(),
-            ))
-        }
-=======
             .await;
         // persist fetched notes
         _ = self.save().await;
         res
->>>>>>> 6a18bc17
     }
 
     /// Applies the given transaction to the supplied context. More precisely,
