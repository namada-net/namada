--- conflicted
+++ resolved
@@ -13,13 +13,8 @@
 use itertools::Either;
 use masp_primitives::asset_type::AssetType;
 use masp_primitives::merkle_tree::MerklePath;
-<<<<<<< HEAD
 use masp_primitives::primitives::ViewingKey;
 use masp_primitives::sapling::Node;
-=======
-use masp_primitives::sapling::{Node, ViewingKey};
-use masp_primitives::transaction::components::Amount;
->>>>>>> 4b431cb6
 use masp_primitives::zip32::ExtendedFullViewingKey;
 use namada::core::types::transaction::governance::ProposalType;
 use namada::ledger::args::InputAmount;
@@ -1432,28 +1427,10 @@
     let stdout = io::stdout();
     let mut w = stdout.lock();
 
-<<<<<<< HEAD
-    let bonds_and_unbonds: pos::types::BondsAndUnbondsDetails =
-        unwrap_client_response::<C, pos::types::BondsAndUnbondsDetails>(
-            RPC.vp()
-                .pos()
-                .bonds_and_unbonds(client, &source, &validator)
-                .await,
-        );
-    let mut bonds_total = token::Amount::default();
-    let mut bonds_total_slashed = token::Amount::default();
-    let mut unbonds_total = token::Amount::default();
-    let mut unbonds_total_slashed = token::Amount::default();
-    let mut total_withdrawable = token::Amount::default();
-    for (bond_id, details) in bonds_and_unbonds {
-        let mut total = token::Amount::default();
-        let mut total_slashed = token::Amount::default();
-=======
     let bonds_and_unbonds =
         enriched_bonds_and_unbonds(client, epoch, &source, &validator).await;
 
     for (bond_id, details) in &bonds_and_unbonds.data {
->>>>>>> 4b431cb6
         let bond_type = if bond_id.source == bond_id.validator {
             format!("Self-bonds from {}", bond_id.validator)
         } else {
@@ -1471,16 +1448,6 @@
                 bond.amount.to_string_native()
             )?;
         }
-<<<<<<< HEAD
-        if total_slashed != token::Amount::zero() {
-            writeln!(
-                w,
-                "Active (slashed) bonds total: {}",
-                (total - total_slashed).to_string_native()
-            )?;
-        }
-        writeln!(w, "Bonds total: {}", total.to_string_native())?;
-=======
         if details.bonds_total_slashed != token::Amount::default() {
             writeln!(
                 w,
@@ -1489,17 +1456,9 @@
             )?;
         }
         writeln!(w, "Bonds total: {}", details.bonds_total)?;
->>>>>>> 4b431cb6
         writeln!(w)?;
 
-<<<<<<< HEAD
-        let mut withdrawable = token::Amount::zero();
-        if !details.unbonds.is_empty() {
-            let mut total = token::Amount::default();
-            let mut total_slashed = token::Amount::default();
-=======
         if !details.data.unbonds.is_empty() {
->>>>>>> 4b431cb6
             let bond_type = if bond_id.source == bond_id.validator {
                 format!("Unbonded self-bonds from {}", bond_id.validator)
             } else {
@@ -1515,37 +1474,19 @@
                     unbond.amount.to_string_native()
                 )?;
             }
-<<<<<<< HEAD
-            withdrawable = total - total_slashed;
-            writeln!(w, "Unbonded total: {}", total.to_string_native())?;
-
-            unbonds_total += total;
-            unbonds_total_slashed += total_slashed;
-            total_withdrawable += withdrawable;
-        }
-        writeln!(w, "Withdrawable total: {}", withdrawable.to_string_native())?;
-=======
             writeln!(w, "Unbonded total: {}", details.unbonds_total)?;
         }
         writeln!(w, "Withdrawable total: {}", details.total_withdrawable)?;
->>>>>>> 4b431cb6
         writeln!(w)?;
     }
     if bonds_and_unbonds.bonds_total != bonds_and_unbonds.bonds_total_slashed {
         writeln!(
             w,
             "All bonds total active: {}",
-<<<<<<< HEAD
-            (bonds_total - bonds_total_slashed).to_string_native()
-        )?;
-    }
-    writeln!(w, "All bonds total: {}", bonds_total.to_string_native())?;
-=======
             bonds_and_unbonds.bonds_total_active()
         )?;
     }
     writeln!(w, "All bonds total: {}", bonds_and_unbonds.bonds_total)?;
->>>>>>> 4b431cb6
 
     if bonds_and_unbonds.unbonds_total
         != bonds_and_unbonds.unbonds_total_slashed
@@ -1553,16 +1494,6 @@
         writeln!(
             w,
             "All unbonds total active: {}",
-<<<<<<< HEAD
-            (unbonds_total - unbonds_total_slashed).to_string_native()
-        )?;
-    }
-    writeln!(w, "All unbonds total: {}", unbonds_total.to_string_native())?;
-    writeln!(
-        w,
-        "All unbonds total withdrawable: {}",
-        total_withdrawable.to_string_native()
-=======
             bonds_and_unbonds.unbonds_total_active()
         )?;
     }
@@ -1571,7 +1502,6 @@
         w,
         "All unbonds total withdrawable: {}",
         bonds_and_unbonds.total_withdrawable
->>>>>>> 4b431cb6
     )?;
     Ok(())
 }
