//! Types that are used in transactions.

/// txs that contain decrypted payloads or assertions of
/// non-decryptability
pub mod decrypted;
/// tools for encrypted data
pub mod encrypted;
/// txs to manage governance
pub mod governance;
pub mod pos;
/// transaction protocols made by validators
pub mod protocol;
/// wrapper txs with encrypted payloads
pub mod wrapper;

use std::collections::BTreeSet;
use std::fmt;

use borsh::{BorshDeserialize, BorshSchema, BorshSerialize};
pub use decrypted::*;
#[cfg(feature = "ferveo-tpke")]
pub use encrypted::EncryptionKey;
pub use protocol::UpdateDkgSessionKey;
use rust_decimal::Decimal;
use serde::{Deserialize, Serialize};
use sha2::{Digest, Sha256};
pub use wrapper::*;

use crate::ledger::gas::VpsGas;
use crate::types::address::Address;
use crate::types::hash::Hash;
use crate::types::ibc::IbcEvent;
use crate::types::key::*;
use crate::types::storage;

/// Get the hash of a transaction
pub fn hash_tx(tx_bytes: &[u8]) -> Hash {
    let digest = Sha256::digest(tx_bytes);
    Hash(*digest.as_ref())
}

/// Transaction application result
// TODO derive BorshSchema after <https://github.com/near/borsh-rs/issues/82>
#[derive(Clone, Debug, Default, BorshSerialize, BorshDeserialize)]
pub struct TxResult {
    /// Total gas used by the transaction (includes the gas used by VPs)
    pub gas_used: u64,
    /// Storage keys touched by the transaction
    pub changed_keys: BTreeSet<storage::Key>,
    /// The results of all the triggered validity predicates by the transaction
    pub vps_result: VpsResult,
    /// New established addresses created by the transaction
    pub initialized_accounts: Vec<Address>,
    /// Optional IBC event emitted by the transaction
    pub ibc_event: Option<IbcEvent>,
}

impl TxResult {
    /// Check if the tx has been accepted by all the VPs
    pub fn is_accepted(&self) -> bool {
        self.vps_result.rejected_vps.is_empty()
    }
}

/// Result of checking a transaction with validity predicates
// TODO derive BorshSchema after <https://github.com/near/borsh-rs/issues/82>
#[derive(Clone, Debug, Default, BorshSerialize, BorshDeserialize)]
pub struct VpsResult {
    /// The addresses whose VPs accepted the transaction
    pub accepted_vps: BTreeSet<Address>,
    /// The addresses whose VPs rejected the transaction
    pub rejected_vps: BTreeSet<Address>,
    /// The total gas used by all the VPs
    pub gas_used: VpsGas,
    /// Errors occurred in any of the VPs, if any
    pub errors: Vec<(Address, String)>,
}

impl fmt::Display for TxResult {
    fn fmt(&self, f: &mut fmt::Formatter) -> fmt::Result {
        write!(
            f,
            "Transaction is {}. Gas used: {};{} VPs result: {}",
            if self.is_accepted() {
                "valid"
            } else {
                "invalid"
            },
            self.gas_used,
            iterable_to_string("Changed keys", self.changed_keys.iter()),
            self.vps_result,
        )
    }
}

impl fmt::Display for VpsResult {
    fn fmt(&self, f: &mut fmt::Formatter) -> fmt::Result {
        write!(
            f,
            "{}{}{}",
            iterable_to_string("Accepted", self.accepted_vps.iter()),
            iterable_to_string("Rejected", self.rejected_vps.iter()),
            iterable_to_string(
                "Errors",
                self.errors
                    .iter()
                    .map(|(addr, err)| format!("{} in {}", err, addr))
            ),
        )
    }
}

/// Format all the values of the given iterator into a string
fn iterable_to_string<T: fmt::Display>(
    label: &str,
    iter: impl Iterator<Item = T>,
) -> String {
    let mut iter = iter.peekable();
    if iter.peek().is_none() {
        "".into()
    } else {
        format!(
            " {}: {};",
            label,
            iter.map(|x| x.to_string())
                .collect::<Vec<String>>()
                .join(", ")
        )
    }
}

/// A tx data type to update an account's validity predicate
#[derive(
    Debug,
    Clone,
    PartialEq,
    BorshSerialize,
    BorshDeserialize,
    BorshSchema,
    Serialize,
    Deserialize,
)]
pub struct UpdateVp {
    /// An address of the account
    pub addr: Address,
    /// The new VP code
    pub vp_code: Vec<u8>,
}

/// A tx data type to initialize a new established account
#[derive(
    Debug,
    Clone,
    PartialEq,
    BorshSerialize,
    BorshDeserialize,
    BorshSchema,
    Serialize,
    Deserialize,
)]
pub struct InitAccount {
    /// Public key to be written into the account's storage. This can be used
    /// for signature verification of transactions for the newly created
    /// account.
    pub public_key: common::PublicKey,
    /// The VP code
    pub vp_code: Vec<u8>,
}

/// A tx data type to initialize a new validator account.
#[derive(
    Debug,
    Clone,
    PartialEq,
    BorshSerialize,
    BorshDeserialize,
    BorshSchema,
    Serialize,
    Deserialize,
)]
pub struct InitValidator {
    /// Public key to be written into the account's storage. This can be used
    /// for signature verification of transactions for the newly created
    /// account.
    pub account_key: common::PublicKey,
    /// A key to be used for signing blocks and votes on blocks.
    pub consensus_key: common::PublicKey,
    /// Public key used to sign protocol transactions
    pub protocol_key: common::PublicKey,
    /// Serialization of the public session key used in the DKG
    pub dkg_key: crate::types::key::dkg_session_keys::DkgPublicKey,
    /// The initial commission rate charged for delegation rewards
    pub commission_rate: Decimal,
    /// The maximum change allowed per epoch to the commission rate. This is
    /// immutable once set here.
    pub max_commission_rate_change: Decimal,
    /// The VP code for validator account
    pub validator_vp_code: Vec<u8>,
}

/// Module that includes helper functions for classifying
/// different types of transactions that the ledger
/// must support as well as conversion functions
/// between them.
#[cfg(feature = "ferveo-tpke")]
pub mod tx_types {
    use std::convert::TryFrom;

    use thiserror;

    use super::*;
    use crate::proto::{SignedTxData, Tx};
    use crate::types::chain::ChainId;
    use crate::types::transaction::protocol::ProtocolTx;

    /// Errors relating to decrypting a wrapper tx and its
    /// encrypted payload from a Tx type
    #[allow(missing_docs)]
    #[derive(thiserror::Error, Debug, PartialEq)]
    pub enum TxError {
        #[error("{0}")]
        Unsigned(String),
        #[error("{0}")]
        SigError(String),
        #[error("Failed to deserialize Tx: {0}")]
        Deserialization(String),
    }

    /// Struct that classifies that kind of Tx
    /// based on the contents of its data.
    #[derive(Clone, Debug, BorshSerialize, BorshDeserialize, BorshSchema)]
    pub enum TxType {
        /// An ordinary tx
        Raw(Tx),
        /// A Tx that contains an encrypted raw tx
        Wrapper(WrapperTx),
        /// An attempted decryption of a wrapper tx
        Decrypted(DecryptedTx),
        /// Txs issued by validators as part of internal protocols
        Protocol(ProtocolTx),
    }

    impl From<TxType> for Tx {
        fn from(ty: TxType) -> Self {
            Tx::new(
                vec![],
                Some(ty.try_to_vec().unwrap()),
                ChainId(String::new()), /* No need to provide a valid
                                         * ChainId or expiration when
                                         * casting back from
                                         * TxType */
                None,
            )
        }
    }

    /// We deserialize the Tx data; it should be a TxType which
    /// tells us how to handle it. Otherwise, we return an error.
    /// The exception is when the Tx data field is empty. We
    /// allow this and type it as a Raw TxType.
    impl TryFrom<Tx> for TxType {
        type Error = std::io::Error;

        fn try_from(tx: Tx) -> std::io::Result<TxType> {
            if let Some(ref data) = tx.data {
                BorshDeserialize::deserialize(&mut data.as_ref())
            } else {
                // We allow Txs with empty data fields, which we
                // will assume to be of Raw TxType
                Ok(TxType::Raw(tx))
            }
        }
    }

    /// Determines the type of the input Tx
    ///
    /// If it is a raw Tx, signed or not, the Tx is
    /// returned unchanged inside an enum variant stating its type.
    ///
    /// If it is a decrypted tx, signing it adds no security so we
    /// extract the signed data without checking the signature (if it
    /// is signed) or return as is. Either way, it is returned in
    /// an enum variant stating its type.
    ///
    /// If it is a WrapperTx, we extract the signed data of
    /// the Tx and verify it is of the appropriate form. This means
    /// 1. The signed Tx data deserializes to a WrapperTx type
    /// 2. The wrapper tx is indeed signed
    /// 3. The signature is valid
    ///
    /// We modify the data of the WrapperTx to contain only the signed
    /// data if valid and return it wrapped in a enum variant
    /// indicating it is a wrapper. Otherwise, an error is
    /// returned indicating the signature was not valid
    pub fn process_tx(tx: Tx) -> Result<TxType, TxError> {
        if let Some(Ok(SignedTxData {
            data: Some(data),
            ref sig,
        })) = tx
            .data
            .as_ref()
            .map(|data| SignedTxData::try_from_slice(&data[..]))
        {
            let signed_hash = Tx {
                code: tx.code,
                data: Some(data.clone()),
                timestamp: tx.timestamp,
                chain_id: tx.chain_id.clone(),
                expiration: tx.expiration,
            }
            .hash();
            match TxType::try_from(Tx {
                code: vec![],
                data: Some(data),
                timestamp: tx.timestamp,
                chain_id: tx.chain_id,
                expiration: tx.expiration,
            })
            .map_err(|err| TxError::Deserialization(err.to_string()))?
            {
                // verify signature and extract signed data
                TxType::Wrapper(wrapper) => {
                    wrapper.validate_sig(signed_hash, sig)?;
                    Ok(TxType::Wrapper(wrapper))
                }
                // verify signature and extract signed data
                TxType::Protocol(protocol) => {
                    protocol.validate_sig(signed_hash, sig)?;
                    Ok(TxType::Protocol(protocol))
                }
                // we extract the signed data, but don't check the signature
                decrypted @ TxType::Decrypted(_) => Ok(decrypted),
                // return as is
                raw @ TxType::Raw(_) => Ok(raw),
            }
        } else {
            match TxType::try_from(tx)
                .map_err(|err| TxError::Deserialization(err.to_string()))?
            {
                // we only accept signed wrappers
                TxType::Wrapper(_) => Err(TxError::Unsigned(
                    "Wrapper transactions must be signed".into(),
                )),
                TxType::Protocol(_) => Err(TxError::Unsigned(
                    "Protocol transactions must be signed".into(),
                )),
                // return as is
                val => Ok(val),
            }
        }
    }

    #[cfg(test)]
    mod test_process_tx {
        use super::*;
        use crate::types::address::nam;
        use crate::types::storage::Epoch;
<<<<<<< HEAD
        use crate::types::token::Amount;
=======
        use crate::types::time::DateTimeUtc;
>>>>>>> 45b71a60

        fn gen_keypair() -> common::SecretKey {
            use rand::prelude::ThreadRng;
            use rand::thread_rng;

            let mut rng: ThreadRng = thread_rng();
            ed25519::SigScheme::generate(&mut rng).try_to_sk().unwrap()
        }

        /// Test that process_tx correctly identifies a raw tx with no
        /// data and returns an identical copy
        #[test]
        fn test_process_tx_raw_tx_no_data() {
            let tx = Tx::new(
                "wasm code".as_bytes().to_owned(),
                None,
                ChainId::default(),
                None,
            );

            match process_tx(tx.clone()).expect("Test failed") {
                TxType::Raw(raw) => assert_eq!(tx, raw),
                _ => panic!("Test failed: Expected Raw Tx"),
            }
        }

        /// Test that process_tx correctly identifies tx containing
        /// a raw tx with some data and returns an identical copy
        /// of the inner data
        #[test]
        fn test_process_tx_raw_tx_some_data() {
            let inner = Tx::new(
                "code".as_bytes().to_owned(),
                Some("transaction data".as_bytes().to_owned()),
                ChainId::default(),
                None,
            );
            let tx = Tx::new(
                "wasm code".as_bytes().to_owned(),
                Some(
                    TxType::Raw(inner.clone())
                        .try_to_vec()
                        .expect("Test failed"),
                ),
                inner.chain_id.clone(),
                None,
            );

            match process_tx(tx).expect("Test failed") {
                TxType::Raw(raw) => assert_eq!(inner, raw),
                _ => panic!("Test failed: Expected Raw Tx"),
            }
        }

        /// Test that process_tx correctly identifies a raw tx with some
        /// signed data and returns an identical copy of the inner data
        #[test]
        fn test_process_tx_raw_tx_some_signed_data() {
            let inner = Tx::new(
                "code".as_bytes().to_owned(),
                Some("transaction data".as_bytes().to_owned()),
                ChainId::default(),
                None,
            );
            let tx = Tx::new(
                "wasm code".as_bytes().to_owned(),
                Some(
                    TxType::Raw(inner.clone())
                        .try_to_vec()
                        .expect("Test failed"),
                ),
                inner.chain_id.clone(),
                None,
            )
            .sign(&gen_keypair());

            match process_tx(tx).expect("Test failed") {
                TxType::Raw(raw) => assert_eq!(inner, raw),
                _ => panic!("Test failed: Expected Raw Tx"),
            }
        }

        /// Test that process_tx correctly identifies a wrapper tx with some
        /// data and extracts the signed data.
        #[test]
        fn test_process_tx_wrapper_tx() {
            let keypair = gen_keypair();
            let tx = Tx::new(
                "wasm code".as_bytes().to_owned(),
                Some("transaction data".as_bytes().to_owned()),
                ChainId::default(),
                None,
            );
            // the signed tx
            let wrapper = WrapperTx::new(
                Fee {
                    amount: Amount::from_uint(10, 0).expect("Test failed"),
                    token: nam(),
                },
                &keypair,
                Epoch(0),
                Default::default(),
                tx.clone(),
                Default::default(),
                #[cfg(not(feature = "mainnet"))]
                None,
            )
            .sign(&keypair, tx.chain_id.clone(), Some(DateTimeUtc::now()))
            .expect("Test failed");

            match process_tx(wrapper).expect("Test failed") {
                TxType::Wrapper(wrapper) => {
                    let decrypted =
                        wrapper.decrypt(<EllipticCurve as PairingEngine>::G2Affine::prime_subgroup_generator())
                            .expect("Test failed");
                    assert_eq!(tx, decrypted);
                }
                _ => panic!("Test failed: Expected Wrapper Tx"),
            }
        }

        /// Test that process_tx correctly returns an error on a wrapper tx
        /// with some unsigned data
        #[test]
        fn test_process_tx_wrapper_tx_unsigned() {
            let keypair = gen_keypair();
            let tx = Tx::new(
                "wasm code".as_bytes().to_owned(),
                Some("transaction data".as_bytes().to_owned()),
                ChainId::default(),
                None,
            );
            // the signed tx
            let wrapper = WrapperTx::new(
                Fee {
                    amount: Amount::from_uint(10, 0).expect("Test failed"),
                    token: nam(),
                },
                &keypair,
                Epoch(0),
                Default::default(),
                tx,
                Default::default(),
                #[cfg(not(feature = "mainnet"))]
                None,
            );

            let tx = Tx::new(
                vec![],
                Some(
                    TxType::Wrapper(wrapper).try_to_vec().expect("Test failed"),
                ),
                ChainId::default(),
                None,
            );
            let result = process_tx(tx).expect_err("Test failed");
            assert_matches!(result, TxError::Unsigned(_));
        }
    }

    /// Test that process_tx correctly identifies a DecryptedTx
    /// with some unsigned data and returns an identical copy
    #[test]
    fn test_process_tx_decrypted_unsigned() {
        let payload = Tx::new(
            "transaction data".as_bytes().to_owned(),
            Some("transaction data".as_bytes().to_owned()),
            ChainId::default(),
            None,
        );
        let decrypted = DecryptedTx::Decrypted {
            tx: payload.clone(),
            #[cfg(not(feature = "mainnet"))]
            has_valid_pow: false,
        };
        let tx = Tx::from(TxType::Decrypted(decrypted));
        match process_tx(tx).expect("Test failed") {
            TxType::Decrypted(DecryptedTx::Decrypted {
                tx: processed,
                #[cfg(not(feature = "mainnet"))]
                    has_valid_pow: _,
            }) => {
                assert_eq!(payload, processed);
            }
            _ => panic!("Test failed"),
        }
    }

    /// Test that process_tx correctly identifies a DecryptedTx
    /// with some signed data and extracts it without checking
    /// signature
    #[test]
    fn test_process_tx_decrypted_signed() {
        let payload = Tx::new(
            "transaction data".as_bytes().to_owned(),
            Some("transaction data".as_bytes().to_owned()),
            ChainId::default(),
            None,
        );
        let decrypted = DecryptedTx::Decrypted {
            tx: payload.clone(),
            #[cfg(not(feature = "mainnet"))]
            has_valid_pow: false,
        };
        // Invalid signed data
        let ed_sig =
            ed25519::Signature::try_from_slice([0u8; 64].as_ref()).unwrap();
        let signed = SignedTxData {
            data: Some(
                TxType::Decrypted(decrypted)
                    .try_to_vec()
                    .expect("Test failed"),
            ),
            sig: common::Signature::try_from_sig(&ed_sig).unwrap(),
        };
        // create the tx with signed decrypted data
        let tx = Tx::new(
            vec![],
            Some(signed.try_to_vec().expect("Test failed")),
            ChainId::default(),
            None,
        );
        match process_tx(tx).expect("Test failed") {
            TxType::Decrypted(DecryptedTx::Decrypted {
                tx: processed,
                #[cfg(not(feature = "mainnet"))]
                    has_valid_pow: _,
            }) => {
                assert_eq!(payload, processed);
            }
            _ => panic!("Test failed"),
        }
    }
}

#[cfg(feature = "ferveo-tpke")]
pub use tx_types::*;<|MERGE_RESOLUTION|>--- conflicted
+++ resolved
@@ -355,11 +355,8 @@
         use super::*;
         use crate::types::address::nam;
         use crate::types::storage::Epoch;
-<<<<<<< HEAD
+        use crate::types::time::DateTimeUtc;
         use crate::types::token::Amount;
-=======
-        use crate::types::time::DateTimeUtc;
->>>>>>> 45b71a60
 
         fn gen_keypair() -> common::SecretKey {
             use rand::prelude::ThreadRng;
