//! Helpers for making digital signatures using cryptographic keys from the
//! wallet.

<<<<<<< HEAD
use std::collections::{BTreeMap, HashMap};
use std::env;
use std::fs::File;
use std::io::{Error, ErrorKind, Write};

use borsh::{BorshDeserialize, BorshSerialize};
use data_encoding::HEXLOWER;
use itertools::Itertools;
use masp_primitives::asset_type::AssetType;
use masp_primitives::transaction::components::sapling::fees::{
    InputView, OutputView,
};
use namada::ibc::core::ics26_routing::msgs::Ics26Envelope;
use namada::ledger::parameters::storage as parameter_storage;
use namada::proof_of_stake::Epoch;
use namada::proto::{Section, Signature, Tx};
use namada::types::address::{masp, Address, ImplicitAddress};
use namada::types::ibc::data::IbcMessage;
use namada::types::key::*;
use namada::types::masp::{ExtendedViewingKey, PaymentAddress};
use namada::types::token;
use namada::types::token::{Amount, Transfer};
use namada::types::transaction::decrypted::DecryptedTx;
use namada::types::transaction::governance::{
    InitProposalData, VoteProposalData,
};
use namada::types::transaction::{
    hash_tx, pos, Fee, InitAccount, InitValidator, TxType, UpdateVp, WrapperTx,
    MIN_FEE,
};
use serde::{Deserialize, Serialize};

use super::rpc;
use crate::cli::context::{WalletAddress, WalletKeypair};
use crate::cli::{self, args, Context};
use crate::client::tendermint_rpc_types::TxBroadcastData;
use crate::client::tx::{
    make_asset_type, TX_BOND_WASM, TX_CHANGE_COMMISSION_WASM, TX_IBC_WASM,
    TX_INIT_ACCOUNT_WASM, TX_INIT_PROPOSAL, TX_INIT_VALIDATOR_WASM,
    TX_REVEAL_PK, TX_TRANSFER_WASM, TX_UNBOND_WASM, TX_UPDATE_VP_WASM,
    TX_VOTE_PROPOSAL, TX_WITHDRAW_WASM, VP_USER_WASM,
};
use crate::facade::tendermint_config::net::Address as TendermintAddress;
use crate::facade::tendermint_rpc::HttpClient;
use crate::wallet::Wallet;
=======
use namada::ledger::rpc::TxBroadcastData;
use namada::ledger::signing::TxSigningKey;
use namada::ledger::tx;
use namada::ledger::wallet::{Wallet, WalletUtils};
use namada::proto::Tx;
use namada::types::address::Address;
use namada::types::key::*;
use namada::types::storage::Epoch;

use crate::cli::args;
>>>>>>> a9a3e323

/// Env. var specifying where to store signing test vectors
const ENV_VAR_LEDGER_LOG_PATH: &str = "NAMADA_LEDGER_LOG_PATH";
/// Env. var specifying where to store transaction debug outputs
const ENV_VAR_TX_LOG_PATH: &str = "NAMADA_TX_LOG_PATH";

/// Find the public key for the given address and try to load the keypair
/// for it from the wallet. Panics if the key cannot be found or loaded.
pub async fn find_keypair<
    C: namada::ledger::queries::Client + Sync,
    U: WalletUtils,
>(
    client: &C,
    wallet: &mut Wallet<U>,
    addr: &Address,
) -> Result<common::SecretKey, tx::Error> {
    namada::ledger::signing::find_keypair::<C, U>(client, wallet, addr, None)
        .await
}

/// Given CLI arguments and some defaults, determine the rightful transaction
/// signer. Return the given signing key or public key of the given signer if
/// possible. If no explicit signer given, use the `default`. If no `default`
/// is given, panics.
pub async fn tx_signer<
    C: namada::ledger::queries::Client + Sync,
    U: WalletUtils,
>(
    client: &C,
    wallet: &mut Wallet<U>,
    args: &args::Tx,
<<<<<<< HEAD
    mut default: TxSigningKey,
) -> common::SecretKey {
    // Override the default signing key source if possible
    if let Some(signing_key) = &args.signing_key {
        default = TxSigningKey::WalletKeypair(signing_key.clone());
    } else if let Some(signer) = &args.signer {
        default = TxSigningKey::WalletAddress(signer.clone());
    }
    // Now actually fetch the signing key and apply it
    match default {
        TxSigningKey::WalletKeypair(signing_key) => {
            ctx.get_cached(&signing_key)
        }
        TxSigningKey::WalletAddress(signer) => {
            let signer = ctx.get(&signer);
            let signing_key = find_keypair(
                &mut ctx.wallet,
                &signer,
                args.ledger_address.clone(),
            )
            .await;
            // Check if the signer is implicit account that needs to reveal its
            // PK first
            if matches!(signer, Address::Implicit(_)) {
                let pk: common::PublicKey = signing_key.ref_to();
                super::tx::reveal_pk_if_needed(ctx, &pk, args).await;
            }
            signing_key
        }
        TxSigningKey::SecretKey(signing_key) => signing_key,
        TxSigningKey::None => {
            panic!(
                "All transactions must be signed; please either specify the \
                 key or the address from which to look up the signing key."
            );
        }
    }
=======
    default: TxSigningKey,
) -> Result<common::SecretKey, tx::Error> {
    namada::ledger::signing::tx_signer::<C, U>(client, wallet, args, default)
        .await
>>>>>>> a9a3e323
}

/// Sign a transaction with a given signing key or public key of a given signer.
/// If no explicit signer given, use the `default`. If no `default` is given,
/// panics.
///
/// If this is not a dry run, the tx is put in a wrapper and returned along with
/// hashes needed for monitoring the tx on chain.
///
/// If it is a dry run, it is not put in a wrapper, but returned as is.
<<<<<<< HEAD
pub async fn sign_tx(
    mut ctx: Context,
    mut tx: Tx,
    args: &args::Tx,
    default: TxSigningKey,
    #[cfg(not(feature = "mainnet"))] requires_pow: bool,
) -> (Context, TxBroadcastData) {
    if args.dump_tx {
        dump_tx_helper(&ctx, &tx, "unsigned", None);
    }

    let keypair = tx_signer(&mut ctx, args, default).await;
    // Sign over the transacttion data
    tx.add_section(Section::Signature(Signature::new(
        tx.data_sechash(),
        &keypair,
    )));
    // Sign over the transaction code
    tx.add_section(Section::Signature(Signature::new(
        tx.code_sechash(),
        &keypair,
    )));

    if args.dump_tx {
        dump_tx_helper(&ctx, &tx, "signed", None);
    }

    let epoch = match args.epoch {
        Some(epoch) if args.unchecked => epoch,
        _ => {
            rpc::query_and_print_epoch(args::Query {
                ledger_address: args.ledger_address.clone(),
            })
            .await
        }
    };
    let broadcast_data = if args.dry_run {
        tx.update_header(TxType::Decrypted(DecryptedTx::Decrypted {
            #[cfg(not(feature = "mainnet"))]
            // To be able to dry-run testnet faucet withdrawal, pretend 
            // that we got a valid PoW
            has_valid_pow: true,
        }));
        TxBroadcastData::DryRun(tx)
    } else {
        sign_wrapper(
            &ctx,
            args,
            epoch,
            tx,
            &keypair,
            #[cfg(not(feature = "mainnet"))]
            requires_pow,
        )
        .await
    };

    if args.dump_tx && !args.dry_run {
        let (wrapper_tx, wrapper_hash) = match broadcast_data {
            TxBroadcastData::DryRun(_) => panic!(
                "somehow created a dry run transaction without --dry-run"
            ),
            TxBroadcastData::Wrapper {
                ref tx,
                ref wrapper_hash,
                decrypted_hash: _,
            } => (tx, wrapper_hash),
        };

        dump_tx_helper(&ctx, wrapper_tx, "wrapper", Some(wrapper_hash));
    }

    (ctx, broadcast_data)
}

pub fn dump_tx_helper(
    ctx: &Context,
    tx: &Tx,
    extension: &str,
    precomputed_hash: Option<&String>,
) {
    let chain_dir = ctx.config.ledger.chain_dir();
    let hash = match precomputed_hash {
        Some(hash) => hash.to_owned(),
        None => format!("{}", tx.header_hash()),
    };
    let filename = chain_dir.join(hash).with_extension(extension);
    let tx_bytes = tx.to_bytes();

    std::fs::write(filename, tx_bytes)
        .expect("expected to be able to write tx dump file");
=======
pub async fn sign_tx<
    C: namada::ledger::queries::Client + Sync,
    U: WalletUtils,
>(
    client: &C,
    wallet: &mut Wallet<U>,
    tx: Tx,
    args: &args::Tx,
    default: TxSigningKey,
    #[cfg(not(feature = "mainnet"))] requires_pow: bool,
) -> Result<TxBroadcastData, tx::Error> {
    namada::ledger::signing::sign_tx::<C, U>(
        client,
        wallet,
        tx,
        args,
        default,
        #[cfg(not(feature = "mainnet"))]
        requires_pow,
    )
    .await
>>>>>>> a9a3e323
}

/// Create a wrapper tx from a normal tx. Get the hash of the
/// wrapper and its payload which is needed for monitoring its
/// progress on chain.
pub async fn sign_wrapper<C: namada::ledger::queries::Client + Sync>(
    client: &C,
    args: &args::Tx,
    epoch: Epoch,
    mut tx: Tx,
    keypair: &common::SecretKey,
    #[cfg(not(feature = "mainnet"))] requires_pow: bool,
) -> TxBroadcastData {
<<<<<<< HEAD
    let client = HttpClient::new(args.ledger_address.clone()).unwrap();

    let fee_amount = if cfg!(feature = "mainnet") {
        Amount::whole(MIN_FEE)
    } else if args.unchecked {
        args.fee_amount
    } else {
        let wrapper_tx_fees_key = parameter_storage::get_wrapper_tx_fees_key();
        rpc::query_storage_value::<token::Amount>(&client, &wrapper_tx_fees_key)
            .await
            .unwrap_or_default()
    };
    let fee_token = ctx.get(&args.fee_token);
    let source = Address::from(&keypair.ref_to());
    let balance_key = token::balance_key(&fee_token, &source);
    let mut is_bal_sufficient = true;
    if !args.unchecked {
        let balance =
            rpc::query_storage_value::<token::Amount>(&client, &balance_key)
                .await
                .unwrap_or_default();
        is_bal_sufficient = fee_amount <= balance;
        if !is_bal_sufficient {
            eprintln!(
                "The wrapper transaction source doesn't have enough balance \
                 to pay fee {fee_amount}, got {balance}."
            );
            if !args.force && cfg!(feature = "mainnet") {
                cli::safe_exit(1);
            }
        }
    }

    #[cfg(not(feature = "mainnet"))]
    // A PoW solution can be used to allow zero-fee testnet transactions
    let pow_solution: Option<namada::core::ledger::testnet_pow::Solution> = {
        // If the address derived from the keypair doesn't have enough balance
        // to pay for the fee, allow to find a PoW solution instead.
        if requires_pow || !is_bal_sufficient {
            println!(
                "The transaction requires the completion of a PoW challenge."
            );
            // Obtain a PoW challenge for faucet withdrawal
            let challenge = rpc::get_testnet_pow_challenge(
                source,
                args.ledger_address.clone(),
            )
            .await;

            // Solve the solution, this blocks until a solution is found
            let solution = challenge.solve();
            Some(solution)
        } else {
            None
        }
    };

    // This object governs how the payload will be processed
    tx.update_header(TxType::Wrapper(Box::new(WrapperTx::new(
        Fee {
            amount: fee_amount,
            token: fee_token,
        },
        keypair,
        epoch,
        args.gas_limit.clone(),
        #[cfg(not(feature = "mainnet"))]
        pow_solution,
    ))));
    tx.header.chain_id = ctx.config.ledger.chain_id.clone();
    tx.header.expiration = args.expiration;
    // Then sign over the bound wrapper
    tx.add_section(Section::Signature(Signature::new(
        &tx.header_hash(),
        keypair,
    )));

    // Attempt to decode the construction
    if let Ok(path) = env::var(ENV_VAR_LEDGER_LOG_PATH) {
        let mut tx = tx.clone();
        // Contract the large data blobs in the transaction
        tx.wallet_filter();
        // Convert the transaction to Ledger format
        let decoding =
            to_ledger_vector(ctx, &tx).expect("unable to decode transaction");
        let output = serde_json::to_string(&decoding)
            .expect("failed to serialize decoding");
        // Record the transaction at the identified path
        let mut f = File::options()
            .append(true)
            .create(true)
            .open(path)
            .expect("failed to open test vector file");
        writeln!(f, "{},", output)
            .expect("unable to write test vector to file");
    }
    // Attempt to decode the construction
    if let Ok(path) = env::var(ENV_VAR_TX_LOG_PATH) {
        let mut tx = tx.clone();
        // Contract the large data blobs in the transaction
        tx.wallet_filter();
        // Record the transaction at the identified path
        let mut f = File::options()
            .append(true)
            .create(true)
            .open(path)
            .expect("failed to open test vector file");
        writeln!(f, "{:x?},", tx).expect("unable to write test vector to file");
    }

    // Remove all the sensitive sections
    tx.protocol_filter();
    // Encrypt all sections not relating to the header
    tx.encrypt(&Default::default());
    // We use this to determine when the wrapper tx makes it on-chain
    let wrapper_hash = tx.header_hash().to_string();
    // We use this to determine when the decrypted inner tx makes it
    // on-chain
    let decrypted_hash = tx
        .clone()
        .update_header(TxType::Raw)
        .header_hash()
        .to_string();
    TxBroadcastData::Wrapper {
        tx,
        wrapper_hash,
        decrypted_hash,
    }
}

/// Represents the transaction data that is displayed on a Ledger device
#[derive(Default, Serialize, Deserialize)]
struct LedgerVector {
    blob: String,
    index: u64,
    name: String,
    output: Vec<String>,
    output_expert: Vec<String>,
    valid: bool,
}

/// Adds a Ledger output line describing a given transaction amount and address
fn make_ledger_amount_addr(
    tokens: &HashMap<Address, String>,
    output: &mut Vec<String>,
    amount: Amount,
    token: &Address,
    prefix: &str,
) {
    if let Some(token) = tokens.get(token) {
        output.push(format!("{}Amount: {} {}", prefix, token, amount));
    } else {
        output.extend(vec![
            format!("{}Token: {}", prefix, token),
            format!("{}Amount: {}", prefix, amount),
        ]);
    }
}

/// Adds a Ledger output line describing a given transaction amount and asset
/// type
fn make_ledger_amount_asset(
    tokens: &HashMap<Address, String>,
    output: &mut Vec<String>,
    amount: u64,
    token: &AssetType,
    assets: &HashMap<AssetType, (Address, Epoch)>,
    prefix: &str,
) {
    if let Some((token, _epoch)) = assets.get(token) {
        // If the AssetType can be decoded, then at least display Addressees
        if let Some(token) = tokens.get(token) {
            output.push(format!(
                "{}Amount: {} {}",
                prefix,
                token,
                Amount::from(amount)
            ));
        } else {
            output.extend(vec![
                format!("{}Token: {}", prefix, token),
                format!("{}Amount: {}", prefix, Amount::from(amount)),
            ]);
        }
    } else {
        // Otherwise display the raw AssetTypes
        output.extend(vec![
            format!("{}Token: {}", prefix, token),
            format!("{}Amount: {}", prefix, Amount::from(amount)),
        ]);
    }
}

/// Split the lines in the vector that are longer than the Ledger device's
/// character width
fn format_outputs(output: &mut Vec<String>) {
    const LEDGER_WIDTH: usize = 60;

    let mut i = 0;
    let mut pos = 0;
    // Break down each line that is too long one-by-one
    while pos < output.len() {
        let prefix_len = i.to_string().len() + 3;
        let curr_line = output[pos].clone();
        if curr_line.len() + prefix_len < LEDGER_WIDTH {
            // No need to split the line in this case
            output[pos] = format!("{} | {}", i, curr_line);
            pos += 1;
        } else {
            // Line is too long so split it up. Repeat the key on each line
            let (mut key, mut value) =
                curr_line.split_once(':').unwrap_or(("", &curr_line));
            key = key.trim();
            value = value.trim();
            if value.is_empty() {
                value = "(none)"
            }

            // First comput how many lines we will break the current one up into
            let mut digits = 1;
            let mut line_space;
            let mut lines;
            loop {
                let prefix_len = prefix_len + 7 + 2 * digits + key.len();
                line_space = LEDGER_WIDTH - prefix_len;
                lines = (value.len() + line_space - 1) / line_space;
                if lines.to_string().len() <= digits {
                    break;
                } else {
                    digits += 1;
                }
            }

            // Then break up this line according to the above plan
            output.remove(pos);
            for (idx, part) in
                value.chars().chunks(line_space).into_iter().enumerate()
            {
                let line = format!(
                    "{} | {} [{}/{}] : {}",
                    i,
                    key,
                    idx + 1,
                    lines,
                    part.collect::<String>(),
                );
                output.insert(pos, line);
                pos += 1;
            }
        }
        i += 1;
    }
}

/// Converts the given transaction to the form that is displayed on the Ledger
/// device
fn to_ledger_vector(
    ctx: &Context,
    tx: &Tx,
) -> Result<LedgerVector, std::io::Error> {
    let init_account_hash = hash_tx(&ctx.read_wasm(TX_INIT_ACCOUNT_WASM));
    let init_validator_hash = hash_tx(&ctx.read_wasm(TX_INIT_VALIDATOR_WASM));
    let init_proposal_hash = hash_tx(&ctx.read_wasm(TX_INIT_PROPOSAL));
    let vote_proposal_hash = hash_tx(&ctx.read_wasm(TX_VOTE_PROPOSAL));
    let reveal_pk_hash = hash_tx(&ctx.read_wasm(TX_REVEAL_PK));
    let update_vp_hash = hash_tx(&ctx.read_wasm(TX_UPDATE_VP_WASM));
    let transfer_hash = hash_tx(&ctx.read_wasm(TX_TRANSFER_WASM));
    let ibc_hash = hash_tx(&ctx.read_wasm(TX_IBC_WASM));
    let bond_hash = hash_tx(&ctx.read_wasm(TX_BOND_WASM));
    let unbond_hash = hash_tx(&ctx.read_wasm(TX_UNBOND_WASM));
    let withdraw_hash = hash_tx(&ctx.read_wasm(TX_WITHDRAW_WASM));
    let change_commission_hash =
        hash_tx(&ctx.read_wasm(TX_CHANGE_COMMISSION_WASM));
    let user_hash = hash_tx(&ctx.read_wasm(VP_USER_WASM));

    // To facilitate lookups of human-readable token names
    let tokens = ctx.tokens_with_aliases();

    let mut tv = LedgerVector {
        blob: HEXLOWER
            .encode(&tx.try_to_vec().expect("unable to serialize transaction")),
        index: 0,
        valid: true,
        name: "Custom 0".to_string(),
        ..Default::default()
    };

    let code_hash = tx
        .get_section(tx.code_sechash())
        .expect("expected tx code section to be present")
        .code_sec()
        .expect("expected section to have code tag")
        .code
        .hash();
    tv.output_expert
        .push(format!("Code hash : {}", HEXLOWER.encode(&code_hash.0)));

    if code_hash == init_account_hash {
        let init_account = InitAccount::try_from_slice(
            &tx.data()
                .ok_or_else(|| Error::from(ErrorKind::InvalidData))?,
        )?;

        tv.name = "Init Account 0".to_string();

        let extra = tx
            .get_section(&init_account.vp_code_hash)
            .and_then(Section::extra_data_sec)
            .expect("unable to load vp code")
            .code
            .hash();
        let vp_code = if extra == user_hash {
            "User".to_string()
        } else {
            HEXLOWER.encode(&extra.0)
        };

        tv.output.extend(vec![
            format!("Type : Init Account"),
            format!("Public key : {}", init_account.public_key),
            format!("VP type : {}", vp_code),
        ]);

        tv.output_expert.extend(vec![
            format!("Public key : {}", init_account.public_key),
            format!("VP type : {}", HEXLOWER.encode(&extra.0)),
        ]);
    } else if code_hash == init_validator_hash {
        let init_validator = InitValidator::try_from_slice(
            &tx.data()
                .ok_or_else(|| Error::from(ErrorKind::InvalidData))?,
        )?;

        tv.name = "Init Validator 0".to_string();

        let extra = tx
            .get_section(&init_validator.validator_vp_code_hash)
            .and_then(Section::extra_data_sec)
            .expect("unable to load vp code")
            .code
            .hash();
        let vp_code = if extra == user_hash {
            "User".to_string()
        } else {
            HEXLOWER.encode(&extra.0)
        };

        tv.output.extend(vec![
            format!("Type : Init Validator"),
            format!("Account key : {}", init_validator.account_key),
            format!("Consensus key : {}", init_validator.consensus_key),
            format!("Protocol key : {}", init_validator.protocol_key),
            format!("DKG key : {}", init_validator.dkg_key),
            format!("Commission rate : {}", init_validator.commission_rate),
            format!(
                "Maximum commission rate change : {}",
                init_validator.max_commission_rate_change
            ),
            format!("Validator VP type : {}", vp_code,),
        ]);

        tv.output_expert.extend(vec![
            format!("Account key : {}", init_validator.account_key),
            format!("Consensus key : {}", init_validator.consensus_key),
            format!("Protocol key : {}", init_validator.protocol_key),
            format!("DKG key : {}", init_validator.dkg_key),
            format!("Commission rate : {}", init_validator.commission_rate),
            format!(
                "Maximum commission rate change : {}",
                init_validator.max_commission_rate_change
            ),
            format!("Validator VP type : {}", HEXLOWER.encode(&extra.0)),
        ]);
    } else if code_hash == init_proposal_hash {
        let init_proposal_data = InitProposalData::try_from_slice(
            &tx.data()
                .ok_or_else(|| Error::from(ErrorKind::InvalidData))?,
        )?;

        tv.name = "Init Proposal 0".to_string();

        let init_proposal_data_id = init_proposal_data
            .id
            .as_ref()
            .map(u64::to_string)
            .unwrap_or_else(|| "(none)".to_string());
        tv.output.extend(vec![
            format!("Type : Init proposal"),
            format!("ID : {}", init_proposal_data_id),
            format!("Author : {}", init_proposal_data.author),
            format!(
                "Voting start epoch : {}",
                init_proposal_data.voting_start_epoch
            ),
            format!(
                "Voting end epoch : {}",
                init_proposal_data.voting_end_epoch
            ),
            format!("Grace epoch : {}", init_proposal_data.grace_epoch),
        ]);
        let content: BTreeMap<String, String> =
            BorshDeserialize::try_from_slice(&init_proposal_data.content)?;
        if !content.is_empty() {
            for (key, value) in &content {
                tv.output.push(format!("Content {} : {}", key, value));
            }
        } else {
            tv.output.push("Content : (none)".to_string());
        }

        tv.output_expert.extend(vec![
            format!("ID : {}", init_proposal_data_id),
            format!("Author : {}", init_proposal_data.author),
            format!(
                "Voting start epoch : {}",
                init_proposal_data.voting_start_epoch
            ),
            format!(
                "Voting end epoch : {}",
                init_proposal_data.voting_end_epoch
            ),
            format!("Grace epoch : {}", init_proposal_data.grace_epoch),
        ]);
        if !content.is_empty() {
            for (key, value) in content {
                tv.output_expert
                    .push(format!("Content {} : {}", key, value));
            }
        } else {
            tv.output_expert.push("Content : none".to_string());
        }
    } else if code_hash == vote_proposal_hash {
        let vote_proposal = VoteProposalData::try_from_slice(
            &tx.data()
                .ok_or_else(|| Error::from(ErrorKind::InvalidData))?,
        )?;

        tv.name = "Vote Proposal 0".to_string();

        tv.output.extend(vec![
            format!("Type : Vote Proposal"),
            format!("ID : {}", vote_proposal.id),
            format!("Vote : {}", vote_proposal.vote),
            format!("Voter : {}", vote_proposal.voter),
        ]);
        for delegation in &vote_proposal.delegations {
            tv.output.push(format!("Delegations : {}", delegation));
        }

        tv.output_expert.extend(vec![
            format!("ID : {}", vote_proposal.id),
            format!("Vote : {}", vote_proposal.vote),
            format!("Voter : {}", vote_proposal.voter),
        ]);
        for delegation in vote_proposal.delegations {
            tv.output_expert
                .push(format!("Delegations : {}", delegation));
        }
    } else if code_hash == reveal_pk_hash {
        let public_key = common::PublicKey::try_from_slice(
            &tx.data()
                .ok_or_else(|| Error::from(ErrorKind::InvalidData))?,
        )?;

        tv.name = "Init Account 0".to_string();

        tv.output.extend(vec![
            format!("Type : Reveal PK"),
            format!("Public key : {}", public_key),
        ]);

        tv.output_expert
            .extend(vec![format!("Public key : {}", public_key)]);
    } else if code_hash == update_vp_hash {
        let transfer = UpdateVp::try_from_slice(
            &tx.data()
                .ok_or_else(|| Error::from(ErrorKind::InvalidData))?,
        )?;

        tv.name = "Update VP 0".to_string();

        let extra = tx
            .get_section(&transfer.vp_code_hash)
            .and_then(Section::extra_data_sec)
            .expect("unable to load vp code")
            .code
            .hash();
        let vp_code = if extra == user_hash {
            "User".to_string()
        } else {
            HEXLOWER.encode(&extra.0)
        };

        tv.output.extend(vec![
            format!("Type : Update VP"),
            format!("Address : {}", transfer.addr),
            format!("VP type : {}", vp_code),
        ]);

        tv.output_expert.extend(vec![
            format!("Address : {}", transfer.addr),
            format!("VP type : {}", HEXLOWER.encode(&extra.0)),
        ]);
    } else if code_hash == transfer_hash {
        let transfer = Transfer::try_from_slice(
            &tx.data()
                .ok_or_else(|| Error::from(ErrorKind::InvalidData))?,
        )?;
        // To facilitate lookups of MASP AssetTypes
        let mut asset_types = HashMap::new();
        let builder = if let Some(shielded_hash) = transfer.shielded {
            tx.sections.iter().find_map(|x| match x {
                Section::MaspBuilder(builder)
                    if builder.target == shielded_hash =>
                {
                    for (addr, epoch) in &builder.asset_types {
                        asset_types.insert(
                            make_asset_type(*epoch, addr),
                            (addr.clone(), *epoch),
                        );
                    }
                    Some(builder)
                }
                _ => None,
            })
        } else {
            None
        };

        tv.name = "Transfer 0".to_string();

        tv.output.push("Type : Transfer".to_string());
        if transfer.source != masp() {
            tv.output.push(format!("Sender : {}", transfer.source));
            if transfer.target == masp() {
                make_ledger_amount_addr(
                    &tokens,
                    &mut tv.output,
                    transfer.amount,
                    &transfer.token,
                    "Sending ",
                );
            }
        } else if let Some(builder) = builder {
            for input in builder.builder.sapling_inputs() {
                let vk = ExtendedViewingKey::from(*input.key());
                tv.output.push(format!("Sender : {}", vk));
                make_ledger_amount_asset(
                    &tokens,
                    &mut tv.output,
                    input.value(),
                    &input.asset_type(),
                    &asset_types,
                    "Sending ",
                );
            }
        }
        if transfer.target != masp() {
            tv.output.push(format!("Destination : {}", transfer.target));
            if transfer.source == masp() {
                make_ledger_amount_addr(
                    &tokens,
                    &mut tv.output,
                    transfer.amount,
                    &transfer.token,
                    "Receiving ",
                );
            }
        } else if let Some(builder) = builder {
            for output in builder.builder.sapling_outputs() {
                let pa = PaymentAddress::from(output.address());
                tv.output.push(format!("Destination : {}", pa));
                make_ledger_amount_asset(
                    &tokens,
                    &mut tv.output,
                    output.value(),
                    &output.asset_type(),
                    &asset_types,
                    "Receiving ",
                );
            }
        }
        if transfer.source != masp() && transfer.target != masp() {
            make_ledger_amount_addr(
                &tokens,
                &mut tv.output,
                transfer.amount,
                &transfer.token,
                "",
            );
        }

        tv.output_expert.extend(vec![
            format!("Source : {}", transfer.source),
            format!("Target : {}", transfer.target),
            format!("Token : {}", transfer.token),
            format!("Amount : {}", transfer.amount),
        ]);
    } else if code_hash == ibc_hash {
        let msg = IbcMessage::decode(
            tx.data()
                .ok_or_else(|| Error::from(ErrorKind::InvalidData))?
                .as_ref(),
        )
        .map_err(|x| Error::new(ErrorKind::Other, x))?;

        tv.name = "IBC 0".to_string();
        tv.output.push("Type : IBC".to_string());

        if let Ics26Envelope::Ics20Msg(transfer) = msg.0 {
            let transfer_token = transfer
                .token
                .as_ref()
                .map(|x| format!("{} {}", x.amount, x.denom))
                .unwrap_or_else(|| "(none)".to_string());
            tv.output.extend(vec![
                format!("Source port : {}", transfer.source_port),
                format!("Source channel : {}", transfer.source_channel),
                format!("Token : {}", transfer_token),
                format!("Sender : {}", transfer.sender),
                format!("Receiver : {}", transfer.receiver),
                format!("Timeout height : {}", transfer.timeout_height),
                format!("Timeout timestamp : {}", transfer.timeout_timestamp),
            ]);
            tv.output_expert.extend(vec![
                format!("Source port : {}", transfer.source_port),
                format!("Source channel : {}", transfer.source_channel),
                format!("Token : {}", transfer_token),
                format!("Sender : {}", transfer.sender),
                format!("Receiver : {}", transfer.receiver),
                format!("Timeout height : {}", transfer.timeout_height),
                format!("Timeout timestamp : {}", transfer.timeout_timestamp),
            ]);
        } else {
            for line in format!("{:#?}", msg).split('\n') {
                let stripped = line.trim_start();
                tv.output.push(format!("Part : {}", stripped));
                tv.output_expert.push(format!("Part : {}", stripped));
            }
        }
    } else if code_hash == bond_hash {
        let bond = pos::Bond::try_from_slice(
            &tx.data()
                .ok_or_else(|| Error::from(ErrorKind::InvalidData))?,
        )?;

        tv.name = "Bond 0".to_string();

        let bond_source = bond
            .source
            .as_ref()
            .map(Address::to_string)
            .unwrap_or_else(|| "(none)".to_string());
        tv.output.extend(vec![
            format!("Type : Bond"),
            format!("Source : {}", bond_source),
            format!("Validator : {}", bond.validator),
            format!("Amount : {}", bond.amount),
        ]);

        tv.output_expert.extend(vec![
            format!("Source : {}", bond_source),
            format!("Validator : {}", bond.validator),
            format!("Amount : {}", bond.amount),
        ]);
    } else if code_hash == unbond_hash {
        let unbond = pos::Unbond::try_from_slice(
            &tx.data()
                .ok_or_else(|| Error::from(ErrorKind::InvalidData))?,
        )?;

        tv.name = "Unbond 0".to_string();

        let unbond_source = unbond
            .source
            .as_ref()
            .map(Address::to_string)
            .unwrap_or_else(|| "(none)".to_string());
        tv.output.extend(vec![
            format!("Code : Unbond"),
            format!("Source : {}", unbond_source),
            format!("Validator : {}", unbond.validator),
            format!("Amount : {}", unbond.amount),
        ]);

        tv.output_expert.extend(vec![
            format!("Source : {}", unbond_source),
            format!("Validator : {}", unbond.validator),
            format!("Amount : {}", unbond.amount),
        ]);
    } else if code_hash == withdraw_hash {
        let withdraw = pos::Withdraw::try_from_slice(
            &tx.data()
                .ok_or_else(|| Error::from(ErrorKind::InvalidData))?,
        )?;

        tv.name = "Withdraw 0".to_string();

        let withdraw_source = withdraw
            .source
            .as_ref()
            .map(Address::to_string)
            .unwrap_or_else(|| "(none)".to_string());
        tv.output.extend(vec![
            format!("Type : Withdraw"),
            format!("Source : {}", withdraw_source),
            format!("Validator : {}", withdraw.validator),
        ]);

        tv.output_expert.extend(vec![
            format!("Source : {}", withdraw_source),
            format!("Validator : {}", withdraw.validator),
        ]);
    } else if code_hash == change_commission_hash {
        let commission_change = pos::CommissionChange::try_from_slice(
            &tx.data()
                .ok_or_else(|| Error::from(ErrorKind::InvalidData))?,
        )?;

        tv.name = "Change Commission 0".to_string();

        tv.output.extend(vec![
            format!("Type : Change commission"),
            format!("New rate : {}", commission_change.new_rate),
            format!("Validator : {}", commission_change.validator),
        ]);

        tv.output_expert.extend(vec![
            format!("New rate : {}", commission_change.new_rate),
            format!("Validator : {}", commission_change.validator),
        ]);
    }

    if let Some(wrapper) = tx.header.wrapper() {
        tv.output_expert.extend(vec![
            format!("Timestamp : {}", tx.header.timestamp.0),
            format!("PK : {}", wrapper.pk),
            format!("Epoch : {}", wrapper.epoch),
            format!("Gas limit : {}", Amount::from(wrapper.gas_limit)),
            format!("Fee token : {}", wrapper.fee.token),
        ]);
        if let Some(token) = tokens.get(&wrapper.fee.token) {
            tv.output_expert
                .push(format!("Fee amount : {} {}", token, wrapper.fee.amount));
        } else {
            tv.output_expert
                .push(format!("Fee amount : {}", wrapper.fee.amount));
        }
    }

    // Finally, index each line and break those that are too long
    format_outputs(&mut tv.output);
    format_outputs(&mut tv.output_expert);
    Ok(tv)
=======
    namada::ledger::signing::sign_wrapper(
        client,
        args,
        epoch,
        tx,
        keypair,
        #[cfg(not(feature = "mainnet"))]
        requires_pow,
    )
    .await
>>>>>>> a9a3e323
}<|MERGE_RESOLUTION|>--- conflicted
+++ resolved
@@ -1,7 +1,6 @@
 //! Helpers for making digital signatures using cryptographic keys from the
 //! wallet.
 
-<<<<<<< HEAD
 use std::collections::{BTreeMap, HashMap};
 use std::env;
 use std::fs::File;
@@ -14,12 +13,10 @@
 use masp_primitives::transaction::components::sapling::fees::{
     InputView, OutputView,
 };
-use namada::ibc::core::ics26_routing::msgs::Ics26Envelope;
 use namada::ledger::parameters::storage as parameter_storage;
 use namada::proof_of_stake::Epoch;
 use namada::proto::{Section, Signature, Tx};
 use namada::types::address::{masp, Address, ImplicitAddress};
-use namada::types::ibc::data::IbcMessage;
 use namada::types::key::*;
 use namada::types::masp::{ExtendedViewingKey, PaymentAddress};
 use namada::types::token;
@@ -37,33 +34,13 @@
 use super::rpc;
 use crate::cli::context::{WalletAddress, WalletKeypair};
 use crate::cli::{self, args, Context};
-use crate::client::tendermint_rpc_types::TxBroadcastData;
-use crate::client::tx::{
-    make_asset_type, TX_BOND_WASM, TX_CHANGE_COMMISSION_WASM, TX_IBC_WASM,
-    TX_INIT_ACCOUNT_WASM, TX_INIT_PROPOSAL, TX_INIT_VALIDATOR_WASM,
-    TX_REVEAL_PK, TX_TRANSFER_WASM, TX_UNBOND_WASM, TX_UPDATE_VP_WASM,
-    TX_VOTE_PROPOSAL, TX_WITHDRAW_WASM, VP_USER_WASM,
-};
 use crate::facade::tendermint_config::net::Address as TendermintAddress;
 use crate::facade::tendermint_rpc::HttpClient;
-use crate::wallet::Wallet;
-=======
 use namada::ledger::rpc::TxBroadcastData;
 use namada::ledger::signing::TxSigningKey;
 use namada::ledger::tx;
 use namada::ledger::wallet::{Wallet, WalletUtils};
-use namada::proto::Tx;
-use namada::types::address::Address;
 use namada::types::key::*;
-use namada::types::storage::Epoch;
-
-use crate::cli::args;
->>>>>>> a9a3e323
-
-/// Env. var specifying where to store signing test vectors
-const ENV_VAR_LEDGER_LOG_PATH: &str = "NAMADA_LEDGER_LOG_PATH";
-/// Env. var specifying where to store transaction debug outputs
-const ENV_VAR_TX_LOG_PATH: &str = "NAMADA_TX_LOG_PATH";
 
 /// Find the public key for the given address and try to load the keypair
 /// for it from the wallet. Panics if the key cannot be found or loaded.
@@ -90,50 +67,10 @@
     client: &C,
     wallet: &mut Wallet<U>,
     args: &args::Tx,
-<<<<<<< HEAD
-    mut default: TxSigningKey,
-) -> common::SecretKey {
-    // Override the default signing key source if possible
-    if let Some(signing_key) = &args.signing_key {
-        default = TxSigningKey::WalletKeypair(signing_key.clone());
-    } else if let Some(signer) = &args.signer {
-        default = TxSigningKey::WalletAddress(signer.clone());
-    }
-    // Now actually fetch the signing key and apply it
-    match default {
-        TxSigningKey::WalletKeypair(signing_key) => {
-            ctx.get_cached(&signing_key)
-        }
-        TxSigningKey::WalletAddress(signer) => {
-            let signer = ctx.get(&signer);
-            let signing_key = find_keypair(
-                &mut ctx.wallet,
-                &signer,
-                args.ledger_address.clone(),
-            )
-            .await;
-            // Check if the signer is implicit account that needs to reveal its
-            // PK first
-            if matches!(signer, Address::Implicit(_)) {
-                let pk: common::PublicKey = signing_key.ref_to();
-                super::tx::reveal_pk_if_needed(ctx, &pk, args).await;
-            }
-            signing_key
-        }
-        TxSigningKey::SecretKey(signing_key) => signing_key,
-        TxSigningKey::None => {
-            panic!(
-                "All transactions must be signed; please either specify the \
-                 key or the address from which to look up the signing key."
-            );
-        }
-    }
-=======
     default: TxSigningKey,
 ) -> Result<common::SecretKey, tx::Error> {
     namada::ledger::signing::tx_signer::<C, U>(client, wallet, args, default)
         .await
->>>>>>> a9a3e323
 }
 
 /// Sign a transaction with a given signing key or public key of a given signer.
@@ -144,99 +81,6 @@
 /// hashes needed for monitoring the tx on chain.
 ///
 /// If it is a dry run, it is not put in a wrapper, but returned as is.
-<<<<<<< HEAD
-pub async fn sign_tx(
-    mut ctx: Context,
-    mut tx: Tx,
-    args: &args::Tx,
-    default: TxSigningKey,
-    #[cfg(not(feature = "mainnet"))] requires_pow: bool,
-) -> (Context, TxBroadcastData) {
-    if args.dump_tx {
-        dump_tx_helper(&ctx, &tx, "unsigned", None);
-    }
-
-    let keypair = tx_signer(&mut ctx, args, default).await;
-    // Sign over the transacttion data
-    tx.add_section(Section::Signature(Signature::new(
-        tx.data_sechash(),
-        &keypair,
-    )));
-    // Sign over the transaction code
-    tx.add_section(Section::Signature(Signature::new(
-        tx.code_sechash(),
-        &keypair,
-    )));
-
-    if args.dump_tx {
-        dump_tx_helper(&ctx, &tx, "signed", None);
-    }
-
-    let epoch = match args.epoch {
-        Some(epoch) if args.unchecked => epoch,
-        _ => {
-            rpc::query_and_print_epoch(args::Query {
-                ledger_address: args.ledger_address.clone(),
-            })
-            .await
-        }
-    };
-    let broadcast_data = if args.dry_run {
-        tx.update_header(TxType::Decrypted(DecryptedTx::Decrypted {
-            #[cfg(not(feature = "mainnet"))]
-            // To be able to dry-run testnet faucet withdrawal, pretend 
-            // that we got a valid PoW
-            has_valid_pow: true,
-        }));
-        TxBroadcastData::DryRun(tx)
-    } else {
-        sign_wrapper(
-            &ctx,
-            args,
-            epoch,
-            tx,
-            &keypair,
-            #[cfg(not(feature = "mainnet"))]
-            requires_pow,
-        )
-        .await
-    };
-
-    if args.dump_tx && !args.dry_run {
-        let (wrapper_tx, wrapper_hash) = match broadcast_data {
-            TxBroadcastData::DryRun(_) => panic!(
-                "somehow created a dry run transaction without --dry-run"
-            ),
-            TxBroadcastData::Wrapper {
-                ref tx,
-                ref wrapper_hash,
-                decrypted_hash: _,
-            } => (tx, wrapper_hash),
-        };
-
-        dump_tx_helper(&ctx, wrapper_tx, "wrapper", Some(wrapper_hash));
-    }
-
-    (ctx, broadcast_data)
-}
-
-pub fn dump_tx_helper(
-    ctx: &Context,
-    tx: &Tx,
-    extension: &str,
-    precomputed_hash: Option<&String>,
-) {
-    let chain_dir = ctx.config.ledger.chain_dir();
-    let hash = match precomputed_hash {
-        Some(hash) => hash.to_owned(),
-        None => format!("{}", tx.header_hash()),
-    };
-    let filename = chain_dir.join(hash).with_extension(extension);
-    let tx_bytes = tx.to_bytes();
-
-    std::fs::write(filename, tx_bytes)
-        .expect("expected to be able to write tx dump file");
-=======
 pub async fn sign_tx<
     C: namada::ledger::queries::Client + Sync,
     U: WalletUtils,
@@ -257,779 +101,27 @@
         #[cfg(not(feature = "mainnet"))]
         requires_pow,
     )
-    .await
->>>>>>> a9a3e323
+        .await
 }
 
 /// Create a wrapper tx from a normal tx. Get the hash of the
 /// wrapper and its payload which is needed for monitoring its
 /// progress on chain.
-pub async fn sign_wrapper<C: namada::ledger::queries::Client + Sync>(
+pub async fn sign_wrapper<
+        C: namada::ledger::queries::Client + Sync,
+    U: WalletUtils,
+    >(
     client: &C,
+    wallet: &mut Wallet<U>,
     args: &args::Tx,
     epoch: Epoch,
-    mut tx: Tx,
+    tx: Tx,
     keypair: &common::SecretKey,
     #[cfg(not(feature = "mainnet"))] requires_pow: bool,
 ) -> TxBroadcastData {
-<<<<<<< HEAD
-    let client = HttpClient::new(args.ledger_address.clone()).unwrap();
-
-    let fee_amount = if cfg!(feature = "mainnet") {
-        Amount::whole(MIN_FEE)
-    } else if args.unchecked {
-        args.fee_amount
-    } else {
-        let wrapper_tx_fees_key = parameter_storage::get_wrapper_tx_fees_key();
-        rpc::query_storage_value::<token::Amount>(&client, &wrapper_tx_fees_key)
-            .await
-            .unwrap_or_default()
-    };
-    let fee_token = ctx.get(&args.fee_token);
-    let source = Address::from(&keypair.ref_to());
-    let balance_key = token::balance_key(&fee_token, &source);
-    let mut is_bal_sufficient = true;
-    if !args.unchecked {
-        let balance =
-            rpc::query_storage_value::<token::Amount>(&client, &balance_key)
-                .await
-                .unwrap_or_default();
-        is_bal_sufficient = fee_amount <= balance;
-        if !is_bal_sufficient {
-            eprintln!(
-                "The wrapper transaction source doesn't have enough balance \
-                 to pay fee {fee_amount}, got {balance}."
-            );
-            if !args.force && cfg!(feature = "mainnet") {
-                cli::safe_exit(1);
-            }
-        }
-    }
-
-    #[cfg(not(feature = "mainnet"))]
-    // A PoW solution can be used to allow zero-fee testnet transactions
-    let pow_solution: Option<namada::core::ledger::testnet_pow::Solution> = {
-        // If the address derived from the keypair doesn't have enough balance
-        // to pay for the fee, allow to find a PoW solution instead.
-        if requires_pow || !is_bal_sufficient {
-            println!(
-                "The transaction requires the completion of a PoW challenge."
-            );
-            // Obtain a PoW challenge for faucet withdrawal
-            let challenge = rpc::get_testnet_pow_challenge(
-                source,
-                args.ledger_address.clone(),
-            )
-            .await;
-
-            // Solve the solution, this blocks until a solution is found
-            let solution = challenge.solve();
-            Some(solution)
-        } else {
-            None
-        }
-    };
-
-    // This object governs how the payload will be processed
-    tx.update_header(TxType::Wrapper(Box::new(WrapperTx::new(
-        Fee {
-            amount: fee_amount,
-            token: fee_token,
-        },
-        keypair,
-        epoch,
-        args.gas_limit.clone(),
-        #[cfg(not(feature = "mainnet"))]
-        pow_solution,
-    ))));
-    tx.header.chain_id = ctx.config.ledger.chain_id.clone();
-    tx.header.expiration = args.expiration;
-    // Then sign over the bound wrapper
-    tx.add_section(Section::Signature(Signature::new(
-        &tx.header_hash(),
-        keypair,
-    )));
-
-    // Attempt to decode the construction
-    if let Ok(path) = env::var(ENV_VAR_LEDGER_LOG_PATH) {
-        let mut tx = tx.clone();
-        // Contract the large data blobs in the transaction
-        tx.wallet_filter();
-        // Convert the transaction to Ledger format
-        let decoding =
-            to_ledger_vector(ctx, &tx).expect("unable to decode transaction");
-        let output = serde_json::to_string(&decoding)
-            .expect("failed to serialize decoding");
-        // Record the transaction at the identified path
-        let mut f = File::options()
-            .append(true)
-            .create(true)
-            .open(path)
-            .expect("failed to open test vector file");
-        writeln!(f, "{},", output)
-            .expect("unable to write test vector to file");
-    }
-    // Attempt to decode the construction
-    if let Ok(path) = env::var(ENV_VAR_TX_LOG_PATH) {
-        let mut tx = tx.clone();
-        // Contract the large data blobs in the transaction
-        tx.wallet_filter();
-        // Record the transaction at the identified path
-        let mut f = File::options()
-            .append(true)
-            .create(true)
-            .open(path)
-            .expect("failed to open test vector file");
-        writeln!(f, "{:x?},", tx).expect("unable to write test vector to file");
-    }
-
-    // Remove all the sensitive sections
-    tx.protocol_filter();
-    // Encrypt all sections not relating to the header
-    tx.encrypt(&Default::default());
-    // We use this to determine when the wrapper tx makes it on-chain
-    let wrapper_hash = tx.header_hash().to_string();
-    // We use this to determine when the decrypted inner tx makes it
-    // on-chain
-    let decrypted_hash = tx
-        .clone()
-        .update_header(TxType::Raw)
-        .header_hash()
-        .to_string();
-    TxBroadcastData::Wrapper {
-        tx,
-        wrapper_hash,
-        decrypted_hash,
-    }
-}
-
-/// Represents the transaction data that is displayed on a Ledger device
-#[derive(Default, Serialize, Deserialize)]
-struct LedgerVector {
-    blob: String,
-    index: u64,
-    name: String,
-    output: Vec<String>,
-    output_expert: Vec<String>,
-    valid: bool,
-}
-
-/// Adds a Ledger output line describing a given transaction amount and address
-fn make_ledger_amount_addr(
-    tokens: &HashMap<Address, String>,
-    output: &mut Vec<String>,
-    amount: Amount,
-    token: &Address,
-    prefix: &str,
-) {
-    if let Some(token) = tokens.get(token) {
-        output.push(format!("{}Amount: {} {}", prefix, token, amount));
-    } else {
-        output.extend(vec![
-            format!("{}Token: {}", prefix, token),
-            format!("{}Amount: {}", prefix, amount),
-        ]);
-    }
-}
-
-/// Adds a Ledger output line describing a given transaction amount and asset
-/// type
-fn make_ledger_amount_asset(
-    tokens: &HashMap<Address, String>,
-    output: &mut Vec<String>,
-    amount: u64,
-    token: &AssetType,
-    assets: &HashMap<AssetType, (Address, Epoch)>,
-    prefix: &str,
-) {
-    if let Some((token, _epoch)) = assets.get(token) {
-        // If the AssetType can be decoded, then at least display Addressees
-        if let Some(token) = tokens.get(token) {
-            output.push(format!(
-                "{}Amount: {} {}",
-                prefix,
-                token,
-                Amount::from(amount)
-            ));
-        } else {
-            output.extend(vec![
-                format!("{}Token: {}", prefix, token),
-                format!("{}Amount: {}", prefix, Amount::from(amount)),
-            ]);
-        }
-    } else {
-        // Otherwise display the raw AssetTypes
-        output.extend(vec![
-            format!("{}Token: {}", prefix, token),
-            format!("{}Amount: {}", prefix, Amount::from(amount)),
-        ]);
-    }
-}
-
-/// Split the lines in the vector that are longer than the Ledger device's
-/// character width
-fn format_outputs(output: &mut Vec<String>) {
-    const LEDGER_WIDTH: usize = 60;
-
-    let mut i = 0;
-    let mut pos = 0;
-    // Break down each line that is too long one-by-one
-    while pos < output.len() {
-        let prefix_len = i.to_string().len() + 3;
-        let curr_line = output[pos].clone();
-        if curr_line.len() + prefix_len < LEDGER_WIDTH {
-            // No need to split the line in this case
-            output[pos] = format!("{} | {}", i, curr_line);
-            pos += 1;
-        } else {
-            // Line is too long so split it up. Repeat the key on each line
-            let (mut key, mut value) =
-                curr_line.split_once(':').unwrap_or(("", &curr_line));
-            key = key.trim();
-            value = value.trim();
-            if value.is_empty() {
-                value = "(none)"
-            }
-
-            // First comput how many lines we will break the current one up into
-            let mut digits = 1;
-            let mut line_space;
-            let mut lines;
-            loop {
-                let prefix_len = prefix_len + 7 + 2 * digits + key.len();
-                line_space = LEDGER_WIDTH - prefix_len;
-                lines = (value.len() + line_space - 1) / line_space;
-                if lines.to_string().len() <= digits {
-                    break;
-                } else {
-                    digits += 1;
-                }
-            }
-
-            // Then break up this line according to the above plan
-            output.remove(pos);
-            for (idx, part) in
-                value.chars().chunks(line_space).into_iter().enumerate()
-            {
-                let line = format!(
-                    "{} | {} [{}/{}] : {}",
-                    i,
-                    key,
-                    idx + 1,
-                    lines,
-                    part.collect::<String>(),
-                );
-                output.insert(pos, line);
-                pos += 1;
-            }
-        }
-        i += 1;
-    }
-}
-
-/// Converts the given transaction to the form that is displayed on the Ledger
-/// device
-fn to_ledger_vector(
-    ctx: &Context,
-    tx: &Tx,
-) -> Result<LedgerVector, std::io::Error> {
-    let init_account_hash = hash_tx(&ctx.read_wasm(TX_INIT_ACCOUNT_WASM));
-    let init_validator_hash = hash_tx(&ctx.read_wasm(TX_INIT_VALIDATOR_WASM));
-    let init_proposal_hash = hash_tx(&ctx.read_wasm(TX_INIT_PROPOSAL));
-    let vote_proposal_hash = hash_tx(&ctx.read_wasm(TX_VOTE_PROPOSAL));
-    let reveal_pk_hash = hash_tx(&ctx.read_wasm(TX_REVEAL_PK));
-    let update_vp_hash = hash_tx(&ctx.read_wasm(TX_UPDATE_VP_WASM));
-    let transfer_hash = hash_tx(&ctx.read_wasm(TX_TRANSFER_WASM));
-    let ibc_hash = hash_tx(&ctx.read_wasm(TX_IBC_WASM));
-    let bond_hash = hash_tx(&ctx.read_wasm(TX_BOND_WASM));
-    let unbond_hash = hash_tx(&ctx.read_wasm(TX_UNBOND_WASM));
-    let withdraw_hash = hash_tx(&ctx.read_wasm(TX_WITHDRAW_WASM));
-    let change_commission_hash =
-        hash_tx(&ctx.read_wasm(TX_CHANGE_COMMISSION_WASM));
-    let user_hash = hash_tx(&ctx.read_wasm(VP_USER_WASM));
-
-    // To facilitate lookups of human-readable token names
-    let tokens = ctx.tokens_with_aliases();
-
-    let mut tv = LedgerVector {
-        blob: HEXLOWER
-            .encode(&tx.try_to_vec().expect("unable to serialize transaction")),
-        index: 0,
-        valid: true,
-        name: "Custom 0".to_string(),
-        ..Default::default()
-    };
-
-    let code_hash = tx
-        .get_section(tx.code_sechash())
-        .expect("expected tx code section to be present")
-        .code_sec()
-        .expect("expected section to have code tag")
-        .code
-        .hash();
-    tv.output_expert
-        .push(format!("Code hash : {}", HEXLOWER.encode(&code_hash.0)));
-
-    if code_hash == init_account_hash {
-        let init_account = InitAccount::try_from_slice(
-            &tx.data()
-                .ok_or_else(|| Error::from(ErrorKind::InvalidData))?,
-        )?;
-
-        tv.name = "Init Account 0".to_string();
-
-        let extra = tx
-            .get_section(&init_account.vp_code_hash)
-            .and_then(Section::extra_data_sec)
-            .expect("unable to load vp code")
-            .code
-            .hash();
-        let vp_code = if extra == user_hash {
-            "User".to_string()
-        } else {
-            HEXLOWER.encode(&extra.0)
-        };
-
-        tv.output.extend(vec![
-            format!("Type : Init Account"),
-            format!("Public key : {}", init_account.public_key),
-            format!("VP type : {}", vp_code),
-        ]);
-
-        tv.output_expert.extend(vec![
-            format!("Public key : {}", init_account.public_key),
-            format!("VP type : {}", HEXLOWER.encode(&extra.0)),
-        ]);
-    } else if code_hash == init_validator_hash {
-        let init_validator = InitValidator::try_from_slice(
-            &tx.data()
-                .ok_or_else(|| Error::from(ErrorKind::InvalidData))?,
-        )?;
-
-        tv.name = "Init Validator 0".to_string();
-
-        let extra = tx
-            .get_section(&init_validator.validator_vp_code_hash)
-            .and_then(Section::extra_data_sec)
-            .expect("unable to load vp code")
-            .code
-            .hash();
-        let vp_code = if extra == user_hash {
-            "User".to_string()
-        } else {
-            HEXLOWER.encode(&extra.0)
-        };
-
-        tv.output.extend(vec![
-            format!("Type : Init Validator"),
-            format!("Account key : {}", init_validator.account_key),
-            format!("Consensus key : {}", init_validator.consensus_key),
-            format!("Protocol key : {}", init_validator.protocol_key),
-            format!("DKG key : {}", init_validator.dkg_key),
-            format!("Commission rate : {}", init_validator.commission_rate),
-            format!(
-                "Maximum commission rate change : {}",
-                init_validator.max_commission_rate_change
-            ),
-            format!("Validator VP type : {}", vp_code,),
-        ]);
-
-        tv.output_expert.extend(vec![
-            format!("Account key : {}", init_validator.account_key),
-            format!("Consensus key : {}", init_validator.consensus_key),
-            format!("Protocol key : {}", init_validator.protocol_key),
-            format!("DKG key : {}", init_validator.dkg_key),
-            format!("Commission rate : {}", init_validator.commission_rate),
-            format!(
-                "Maximum commission rate change : {}",
-                init_validator.max_commission_rate_change
-            ),
-            format!("Validator VP type : {}", HEXLOWER.encode(&extra.0)),
-        ]);
-    } else if code_hash == init_proposal_hash {
-        let init_proposal_data = InitProposalData::try_from_slice(
-            &tx.data()
-                .ok_or_else(|| Error::from(ErrorKind::InvalidData))?,
-        )?;
-
-        tv.name = "Init Proposal 0".to_string();
-
-        let init_proposal_data_id = init_proposal_data
-            .id
-            .as_ref()
-            .map(u64::to_string)
-            .unwrap_or_else(|| "(none)".to_string());
-        tv.output.extend(vec![
-            format!("Type : Init proposal"),
-            format!("ID : {}", init_proposal_data_id),
-            format!("Author : {}", init_proposal_data.author),
-            format!(
-                "Voting start epoch : {}",
-                init_proposal_data.voting_start_epoch
-            ),
-            format!(
-                "Voting end epoch : {}",
-                init_proposal_data.voting_end_epoch
-            ),
-            format!("Grace epoch : {}", init_proposal_data.grace_epoch),
-        ]);
-        let content: BTreeMap<String, String> =
-            BorshDeserialize::try_from_slice(&init_proposal_data.content)?;
-        if !content.is_empty() {
-            for (key, value) in &content {
-                tv.output.push(format!("Content {} : {}", key, value));
-            }
-        } else {
-            tv.output.push("Content : (none)".to_string());
-        }
-
-        tv.output_expert.extend(vec![
-            format!("ID : {}", init_proposal_data_id),
-            format!("Author : {}", init_proposal_data.author),
-            format!(
-                "Voting start epoch : {}",
-                init_proposal_data.voting_start_epoch
-            ),
-            format!(
-                "Voting end epoch : {}",
-                init_proposal_data.voting_end_epoch
-            ),
-            format!("Grace epoch : {}", init_proposal_data.grace_epoch),
-        ]);
-        if !content.is_empty() {
-            for (key, value) in content {
-                tv.output_expert
-                    .push(format!("Content {} : {}", key, value));
-            }
-        } else {
-            tv.output_expert.push("Content : none".to_string());
-        }
-    } else if code_hash == vote_proposal_hash {
-        let vote_proposal = VoteProposalData::try_from_slice(
-            &tx.data()
-                .ok_or_else(|| Error::from(ErrorKind::InvalidData))?,
-        )?;
-
-        tv.name = "Vote Proposal 0".to_string();
-
-        tv.output.extend(vec![
-            format!("Type : Vote Proposal"),
-            format!("ID : {}", vote_proposal.id),
-            format!("Vote : {}", vote_proposal.vote),
-            format!("Voter : {}", vote_proposal.voter),
-        ]);
-        for delegation in &vote_proposal.delegations {
-            tv.output.push(format!("Delegations : {}", delegation));
-        }
-
-        tv.output_expert.extend(vec![
-            format!("ID : {}", vote_proposal.id),
-            format!("Vote : {}", vote_proposal.vote),
-            format!("Voter : {}", vote_proposal.voter),
-        ]);
-        for delegation in vote_proposal.delegations {
-            tv.output_expert
-                .push(format!("Delegations : {}", delegation));
-        }
-    } else if code_hash == reveal_pk_hash {
-        let public_key = common::PublicKey::try_from_slice(
-            &tx.data()
-                .ok_or_else(|| Error::from(ErrorKind::InvalidData))?,
-        )?;
-
-        tv.name = "Init Account 0".to_string();
-
-        tv.output.extend(vec![
-            format!("Type : Reveal PK"),
-            format!("Public key : {}", public_key),
-        ]);
-
-        tv.output_expert
-            .extend(vec![format!("Public key : {}", public_key)]);
-    } else if code_hash == update_vp_hash {
-        let transfer = UpdateVp::try_from_slice(
-            &tx.data()
-                .ok_or_else(|| Error::from(ErrorKind::InvalidData))?,
-        )?;
-
-        tv.name = "Update VP 0".to_string();
-
-        let extra = tx
-            .get_section(&transfer.vp_code_hash)
-            .and_then(Section::extra_data_sec)
-            .expect("unable to load vp code")
-            .code
-            .hash();
-        let vp_code = if extra == user_hash {
-            "User".to_string()
-        } else {
-            HEXLOWER.encode(&extra.0)
-        };
-
-        tv.output.extend(vec![
-            format!("Type : Update VP"),
-            format!("Address : {}", transfer.addr),
-            format!("VP type : {}", vp_code),
-        ]);
-
-        tv.output_expert.extend(vec![
-            format!("Address : {}", transfer.addr),
-            format!("VP type : {}", HEXLOWER.encode(&extra.0)),
-        ]);
-    } else if code_hash == transfer_hash {
-        let transfer = Transfer::try_from_slice(
-            &tx.data()
-                .ok_or_else(|| Error::from(ErrorKind::InvalidData))?,
-        )?;
-        // To facilitate lookups of MASP AssetTypes
-        let mut asset_types = HashMap::new();
-        let builder = if let Some(shielded_hash) = transfer.shielded {
-            tx.sections.iter().find_map(|x| match x {
-                Section::MaspBuilder(builder)
-                    if builder.target == shielded_hash =>
-                {
-                    for (addr, epoch) in &builder.asset_types {
-                        asset_types.insert(
-                            make_asset_type(*epoch, addr),
-                            (addr.clone(), *epoch),
-                        );
-                    }
-                    Some(builder)
-                }
-                _ => None,
-            })
-        } else {
-            None
-        };
-
-        tv.name = "Transfer 0".to_string();
-
-        tv.output.push("Type : Transfer".to_string());
-        if transfer.source != masp() {
-            tv.output.push(format!("Sender : {}", transfer.source));
-            if transfer.target == masp() {
-                make_ledger_amount_addr(
-                    &tokens,
-                    &mut tv.output,
-                    transfer.amount,
-                    &transfer.token,
-                    "Sending ",
-                );
-            }
-        } else if let Some(builder) = builder {
-            for input in builder.builder.sapling_inputs() {
-                let vk = ExtendedViewingKey::from(*input.key());
-                tv.output.push(format!("Sender : {}", vk));
-                make_ledger_amount_asset(
-                    &tokens,
-                    &mut tv.output,
-                    input.value(),
-                    &input.asset_type(),
-                    &asset_types,
-                    "Sending ",
-                );
-            }
-        }
-        if transfer.target != masp() {
-            tv.output.push(format!("Destination : {}", transfer.target));
-            if transfer.source == masp() {
-                make_ledger_amount_addr(
-                    &tokens,
-                    &mut tv.output,
-                    transfer.amount,
-                    &transfer.token,
-                    "Receiving ",
-                );
-            }
-        } else if let Some(builder) = builder {
-            for output in builder.builder.sapling_outputs() {
-                let pa = PaymentAddress::from(output.address());
-                tv.output.push(format!("Destination : {}", pa));
-                make_ledger_amount_asset(
-                    &tokens,
-                    &mut tv.output,
-                    output.value(),
-                    &output.asset_type(),
-                    &asset_types,
-                    "Receiving ",
-                );
-            }
-        }
-        if transfer.source != masp() && transfer.target != masp() {
-            make_ledger_amount_addr(
-                &tokens,
-                &mut tv.output,
-                transfer.amount,
-                &transfer.token,
-                "",
-            );
-        }
-
-        tv.output_expert.extend(vec![
-            format!("Source : {}", transfer.source),
-            format!("Target : {}", transfer.target),
-            format!("Token : {}", transfer.token),
-            format!("Amount : {}", transfer.amount),
-        ]);
-    } else if code_hash == ibc_hash {
-        let msg = IbcMessage::decode(
-            tx.data()
-                .ok_or_else(|| Error::from(ErrorKind::InvalidData))?
-                .as_ref(),
-        )
-        .map_err(|x| Error::new(ErrorKind::Other, x))?;
-
-        tv.name = "IBC 0".to_string();
-        tv.output.push("Type : IBC".to_string());
-
-        if let Ics26Envelope::Ics20Msg(transfer) = msg.0 {
-            let transfer_token = transfer
-                .token
-                .as_ref()
-                .map(|x| format!("{} {}", x.amount, x.denom))
-                .unwrap_or_else(|| "(none)".to_string());
-            tv.output.extend(vec![
-                format!("Source port : {}", transfer.source_port),
-                format!("Source channel : {}", transfer.source_channel),
-                format!("Token : {}", transfer_token),
-                format!("Sender : {}", transfer.sender),
-                format!("Receiver : {}", transfer.receiver),
-                format!("Timeout height : {}", transfer.timeout_height),
-                format!("Timeout timestamp : {}", transfer.timeout_timestamp),
-            ]);
-            tv.output_expert.extend(vec![
-                format!("Source port : {}", transfer.source_port),
-                format!("Source channel : {}", transfer.source_channel),
-                format!("Token : {}", transfer_token),
-                format!("Sender : {}", transfer.sender),
-                format!("Receiver : {}", transfer.receiver),
-                format!("Timeout height : {}", transfer.timeout_height),
-                format!("Timeout timestamp : {}", transfer.timeout_timestamp),
-            ]);
-        } else {
-            for line in format!("{:#?}", msg).split('\n') {
-                let stripped = line.trim_start();
-                tv.output.push(format!("Part : {}", stripped));
-                tv.output_expert.push(format!("Part : {}", stripped));
-            }
-        }
-    } else if code_hash == bond_hash {
-        let bond = pos::Bond::try_from_slice(
-            &tx.data()
-                .ok_or_else(|| Error::from(ErrorKind::InvalidData))?,
-        )?;
-
-        tv.name = "Bond 0".to_string();
-
-        let bond_source = bond
-            .source
-            .as_ref()
-            .map(Address::to_string)
-            .unwrap_or_else(|| "(none)".to_string());
-        tv.output.extend(vec![
-            format!("Type : Bond"),
-            format!("Source : {}", bond_source),
-            format!("Validator : {}", bond.validator),
-            format!("Amount : {}", bond.amount),
-        ]);
-
-        tv.output_expert.extend(vec![
-            format!("Source : {}", bond_source),
-            format!("Validator : {}", bond.validator),
-            format!("Amount : {}", bond.amount),
-        ]);
-    } else if code_hash == unbond_hash {
-        let unbond = pos::Unbond::try_from_slice(
-            &tx.data()
-                .ok_or_else(|| Error::from(ErrorKind::InvalidData))?,
-        )?;
-
-        tv.name = "Unbond 0".to_string();
-
-        let unbond_source = unbond
-            .source
-            .as_ref()
-            .map(Address::to_string)
-            .unwrap_or_else(|| "(none)".to_string());
-        tv.output.extend(vec![
-            format!("Code : Unbond"),
-            format!("Source : {}", unbond_source),
-            format!("Validator : {}", unbond.validator),
-            format!("Amount : {}", unbond.amount),
-        ]);
-
-        tv.output_expert.extend(vec![
-            format!("Source : {}", unbond_source),
-            format!("Validator : {}", unbond.validator),
-            format!("Amount : {}", unbond.amount),
-        ]);
-    } else if code_hash == withdraw_hash {
-        let withdraw = pos::Withdraw::try_from_slice(
-            &tx.data()
-                .ok_or_else(|| Error::from(ErrorKind::InvalidData))?,
-        )?;
-
-        tv.name = "Withdraw 0".to_string();
-
-        let withdraw_source = withdraw
-            .source
-            .as_ref()
-            .map(Address::to_string)
-            .unwrap_or_else(|| "(none)".to_string());
-        tv.output.extend(vec![
-            format!("Type : Withdraw"),
-            format!("Source : {}", withdraw_source),
-            format!("Validator : {}", withdraw.validator),
-        ]);
-
-        tv.output_expert.extend(vec![
-            format!("Source : {}", withdraw_source),
-            format!("Validator : {}", withdraw.validator),
-        ]);
-    } else if code_hash == change_commission_hash {
-        let commission_change = pos::CommissionChange::try_from_slice(
-            &tx.data()
-                .ok_or_else(|| Error::from(ErrorKind::InvalidData))?,
-        )?;
-
-        tv.name = "Change Commission 0".to_string();
-
-        tv.output.extend(vec![
-            format!("Type : Change commission"),
-            format!("New rate : {}", commission_change.new_rate),
-            format!("Validator : {}", commission_change.validator),
-        ]);
-
-        tv.output_expert.extend(vec![
-            format!("New rate : {}", commission_change.new_rate),
-            format!("Validator : {}", commission_change.validator),
-        ]);
-    }
-
-    if let Some(wrapper) = tx.header.wrapper() {
-        tv.output_expert.extend(vec![
-            format!("Timestamp : {}", tx.header.timestamp.0),
-            format!("PK : {}", wrapper.pk),
-            format!("Epoch : {}", wrapper.epoch),
-            format!("Gas limit : {}", Amount::from(wrapper.gas_limit)),
-            format!("Fee token : {}", wrapper.fee.token),
-        ]);
-        if let Some(token) = tokens.get(&wrapper.fee.token) {
-            tv.output_expert
-                .push(format!("Fee amount : {} {}", token, wrapper.fee.amount));
-        } else {
-            tv.output_expert
-                .push(format!("Fee amount : {}", wrapper.fee.amount));
-        }
-    }
-
-    // Finally, index each line and break those that are too long
-    format_outputs(&mut tv.output);
-    format_outputs(&mut tv.output_expert);
-    Ok(tv)
-=======
     namada::ledger::signing::sign_wrapper(
         client,
+        wallet,
         args,
         epoch,
         tx,
@@ -1038,5 +130,4 @@
         requires_pow,
     )
     .await
->>>>>>> a9a3e323
 }