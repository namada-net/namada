--- conflicted
+++ resolved
@@ -13,15 +13,11 @@
     let steward_commission = UpdateStewardCommission::try_from_slice(&data[..])
         .wrap_err("Failed to decode an UpdateStewardCommission tx data")?;
 
-<<<<<<< HEAD
     // The tx must be authorized by the source address
     ctx.insert_verifier(&steward_commission.steward)?;
 
-    pgf::update_steward_commission(ctx, steward_commission)?;
-=======
     pgf::update_steward_commission(ctx, steward_commission)
         .wrap_err("Failed to update steward commission rate")?;
->>>>>>> f707ee96
 
     Ok(())
 }