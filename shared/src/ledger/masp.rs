//! MASP verification wrappers.

use std::collections::hash_map::Entry;
use std::collections::{BTreeMap, HashMap, HashSet};
use std::env;
use std::fmt::Debug;
use std::fs::File;
#[cfg(feature = "masp-tx-gen")]
use std::ops::Deref;
use std::path::PathBuf;

use async_trait::async_trait;
// use async_std::io::prelude::WriteExt;
// use async_std::io::{self};
use borsh::{BorshDeserialize, BorshSerialize};
use itertools::Either;
use masp_primitives::asset_type::AssetType;
use masp_primitives::consensus::TestNetwork;
use masp_primitives::convert::AllowedConversion;
use masp_primitives::ff::PrimeField;
use masp_primitives::group::GroupEncoding;
use masp_primitives::memo::MemoBytes;
use masp_primitives::merkle_tree::{
    CommitmentTree, IncrementalWitness, MerklePath,
};
use masp_primitives::sapling::keys::FullViewingKey;
use masp_primitives::sapling::note_encryption::*;
use masp_primitives::sapling::redjubjub::PublicKey;
use masp_primitives::sapling::{
    Diversifier, Node, Note, Nullifier, ViewingKey,
};
#[cfg(feature = "masp-tx-gen")]
use masp_primitives::transaction::builder::{self, *};
use masp_primitives::transaction::components::sapling::builder::SaplingMetadata;
use masp_primitives::transaction::components::transparent::builder::TransparentBuilder;
use masp_primitives::transaction::components::{
    Amount, ConvertDescription, OutputDescription, SpendDescription, TxOut,
};
use masp_primitives::transaction::fees::fixed::FeeRule;
use masp_primitives::transaction::sighash::{signature_hash, SignableInput};
use masp_primitives::transaction::txid::TxIdDigester;
use masp_primitives::transaction::{
    Authorization, Authorized, Transaction, TransactionData,
    TransparentAddress, Unauthorized,
};
use masp_primitives::zip32::{ExtendedFullViewingKey, ExtendedSpendingKey};
use masp_proofs::bellman::groth16::{
    prepare_verifying_key, PreparedVerifyingKey,
};
use masp_proofs::bls12_381::Bls12;
use masp_proofs::prover::LocalTxProver;
use masp_proofs::sapling::SaplingVerificationContext;
use namada_core::types::transaction::AffineCurve;
#[cfg(feature = "masp-tx-gen")]
use rand_core::{CryptoRng, OsRng, RngCore};
use ripemd::Digest as RipemdDigest;
#[cfg(feature = "masp-tx-gen")]
use sha2::Digest;

use crate::ledger::queries::Client;
use crate::ledger::rpc::query_storage_value;
use crate::ledger::{args, rpc};
use crate::proto::Tx;
use crate::tendermint_rpc::query::Query;
use crate::tendermint_rpc::Order;
use crate::types::address::{masp, Address};
use crate::types::masp::{BalanceOwner, ExtendedViewingKey, PaymentAddress};
use crate::types::storage::{BlockHeight, Epoch, Key, KeySeg, TxIndex};
use crate::types::token;
use crate::types::token::{
    Transfer, HEAD_TX_KEY, PIN_KEY_PREFIX, TX_KEY_PREFIX,
};
use crate::types::transaction::{EllipticCurve, PairingEngine, WrapperTx};

/// Env var to point to a dir with MASP parameters. When not specified,
/// the default OS specific path is used.
pub const ENV_VAR_MASP_PARAMS_DIR: &str = "NAMADA_MASP_PARAMS_DIR";

/// The network to use for MASP
#[cfg(feature = "mainnet")]
const NETWORK: MainNetwork = MainNetwork;
#[cfg(not(feature = "mainnet"))]
const NETWORK: TestNetwork = TestNetwork;

// TODO these could be exported from masp_proof crate
/// Spend circuit name
pub const SPEND_NAME: &str = "masp-spend.params";
/// Output circuit name
pub const OUTPUT_NAME: &str = "masp-output.params";
/// Convert circuit name
pub const CONVERT_NAME: &str = "masp-convert.params";

/// Load Sapling spend params.
pub fn load_spend_params() -> (
    masp_proofs::bellman::groth16::Parameters<Bls12>,
    masp_proofs::bellman::groth16::PreparedVerifyingKey<Bls12>,
) {
    let params_dir = get_params_dir();
    let spend_path = params_dir.join(SPEND_NAME);
    if !spend_path.exists() {
        #[cfg(feature = "masp_proofs/download-params")]
        masp_proofs::download_parameters()
            .expect("MASP parameters not present or downloadable");
        #[cfg(not(feature = "masp_proofs/download-params"))]
        panic!("MASP parameters not present or downloadable");
    }
    let param_f = File::open(spend_path).unwrap();
    let params =
        masp_proofs::bellman::groth16::Parameters::read(&param_f, false)
            .unwrap();
    let vk = prepare_verifying_key(&params.vk);
    (params, vk)
}

/// Load Sapling convert params.
pub fn load_convert_params() -> (
    masp_proofs::bellman::groth16::Parameters<Bls12>,
    masp_proofs::bellman::groth16::PreparedVerifyingKey<Bls12>,
) {
    let params_dir = get_params_dir();
    let spend_path = params_dir.join(CONVERT_NAME);
    if !spend_path.exists() {
        #[cfg(feature = "masp_proofs/download-params")]
        masp_proofs::download_parameters()
            .expect("MASP parameters not present or downloadable");
        #[cfg(not(feature = "masp_proofs/download-params"))]
        panic!("MASP parameters not present or downloadable");
    }
    let param_f = File::open(spend_path).unwrap();
    let params =
        masp_proofs::bellman::groth16::Parameters::read(&param_f, false)
            .unwrap();
    let vk = prepare_verifying_key(&params.vk);
    (params, vk)
}

/// Load Sapling output params.
pub fn load_output_params() -> (
    masp_proofs::bellman::groth16::Parameters<Bls12>,
    masp_proofs::bellman::groth16::PreparedVerifyingKey<Bls12>,
) {
    let params_dir = get_params_dir();
    let output_path = params_dir.join(OUTPUT_NAME);
    if !output_path.exists() {
        #[cfg(feature = "masp_proofs/download-params")]
        masp_proofs::download_parameters()
            .expect("MASP parameters not present or downloadable");
        #[cfg(not(feature = "masp_proofs/download-params"))]
        panic!("MASP parameters not present or downloadable");
    }
    let param_f = File::open(output_path).unwrap();
    let params =
        masp_proofs::bellman::groth16::Parameters::read(&param_f, false)
            .unwrap();
    let vk = prepare_verifying_key(&params.vk);
    (params, vk)
}

/// check_spend wrapper
pub fn check_spend(
    spend: &SpendDescription<<Authorized as Authorization>::SaplingAuth>,
    sighash: &[u8; 32],
    ctx: &mut SaplingVerificationContext,
    parameters: &PreparedVerifyingKey<Bls12>,
) -> bool {
    let zkproof =
        masp_proofs::bellman::groth16::Proof::read(spend.zkproof.as_slice());
    let zkproof = match zkproof {
        Ok(zkproof) => zkproof,
        _ => return false,
    };
    ctx.check_spend(
        spend.cv,
        spend.anchor,
        &spend.nullifier.0,
        PublicKey(spend.rk.0),
        sighash,
        spend.spend_auth_sig,
        zkproof,
        parameters,
    )
}

/// check_output wrapper
pub fn check_output(
    output: &OutputDescription<<<Authorized as Authorization>::SaplingAuth as masp_primitives::transaction::components::sapling::Authorization>::Proof>,
    ctx: &mut SaplingVerificationContext,
    parameters: &PreparedVerifyingKey<Bls12>,
) -> bool {
    let zkproof =
        masp_proofs::bellman::groth16::Proof::read(output.zkproof.as_slice());
    let zkproof = match zkproof {
        Ok(zkproof) => zkproof,
        _ => return false,
    };
    let epk =
        masp_proofs::jubjub::ExtendedPoint::from_bytes(&output.ephemeral_key.0);
    let epk = match epk.into() {
        Some(p) => p,
        None => return false,
    };
    ctx.check_output(output.cv, output.cmu, epk, zkproof, parameters)
}

/// check convert wrapper
pub fn check_convert(
    convert: &ConvertDescription<<<Authorized as Authorization>::SaplingAuth as masp_primitives::transaction::components::sapling::Authorization>::Proof>,
    ctx: &mut SaplingVerificationContext,
    parameters: &PreparedVerifyingKey<Bls12>,
) -> bool {
    let zkproof =
        masp_proofs::bellman::groth16::Proof::read(convert.zkproof.as_slice());
    let zkproof = match zkproof {
        Ok(zkproof) => zkproof,
        _ => return false,
    };
    ctx.check_convert(convert.cv, convert.anchor, zkproof, parameters)
}

/// Represents an authorization where the Sapling bundle is authorized and the
/// transparent bundle is unauthorized.
pub struct PartialAuthorized;

impl Authorization for PartialAuthorized {
    type SaplingAuth = <Authorized as Authorization>::SaplingAuth;
    type TransparentAuth = <Unauthorized as Authorization>::TransparentAuth;
}

/// Partially deauthorize the transparent bundle
fn partial_deauthorize(
    tx_data: &TransactionData<Authorized>,
) -> Option<TransactionData<PartialAuthorized>> {
    let transp = tx_data.transparent_bundle().and_then(|x| {
        let mut tb = TransparentBuilder::empty();
        for vin in &x.vin {
            tb.add_input(TxOut {
                asset_type: vin.asset_type,
                value: vin.value,
                address: vin.address,
            })
            .ok()?;
        }
        for vout in &x.vout {
            tb.add_output(&vout.address, vout.asset_type, vout.value)
                .ok()?;
        }
        tb.build()
    });
    if tx_data.transparent_bundle().is_some() != transp.is_some() {
        return None;
    }
    Some(TransactionData::from_parts(
        tx_data.version(),
        tx_data.consensus_branch_id(),
        tx_data.lock_time(),
        tx_data.expiry_height(),
        transp,
        tx_data.sapling_bundle().cloned(),
    ))
}

/// Verify a shielded transaction.
pub fn verify_shielded_tx(transaction: &Transaction) -> bool {
    tracing::info!("entered verify_shielded_tx()");

    let sapling_bundle = if let Some(bundle) = transaction.sapling_bundle() {
        bundle
    } else {
        return false;
    };
    let tx_data = transaction.deref();

    // Partially deauthorize the transparent bundle
    let unauth_tx_data = match partial_deauthorize(tx_data) {
        Some(tx_data) => tx_data,
        None => return false,
    };

    let txid_parts = unauth_tx_data.digest(TxIdDigester);
    // the commitment being signed is shared across all Sapling inputs; once
    // V4 transactions are deprecated this should just be the txid, but
    // for now we need to continue to compute it here.
    let sighash =
        signature_hash(&unauth_tx_data, &SignableInput::Shielded, &txid_parts);

    tracing::info!("sighash computed");

    let (_, spend_pvk) = load_spend_params();
    let (_, convert_pvk) = load_convert_params();
    let (_, output_pvk) = load_output_params();

    let mut ctx = SaplingVerificationContext::new(true);
    let spends_valid = sapling_bundle.shielded_spends.iter().all(|spend| {
        check_spend(spend, sighash.as_ref(), &mut ctx, &spend_pvk)
    });
    let converts_valid = sapling_bundle
        .shielded_converts
        .iter()
        .all(|convert| check_convert(convert, &mut ctx, &convert_pvk));
    let outputs_valid = sapling_bundle
        .shielded_outputs
        .iter()
        .all(|output| check_output(output, &mut ctx, &output_pvk));

    if !(spends_valid && outputs_valid && converts_valid) {
        return false;
    }

    tracing::info!("passed spend/output verification");

    let assets_and_values: Amount = sapling_bundle.value_balance.clone();

    tracing::info!(
        "accumulated {} assets/values",
        assets_and_values.components().len()
    );

    let result = ctx.final_check(
        assets_and_values,
        sighash.as_ref(),
        sapling_bundle.authorization.binding_sig,
    );
    tracing::info!("final check result {result}");
    result
}

/// Get the path to MASP parameters from [`ENV_VAR_MASP_PARAMS_DIR`] env var or
/// use the default.
pub fn get_params_dir() -> PathBuf {
    if let Ok(params_dir) = env::var(ENV_VAR_MASP_PARAMS_DIR) {
        println!("Using {} as masp parameter folder.", params_dir);
        PathBuf::from(params_dir)
    } else {
        masp_proofs::default_params_folder().unwrap()
    }
}

/// Freeze a Builder into the format necessary for inclusion in a Tx. This is
/// the format used by hardware wallets to validate a MASP Transaction.
struct WalletMap;

impl<P1>
    masp_primitives::transaction::components::sapling::builder::MapBuilder<
        P1,
        ExtendedSpendingKey,
        (),
        ExtendedFullViewingKey,
    > for WalletMap
{
    fn map_params(&self, _s: P1) {}

    fn map_key(&self, s: ExtendedSpendingKey) -> ExtendedFullViewingKey {
        (&s).into()
    }
}

impl<P1, R1, N1>
    MapBuilder<
        P1,
        R1,
        ExtendedSpendingKey,
        N1,
        (),
        (),
        ExtendedFullViewingKey,
        (),
    > for WalletMap
{
    fn map_rng(&self, _s: R1) {}

    fn map_notifier(&self, _s: N1) {}
}

/// Abstracts platform specific details away from the logic of shielded pool
/// operations.
#[async_trait(?Send)]
pub trait ShieldedUtils:
    Sized + BorshDeserialize + BorshSerialize + Default + Clone
{
    /// The type of the Tendermint client to make queries with
    type C: crate::ledger::queries::Client + std::marker::Sync;

    /// Get a MASP transaction prover
    fn local_tx_prover(&self) -> LocalTxProver;

    /// Load up the currently saved ShieldedContext
    async fn load(self) -> std::io::Result<ShieldedContext<Self>>;

    /// Sace the given ShieldedContext for future loads
    async fn save(&self, ctx: &ShieldedContext<Self>) -> std::io::Result<()>;
}

/// Make a ViewingKey that can view notes encrypted by given ExtendedSpendingKey
pub fn to_viewing_key(esk: &ExtendedSpendingKey) -> FullViewingKey {
    ExtendedFullViewingKey::from(esk).fvk
}

/// Generate a valid diversifier, i.e. one that has a diversified base. Return
/// also this diversified base.
#[cfg(feature = "masp-tx-gen")]
pub fn find_valid_diversifier<R: RngCore + CryptoRng>(
    rng: &mut R,
) -> (Diversifier, masp_primitives::jubjub::SubgroupPoint) {
    let mut diversifier;
    let g_d;
    // Keep generating random diversifiers until one has a diversified base
    loop {
        let mut d = [0; 11];
        rng.fill_bytes(&mut d);
        diversifier = Diversifier(d);
        if let Some(val) = diversifier.g_d() {
            g_d = val;
            break;
        }
    }
    (diversifier, g_d)
}

/// Determine if using the current note would actually bring us closer to our
/// target
pub fn is_amount_required(src: Amount, dest: Amount, delta: Amount) -> bool {
    if delta > Amount::zero() {
        let gap = dest - src;
        for (asset_type, value) in gap.components() {
            if *value > 0 && delta[asset_type] > 0 {
                return true;
            }
        }
    }
    false
}

/// An extension of Option's cloned method for pair types
fn cloned_pair<T: Clone, U: Clone>((a, b): (&T, &U)) -> (T, U) {
    (a.clone(), b.clone())
}

/// Errors that can occur when trying to retrieve pinned transaction
#[derive(PartialEq, Eq)]
pub enum PinnedBalanceError {
    /// No transaction has yet been pinned to the given payment address
    NoTransactionPinned,
    /// The supplied viewing key does not recognize payments to given address
    InvalidViewingKey,
}

/// Represents the amount used of different conversions
pub type Conversions =
    HashMap<AssetType, (AllowedConversion, MerklePath<Node>, i64)>;

/// Represents the changes that were made to a list of transparent accounts
pub type TransferDelta = HashMap<Address, Amount<Address>>;

/// Represents the changes that were made to a list of shielded accounts
pub type TransactionDelta = HashMap<ViewingKey, Amount>;

/// Represents the current state of the shielded pool from the perspective of
/// the chosen viewing keys.
#[derive(BorshSerialize, BorshDeserialize, Debug)]
pub struct ShieldedContext<U: ShieldedUtils> {
    /// Location where this shielded context is saved
    #[borsh_skip]
    pub utils: U,
    /// The last transaction index to be processed in this context
    pub last_txidx: u64,
    /// The commitment tree produced by scanning all transactions up to tx_pos
    pub tree: CommitmentTree<Node>,
    /// Maps viewing keys to applicable note positions
    pub pos_map: HashMap<ViewingKey, HashSet<usize>>,
    /// Maps a nullifier to the note position to which it applies
    pub nf_map: HashMap<Nullifier, usize>,
    /// Maps note positions to their corresponding notes
    pub note_map: HashMap<usize, Note>,
    /// Maps note positions to their corresponding memos
    pub memo_map: HashMap<usize, MemoBytes>,
    /// Maps note positions to the diversifier of their payment address
    pub div_map: HashMap<usize, Diversifier>,
    /// Maps note positions to their witness (used to make merkle paths)
    pub witness_map: HashMap<usize, IncrementalWitness<Node>>,
    /// Tracks what each transaction does to various account balances
    pub delta_map: BTreeMap<
        (BlockHeight, TxIndex),
        (Epoch, TransferDelta, TransactionDelta),
    >,
    /// The set of note positions that have been spent
    pub spents: HashSet<usize>,
    /// Maps asset types to their decodings
    pub asset_types: HashMap<AssetType, (Address, Epoch)>,
    /// Maps note positions to their corresponding viewing keys
    pub vk_map: HashMap<usize, ViewingKey>,
}

/// Default implementation to ease construction of TxContexts. Derive cannot be
/// used here due to CommitmentTree not implementing Default.
impl<U: ShieldedUtils + Default> Default for ShieldedContext<U> {
    fn default() -> ShieldedContext<U> {
        ShieldedContext::<U> {
            utils: U::default(),
            last_txidx: u64::default(),
            tree: CommitmentTree::empty(),
            pos_map: HashMap::default(),
            nf_map: HashMap::default(),
            note_map: HashMap::default(),
            memo_map: HashMap::default(),
            div_map: HashMap::default(),
            witness_map: HashMap::default(),
            spents: HashSet::default(),
            delta_map: BTreeMap::default(),
            asset_types: HashMap::default(),
            vk_map: HashMap::default(),
        }
    }
}

impl<U: ShieldedUtils> ShieldedContext<U> {
    /// Try to load the last saved shielded context from the given context
    /// directory. If this fails, then leave the current context unchanged.
    pub async fn load(&mut self) -> std::io::Result<()> {
        let new_ctx = self.utils.clone().load().await?;
        *self = new_ctx;
        Ok(())
    }

    /// Save this shielded context into its associated context directory
    pub async fn save(&self) -> std::io::Result<()> {
        self.utils.save(self).await
    }

    /// Merge data from the given shielded context into the current shielded
    /// context. It must be the case that the two shielded contexts share the
    /// same last transaction ID and share identical commitment trees.
    pub fn merge(&mut self, new_ctx: ShieldedContext<U>) {
        debug_assert_eq!(self.last_txidx, new_ctx.last_txidx);
        // Merge by simply extending maps. Identical keys should contain
        // identical values, so overwriting should not be problematic.
        self.pos_map.extend(new_ctx.pos_map);
        self.nf_map.extend(new_ctx.nf_map);
        self.note_map.extend(new_ctx.note_map);
        self.memo_map.extend(new_ctx.memo_map);
        self.div_map.extend(new_ctx.div_map);
        self.witness_map.extend(new_ctx.witness_map);
        self.spents.extend(new_ctx.spents);
        self.asset_types.extend(new_ctx.asset_types);
        self.vk_map.extend(new_ctx.vk_map);
        // The deltas are the exception because different keys can reveal
        // different parts of the same transaction. Hence each delta needs to be
        // merged separately.
        for ((height, idx), (ep, ntfer_delta, ntx_delta)) in new_ctx.delta_map {
            let (_ep, tfer_delta, tx_delta) = self
                .delta_map
                .entry((height, idx))
                .or_insert((ep, TransferDelta::new(), TransactionDelta::new()));
            tfer_delta.extend(ntfer_delta);
            tx_delta.extend(ntx_delta);
        }
    }

    /// Fetch the current state of the multi-asset shielded pool into a
    /// ShieldedContext
    pub async fn fetch(
        &mut self,
        client: &U::C,
        sks: &[ExtendedSpendingKey],
        fvks: &[ViewingKey],
    ) {
        // First determine which of the keys requested to be fetched are new.
        // Necessary because old transactions will need to be scanned for new
        // keys.
        let mut unknown_keys = Vec::new();
        for esk in sks {
            let vk = to_viewing_key(esk).vk;
            if !self.pos_map.contains_key(&vk) {
                unknown_keys.push(vk);
            }
        }
        for vk in fvks {
            if !self.pos_map.contains_key(vk) {
                unknown_keys.push(*vk);
            }
        }

        // If unknown keys are being used, we need to scan older transactions
        // for any unspent notes
        let (txs, mut tx_iter);
        if !unknown_keys.is_empty() {
            // Load all transactions accepted until this point
            txs = Self::fetch_shielded_transfers(client, 0).await;
            tx_iter = txs.iter();
            // Do this by constructing a shielding context only for unknown keys
            let mut tx_ctx = Self {
                utils: self.utils.clone(),
                ..Default::default()
            };
            for vk in unknown_keys {
                tx_ctx.pos_map.entry(vk).or_insert_with(HashSet::new);
            }
            // Update this unknown shielded context until it is level with self
            while tx_ctx.last_txidx != self.last_txidx {
                if let Some(((height, idx), (epoch, tx, stx))) = tx_iter.next()
                {
                    tx_ctx.scan_tx(*height, *idx, *epoch, tx, stx);
                } else {
                    break;
                }
            }
            // Merge the context data originating from the unknown keys into the
            // current context
            self.merge(tx_ctx);
        } else {
            // Load only transactions accepted from last_txid until this point
            txs = Self::fetch_shielded_transfers(client, self.last_txidx).await;
            tx_iter = txs.iter();
        }
        // Now that we possess the unspent notes corresponding to both old and
        // new keys up until tx_pos, proceed to scan the new transactions.
        for ((height, idx), (epoch, tx, stx)) in &mut tx_iter {
            self.scan_tx(*height, *idx, *epoch, tx, stx);
        }
    }

    /// Obtain a chronologically-ordered list of all accepted shielded
    /// transactions from the ledger. The ledger conceptually stores
    /// transactions as a vector. More concretely, the HEAD_TX_KEY location
    /// stores the index of the last accepted transaction and each transaction
    /// is stored at a key derived from its index.
    pub async fn fetch_shielded_transfers(
        client: &U::C,
        last_txidx: u64,
    ) -> BTreeMap<(BlockHeight, TxIndex), (Epoch, Transfer, Transaction)> {
        // The address of the MASP account
        let masp_addr = masp();
        // Construct the key where last transaction pointer is stored
        let head_tx_key = Key::from(masp_addr.to_db_key())
            .push(&HEAD_TX_KEY.to_owned())
            .expect("Cannot obtain a storage key");
        // Query for the index of the last accepted transaction
        let head_txidx = query_storage_value::<U::C, u64>(client, &head_tx_key)
            .await
            .unwrap_or(0);
        let mut shielded_txs = BTreeMap::new();
        // Fetch all the transactions we do not have yet
        for i in last_txidx..head_txidx {
            // Construct the key for where the current transaction is stored
            let current_tx_key = Key::from(masp_addr.to_db_key())
                .push(&(TX_KEY_PREFIX.to_owned() + &i.to_string()))
                .expect("Cannot obtain a storage key");
            // Obtain the current transaction
            let (tx_epoch, tx_height, tx_index, current_tx, current_stx) =
                query_storage_value::<
                    U::C,
                    (Epoch, BlockHeight, TxIndex, Transfer, Transaction),
                >(client, &current_tx_key)
                .await
                .unwrap();
            // Collect the current transaction
            shielded_txs.insert(
                (tx_height, tx_index),
                (tx_epoch, current_tx, current_stx),
            );
        }
        shielded_txs
    }

    /// Applies the given transaction to the supplied context. More precisely,
    /// the shielded transaction's outputs are added to the commitment tree.
    /// Newly discovered notes are associated to the supplied viewing keys. Note
    /// nullifiers are mapped to their originating notes. Note positions are
    /// associated to notes, memos, and diversifiers. And the set of notes that
    /// we have spent are updated. The witness map is maintained to make it
    /// easier to construct note merkle paths in other code. See
    /// https://zips.z.cash/protocol/protocol.pdf#scan
    pub fn scan_tx(
        &mut self,
        height: BlockHeight,
        index: TxIndex,
        epoch: Epoch,
        tx: &Transfer,
        shielded: &Transaction,
    ) {
        // For tracking the account changes caused by this Transaction
        let mut transaction_delta = TransactionDelta::new();
        // Listen for notes sent to our viewing keys
        for so in shielded
            .sapling_bundle()
            .map_or(&vec![], |x| &x.shielded_outputs)
        {
            // Create merkle tree leaf node from note commitment
            let node = Node::new(so.cmu.to_repr());
            // Update each merkle tree in the witness map with the latest
            // addition
            for (_, witness) in self.witness_map.iter_mut() {
                witness.append(node).expect("note commitment tree is full");
            }
            let note_pos = self.tree.size();
            self.tree
                .append(node)
                .expect("note commitment tree is full");
            // Finally, make it easier to construct merkle paths to this new
            // note
            let witness = IncrementalWitness::<Node>::from_tree(&self.tree);
            self.witness_map.insert(note_pos, witness);
            // Let's try to see if any of our viewing keys can decrypt latest
            // note
            for (vk, notes) in self.pos_map.iter_mut() {
                let decres = try_sapling_note_decryption::<_, OutputDescription<<<Authorized as Authorization>::SaplingAuth as masp_primitives::transaction::components::sapling::Authorization>::Proof>>(
                    &NETWORK,
                    1.into(),
                    &PreparedIncomingViewingKey::new(&vk.ivk()),
                    so,
                );
                // So this current viewing key does decrypt this current note...
                if let Some((note, pa, memo)) = decres {
                    // Add this note to list of notes decrypted by this viewing
                    // key
                    notes.insert(note_pos);
                    // Compute the nullifier now to quickly recognize when spent
                    let nf = note.nf(&vk.nk, note_pos.try_into().unwrap());
                    self.note_map.insert(note_pos, note);
                    self.memo_map.insert(note_pos, memo);
                    // The payment address' diversifier is required to spend
                    // note
                    self.div_map.insert(note_pos, *pa.diversifier());
                    self.nf_map.insert(nf, note_pos);
                    // Note the account changes
                    let balance = transaction_delta
                        .entry(*vk)
                        .or_insert_with(Amount::zero);
                    *balance +=
                        Amount::from_nonnegative(note.asset_type, note.value)
                            .expect(
                                "found note with invalid value or asset type",
                            );
                    self.vk_map.insert(note_pos, *vk);
                    break;
                }
            }
        }
        // Cancel out those of our notes that have been spent
        for ss in shielded
            .sapling_bundle()
            .map_or(&vec![], |x| &x.shielded_spends)
        {
            // If the shielded spend's nullifier is in our map, then target note
            // is rendered unusable
            if let Some(note_pos) = self.nf_map.get(&ss.nullifier) {
                self.spents.insert(*note_pos);
                // Note the account changes
                let balance = transaction_delta
                    .entry(self.vk_map[note_pos])
                    .or_insert_with(Amount::zero);
                let note = self.note_map[note_pos];
                *balance -=
                    Amount::from_nonnegative(note.asset_type, note.value)
                        .expect("found note with invalid value or asset type");
            }
        }
        // Record the changes to the transparent accounts
        let transparent_delta =
            Amount::from_nonnegative(tx.token.clone(), u64::from(tx.amount))
                .expect("invalid value for amount");
        let mut transfer_delta = TransferDelta::new();
        transfer_delta
            .insert(tx.source.clone(), Amount::zero() - &transparent_delta);
        transfer_delta.insert(tx.target.clone(), transparent_delta);
        self.delta_map.insert(
            (height, index),
            (epoch, transfer_delta, transaction_delta),
        );
        self.last_txidx += 1;
    }

    /// Summarize the effects on shielded and transparent accounts of each
    /// Transfer in this context
    pub fn get_tx_deltas(
        &self,
    ) -> &BTreeMap<
        (BlockHeight, TxIndex),
        (Epoch, TransferDelta, TransactionDelta),
    > {
        &self.delta_map
    }

    /// Compute the total unspent notes associated with the viewing key in the
    /// context. If the key is not in the context, then we do not know the
    /// balance and hence we return None.
    pub fn compute_shielded_balance(&self, vk: &ViewingKey) -> Option<Amount> {
        // Cannot query the balance of a key that's not in the map
        if !self.pos_map.contains_key(vk) {
            return None;
        }
        let mut val_acc = Amount::zero();
        // Retrieve the notes that can be spent by this key
        if let Some(avail_notes) = self.pos_map.get(vk) {
            for note_idx in avail_notes {
                // Spent notes cannot contribute a new transaction's pool
                if self.spents.contains(note_idx) {
                    continue;
                }
                // Get note associated with this ID
                let note = self.note_map.get(note_idx).unwrap();
                // Finally add value to multi-asset accumulator
                val_acc +=
                    Amount::from_nonnegative(note.asset_type, note.value)
                        .expect("found note with invalid value or asset type");
            }
        }
        Some(val_acc)
    }

    /// Query the ledger for the decoding of the given asset type and cache it
    /// if it is found.
    pub async fn decode_asset_type(
        &mut self,
        client: &U::C,
        asset_type: AssetType,
    ) -> Option<(Address, Epoch)> {
        // Try to find the decoding in the cache
        if let decoded @ Some(_) = self.asset_types.get(&asset_type) {
            return decoded.cloned();
        }
        // Query for the ID of the last accepted transaction
        let (addr, ep, _conv, _path): (Address, _, Amount, MerklePath<Node>) =
            rpc::query_conversion(client, asset_type).await?;
        self.asset_types.insert(asset_type, (addr.clone(), ep));
        Some((addr, ep))
    }

    /// Query the ledger for the conversion that is allowed for the given asset
    /// type and cache it.
    async fn query_allowed_conversion<'a>(
        &'a mut self,
        client: &U::C,
        asset_type: AssetType,
        conversions: &'a mut Conversions,
    ) -> Option<&'a mut (AllowedConversion, MerklePath<Node>, i64)> {
        match conversions.entry(asset_type) {
            Entry::Occupied(conv_entry) => Some(conv_entry.into_mut()),
            Entry::Vacant(conv_entry) => {
                // Query for the ID of the last accepted transaction
                let (addr, ep, conv, path): (Address, _, _, _) =
                    rpc::query_conversion(client, asset_type).await?;
                self.asset_types.insert(asset_type, (addr, ep));
                // If the conversion is 0, then we just have a pure decoding
                if conv == Amount::zero() {
                    None
                } else {
                    Some(conv_entry.insert((Amount::into(conv), path, 0)))
                }
            }
        }
    }

    /// Compute the total unspent notes associated with the viewing key in the
    /// context and express that value in terms of the currently timestamped
    /// asset types. If the key is not in the context, then we do not know the
    /// balance and hence we return None.
    pub async fn compute_exchanged_balance(
        &mut self,
        client: &U::C,
        vk: &ViewingKey,
        target_epoch: Epoch,
    ) -> Option<Amount> {
        // First get the unexchanged balance
        if let Some(balance) = self.compute_shielded_balance(vk) {
            // And then exchange balance into current asset types
            Some(
                self.compute_exchanged_amount(
                    client,
                    balance,
                    target_epoch,
                    HashMap::new(),
                )
                .await
                .0,
            )
        } else {
            None
        }
    }

    /// Try to convert as much of the given asset type-value pair using the
    /// given allowed conversion. usage is incremented by the amount of the
    /// conversion used, the conversions are applied to the given input, and
    /// the trace amount that could not be converted is moved from input to
    /// output.
    fn apply_conversion(
        conv: AllowedConversion,
        asset_type: AssetType,
        value: i64,
        usage: &mut i64,
        input: &mut Amount,
        output: &mut Amount,
    ) {
        // If conversion if possible, accumulate the exchanged amount
        let conv: Amount = conv.into();
        // The amount required of current asset to qualify for conversion
        let threshold = -conv[&asset_type];
        if threshold == 0 {
            eprintln!(
                "Asset threshold of selected conversion for asset type {} is \
                 0, this is a bug, please report it.",
                asset_type
            );
        }
        // We should use an amount of the AllowedConversion that almost
        // cancels the original amount
        let required = value / threshold;
        // Forget about the trace amount left over because we cannot
        // realize its value
        let trace = Amount::from_pair(asset_type, value % threshold).unwrap();
        // Record how much more of the given conversion has been used
        *usage += required;
        // Apply the conversions to input and move the trace amount to output
        *input += conv * required - &trace;
        *output += trace;
    }

    /// Convert the given amount into the latest asset types whilst making a
    /// note of the conversions that were used. Note that this function does
    /// not assume that allowed conversions from the ledger are expressed in
    /// terms of the latest asset types.
    pub async fn compute_exchanged_amount(
        &mut self,
        client: &U::C,
        mut input: Amount,
        target_epoch: Epoch,
        mut conversions: Conversions,
    ) -> (Amount, Conversions) {
        // Where we will store our exchanged value
        let mut output = Amount::zero();
        // Repeatedly exchange assets until it is no longer possible
        while let Some((asset_type, value)) =
            input.components().next().map(cloned_pair)
        {
            let target_asset_type = self
                .decode_asset_type(client, asset_type)
                .await
                .map(|(addr, _epoch)| make_asset_type(target_epoch, &addr))
                .unwrap_or(asset_type);
            let at_target_asset_type = asset_type == target_asset_type;
            if let (Some((conv, _wit, usage)), false) = (
                self.query_allowed_conversion(
                    client,
                    asset_type,
                    &mut conversions,
                )
                .await,
                at_target_asset_type,
            ) {
                println!(
                    "converting current asset type to latest asset type..."
                );
                // Not at the target asset type, not at the latest asset type.
                // Apply conversion to get from current asset type to the latest
                // asset type.
                Self::apply_conversion(
                    conv.clone(),
                    asset_type,
                    value,
                    usage,
                    &mut input,
                    &mut output,
                );
            } else if let (Some((conv, _wit, usage)), false) = (
                self.query_allowed_conversion(
                    client,
                    target_asset_type,
                    &mut conversions,
                )
                .await,
                at_target_asset_type,
            ) {
                println!(
                    "converting latest asset type to target asset type..."
                );
                // Not at the target asset type, yes at the latest asset type.
                // Apply inverse conversion to get from latest asset type to
                // the target asset type.
                Self::apply_conversion(
                    conv.clone(),
                    asset_type,
                    value,
                    usage,
                    &mut input,
                    &mut output,
                );
            } else {
                // At the target asset type. Then move component over to output.
                let comp = input.project(asset_type);
                output += &comp;
                // Strike from input to avoid repeating computation
                input -= comp;
            }
        }
        (output, conversions)
    }

    /// Collect enough unspent notes in this context to exceed the given amount
    /// of the specified asset type. Return the total value accumulated plus
    /// notes and the corresponding diversifiers/merkle paths that were used to
    /// achieve the total value.
    pub async fn collect_unspent_notes(
        &mut self,
        client: &U::C,
        vk: &ViewingKey,
        target: Amount,
        target_epoch: Epoch,
    ) -> (
        Amount,
        Vec<(Diversifier, Note, MerklePath<Node>)>,
        Conversions,
    ) {
        // Establish connection with which to do exchange rate queries
        let mut conversions = HashMap::new();
        let mut val_acc = Amount::zero();
        let mut notes = Vec::new();
        // Retrieve the notes that can be spent by this key
        if let Some(avail_notes) = self.pos_map.get(vk).cloned() {
            for note_idx in &avail_notes {
                // No more transaction inputs are required once we have met
                // the target amount
                if val_acc >= target {
                    break;
                }
                // Spent notes cannot contribute a new transaction's pool
                if self.spents.contains(note_idx) {
                    continue;
                }
                // Get note, merkle path, diversifier associated with this ID
                let note = *self.note_map.get(note_idx).unwrap();

                // The amount contributed by this note before conversion
                let pre_contr = Amount::from_pair(note.asset_type, note.value)
                    .expect("received note has invalid value or asset type");
                let (contr, proposed_convs) = self
                    .compute_exchanged_amount(
                        client,
                        pre_contr,
                        target_epoch,
                        conversions.clone(),
                    )
                    .await;

                // Use this note only if it brings us closer to our target
                if is_amount_required(
                    val_acc.clone(),
                    target.clone(),
                    contr.clone(),
                ) {
                    // Be sure to record the conversions used in computing
                    // accumulated value
                    val_acc += contr;
                    // Commit the conversions that were used to exchange
                    conversions = proposed_convs;
                    let merkle_path =
                        self.witness_map.get(note_idx).unwrap().path().unwrap();
                    let diversifier = self.div_map.get(note_idx).unwrap();
                    // Commit this note to our transaction
                    notes.push((*diversifier, note, merkle_path));
                }
            }
        }
        (val_acc, notes, conversions)
    }

    /// Compute the combined value of the output notes of the transaction pinned
    /// at the given payment address. This computation uses the supplied viewing
    /// keys to try to decrypt the output notes. If no transaction is pinned at
    /// the given payment address fails with
    /// `PinnedBalanceError::NoTransactionPinned`.
    pub async fn compute_pinned_balance(
        client: &U::C,
        owner: PaymentAddress,
        viewing_key: &ViewingKey,
    ) -> Result<(Amount, Epoch), PinnedBalanceError> {
        // Check that the supplied viewing key corresponds to given payment
        // address
        let counter_owner = viewing_key.to_payment_address(
            *masp_primitives::sapling::PaymentAddress::diversifier(
                &owner.into(),
            ),
        );
        match counter_owner {
            Some(counter_owner) if counter_owner == owner.into() => {}
            _ => return Err(PinnedBalanceError::InvalidViewingKey),
        }
        // The address of the MASP account
        let masp_addr = masp();
        // Construct the key for where the transaction ID would be stored
        let pin_key = Key::from(masp_addr.to_db_key())
            .push(&(PIN_KEY_PREFIX.to_owned() + &owner.hash()))
            .expect("Cannot obtain a storage key");
        // Obtain the transaction pointer at the key
        let txidx = rpc::query_storage_value::<U::C, u64>(client, &pin_key)
            .await
            .ok_or(PinnedBalanceError::NoTransactionPinned)?;
        // Construct the key for where the pinned transaction is stored
        let tx_key = Key::from(masp_addr.to_db_key())
            .push(&(TX_KEY_PREFIX.to_owned() + &txidx.to_string()))
            .expect("Cannot obtain a storage key");
        // Obtain the pointed to transaction
        let (tx_epoch, _tx_height, _tx_index, _tx, shielded) =
            rpc::query_storage_value::<
                U::C,
                (Epoch, BlockHeight, TxIndex, Transfer, Transaction),
            >(client, &tx_key)
            .await
            .expect("Ill-formed epoch, transaction pair");
        // Accumulate the combined output note value into this Amount
        let mut val_acc = Amount::zero();
        for so in shielded
            .sapling_bundle()
            .map_or(&vec![], |x| &x.shielded_outputs)
        {
            // Let's try to see if our viewing key can decrypt current note
            let decres = try_sapling_note_decryption::<_, OutputDescription<<<Authorized as Authorization>::SaplingAuth as masp_primitives::transaction::components::sapling::Authorization>::Proof>>(
                &NETWORK,
                1.into(),
                &PreparedIncomingViewingKey::new(&viewing_key.ivk()),
                so,
            );
            match decres {
                // So the given viewing key does decrypt this current note...
                Some((note, pa, _memo)) if pa == owner.into() => {
                    val_acc +=
                        Amount::from_nonnegative(note.asset_type, note.value)
                            .expect(
                                "found note with invalid value or asset type",
                            );
                    break;
                }
                _ => {}
            }
        }
        Ok((val_acc, tx_epoch))
    }

    /// Compute the combined value of the output notes of the pinned transaction
    /// at the given payment address if there's any. The asset types may be from
    /// the epoch of the transaction or even before, so exchange all these
    /// amounts to the epoch of the transaction in order to get the value that
    /// would have been displayed in the epoch of the transaction.
    pub async fn compute_exchanged_pinned_balance(
        &mut self,
        client: &U::C,
        owner: PaymentAddress,
        viewing_key: &ViewingKey,
    ) -> Result<(Amount, Epoch), PinnedBalanceError> {
        // Obtain the balance that will be exchanged
        let (amt, ep) =
            Self::compute_pinned_balance(client, owner, viewing_key).await?;
        // Finally, exchange the balance to the transaction's epoch
        Ok((
            self.compute_exchanged_amount(client, amt, ep, HashMap::new())
                .await
                .0,
            ep,
        ))
    }

    /// Convert an amount whose units are AssetTypes to one whose units are
    /// Addresses that they decode to. All asset types not corresponding to
    /// the given epoch are ignored.
    pub async fn decode_amount(
        &mut self,
        client: &U::C,
        amt: Amount,
        target_epoch: Epoch,
    ) -> Amount<Address> {
        let mut res = Amount::zero();
        for (asset_type, val) in amt.components() {
            // Decode the asset type
            let decoded = self.decode_asset_type(client, *asset_type).await;
            // Only assets with the target timestamp count
            match decoded {
                Some((addr, epoch)) if epoch == target_epoch => {
                    res += &Amount::from_pair(addr, *val).unwrap()
                }
                _ => {}
            }
        }
        res
    }

    /// Convert an amount whose units are AssetTypes to one whose units are
    /// Addresses that they decode to.
    pub async fn decode_all_amounts(
        &mut self,
        client: &U::C,
        amt: Amount,
    ) -> Amount<(Address, Epoch)> {
        let mut res = Amount::zero();
        for (asset_type, val) in amt.components() {
            // Decode the asset type
            let decoded = self.decode_asset_type(client, *asset_type).await;
            // Only assets with the target timestamp count
            if let Some((addr, epoch)) = decoded {
                res += &Amount::from_pair((addr, epoch), *val).unwrap()
            }
        }
        res
    }

    /// Make shielded components to embed within a Transfer object. If no
    /// shielded payment address nor spending key is specified, then no
    /// shielded components are produced. Otherwise a transaction containing
    /// nullifiers and/or note commitments are produced. Dummy transparent
    /// UTXOs are sometimes used to make transactions balanced, but it is
    /// understood that transparent account changes are effected only by the
    /// amounts and signatures specified by the containing Transfer object.
    #[cfg(feature = "masp-tx-gen")]
    pub async fn gen_shielded_transfer(
        &mut self,
        client: &U::C,
        args: args::TxTransfer,
        shielded_gas: bool,
    ) -> Result<
        Option<(
            Builder<(), (), ExtendedFullViewingKey, ()>,
            Transaction,
            SaplingMetadata,
            Epoch,
        )>,
        builder::Error<std::convert::Infallible>,
    > {
        // No shielded components are needed when neither source nor destination
        // are shielded
        let spending_key = args.source.spending_key();
        let payment_address = args.target.payment_address();
        // No shielded components are needed when neither source nor
        // destination are shielded
        if spending_key.is_none() && payment_address.is_none() {
            return Ok(None);
        }
        // We want to fund our transaction solely from supplied spending key
        let spending_key = spending_key.map(|x| x.into());
        let spending_keys: Vec<_> = spending_key.into_iter().collect();
<<<<<<< HEAD
        // Load the current shielded context given the spending key we
        // possess
        let _ = self.load();
        self.fetch(client, &spending_keys, &[]).await;
        // Save the update state so that future fetches can be
        // short-circuited
        let _ = self.save();
=======
        // Load the current shielded context given the spending key we possess
        let _ = self.load().await;
        self.fetch(client, &spending_keys, &[]).await;
        // Save the update state so that future fetches can be short-circuited
        let _ = self.save().await;
>>>>>>> 54116a5a
        // Determine epoch in which to submit potential shielded transaction
        let epoch = rpc::query_epoch(client).await;
        // Context required for storing which notes are in the source's
        // possesion
        let amt: u64 = args.amount.into();
        let memo = MemoBytes::empty();

        // Now we build up the transaction within this object
        let mut builder = Builder::<_, OsRng>::new(NETWORK, 1.into());
        // Convert transaction amount into MASP types
        let (asset_type, amount) =
            convert_amount(epoch, &args.token, args.amount);
        // The fee to be paid for the transaction
        let tx_fee;

        // If there are shielded inputs
        if let Some(sk) = spending_key {
            // Transaction fees need to match the amount in the wrapper Transfer
            // when MASP source is used
            let (_, fee) =
                convert_amount(epoch, &args.tx.fee_token, args.tx.fee_amount);
            tx_fee = fee.clone();
            // If the gas is coming from the shielded pool, then our shielded
            // inputs must also cover the gas fee
            let required_amt = if shielded_gas { amount + fee } else { amount };
            // Locate unspent notes that can help us meet the transaction amount
            let (_, unspent_notes, used_convs) = self
                .collect_unspent_notes(
                    client,
                    &to_viewing_key(&sk).vk,
                    required_amt,
                    epoch,
                )
                .await;
            // Commit the notes found to our transaction
            for (diversifier, note, merkle_path) in unspent_notes {
                builder
                    .add_sapling_spend(sk, diversifier, note, merkle_path)
                    .map_err(builder::Error::SaplingBuild)?;
            }
            // Commit the conversion notes used during summation
            for (conv, wit, value) in used_convs.values() {
                if *value > 0 {
                    builder
                        .add_sapling_convert(
                            conv.clone(),
                            *value as u64,
                            wit.clone(),
                        )
                        .map_err(builder::Error::SaplingBuild)?;
                }
            }
        } else {
            // No transfer fees come from the shielded transaction for non-MASP
            // sources
            tx_fee = Amount::zero();
            // We add a dummy UTXO to our transaction, but only the source of
            // the parent Transfer object is used to validate fund
            // availability
            let source_enc = args
                .source
                .address()
                .expect("source address should be transparent")
                .try_to_vec()
                .expect("source address encoding");
            let hash = ripemd::Ripemd160::digest(sha2::Sha256::digest(
                source_enc.as_ref(),
            ));
            let script = TransparentAddress(hash.into());
            builder
                .add_transparent_input(TxOut {
                    asset_type,
                    value: amt.try_into().expect("supplied amount too large"),
                    address: script,
                })
                .map_err(builder::Error::TransparentBuild)?;
        }
        // Now handle the outputs of this transaction
        // If there is a shielded output
        if let Some(pa) = payment_address {
            let ovk_opt = spending_key.map(|x| x.expsk.ovk);
            builder
                .add_sapling_output(
                    ovk_opt,
                    pa.into(),
                    asset_type,
                    amt,
                    memo.clone(),
                )
                .map_err(builder::Error::SaplingBuild)?;
        } else {
            // Embed the transparent target address into the shielded
            // transaction so that it can be signed
            let target_enc = args
                .target
                .address()
                .expect("target address should be transparent")
                .try_to_vec()
                .expect("target address encoding");
            let hash = ripemd::Ripemd160::digest(sha2::Sha256::digest(
                target_enc.as_ref(),
            ));
            builder
                .add_transparent_output(
                    &TransparentAddress(hash.into()),
                    asset_type,
                    amt.try_into().expect("supplied amount too large"),
                )
                .map_err(builder::Error::TransparentBuild)?;
        }

        // Now add outputs representing the change from this payment
        if let Some(sk) = spending_key {
            // Represents the amount of inputs we are short by
            let mut additional = Amount::zero();
            // The change left over from this transaction
            let value_balance = builder
                .value_balance()
                .expect("unable to compute value balance")
                - tx_fee.clone();
            for (asset_type, amt) in value_balance.components() {
                if *amt >= 0 {
                    // Send the change in this asset type back to the sender
                    builder
                        .add_sapling_output(
                            Some(sk.expsk.ovk),
                            sk.default_address().1,
                            *asset_type,
                            *amt as u64,
                            memo.clone(),
                        )
                        .map_err(builder::Error::SaplingBuild)?;
                } else {
                    // Record how much of the current asset type we are short by
                    additional +=
                        Amount::from_nonnegative(*asset_type, -*amt).unwrap();
                }
            }
            // If we are short by a non-zero amount, then we have insufficient
            // funds
            if additional != Amount::zero() {
                return Err(builder::Error::InsufficientFunds(additional));
            }
        }

        // Build and return the constructed transaction
        builder
            .clone()
            .build(
                &self.utils.local_tx_prover(),
                &FeeRule::non_standard(tx_fee),
            )
            .map(|(tx, metadata)| {
                Some((builder.map_builder(WalletMap), tx, metadata, epoch))
            })
    }

    /// Obtain the known effects of all accepted shielded and transparent
    /// transactions. If an owner is specified, then restrict the set to only
    /// transactions crediting/debiting the given owner. If token is specified,
    /// then restrict set to only transactions involving the given token.
    pub async fn query_tx_deltas(
        &mut self,
        client: &U::C,
        query_owner: &Either<BalanceOwner, Vec<Address>>,
        query_token: &Option<Address>,
        viewing_keys: &HashMap<String, ExtendedViewingKey>,
    ) -> BTreeMap<
        (BlockHeight, TxIndex),
        (Epoch, TransferDelta, TransactionDelta),
    > {
        const TXS_PER_PAGE: u8 = 100;
        let _ = self.load().await;
        let vks = viewing_keys;
        let fvks: Vec<_> = vks
            .values()
            .map(|fvk| ExtendedFullViewingKey::from(*fvk).fvk.vk)
            .collect();
        self.fetch(client, &[], &fvks).await;
        // Save the update state so that future fetches can be short-circuited
        let _ = self.save().await;
        // Required for filtering out rejected transactions from Tendermint
        // responses
        let block_results = rpc::query_results(client).await;
        let mut transfers = self.get_tx_deltas().clone();
        // Construct the set of addresses relevant to user's query
        let relevant_addrs = match &query_owner {
            Either::Left(BalanceOwner::Address(owner)) => vec![owner.clone()],
            // MASP objects are dealt with outside of tx_search
            Either::Left(BalanceOwner::FullViewingKey(_viewing_key)) => vec![],
            Either::Left(BalanceOwner::PaymentAddress(_owner)) => vec![],
            // Unspecified owner means all known addresses are considered
            // relevant
            Either::Right(addrs) => addrs.clone(),
        };
        // Find all transactions to or from the relevant address set
        for addr in relevant_addrs {
            for prop in ["transfer.source", "transfer.target"] {
                // Query transactions involving the current address
                let mut tx_query = Query::eq(prop, addr.encode());
                // Elaborate the query if requested by the user
                if let Some(token) = &query_token {
                    tx_query =
                        tx_query.and_eq("transfer.token", token.encode());
                }
                for page in 1.. {
                    let txs = &client
                        .tx_search(
                            tx_query.clone(),
                            true,
                            page,
                            TXS_PER_PAGE,
                            Order::Ascending,
                        )
                        .await
                        .expect("Unable to query for transactions")
                        .txs;
                    for response_tx in txs {
                        let height = BlockHeight(response_tx.height.value());
                        let idx = TxIndex(response_tx.index);
                        // Only process yet unprocessed transactions which have
                        // been accepted by node VPs
                        let should_process = !transfers
                            .contains_key(&(height, idx))
                            && block_results[u64::from(height) as usize]
                                .is_accepted(idx.0 as usize);
                        if !should_process {
                            continue;
                        }
                        let tx = Tx::try_from(response_tx.tx.as_ref())
                            .expect("Ill-formed Tx");
                        let mut wrapper = None;
                        let mut transfer = None;
                        extract_payload(tx, &mut wrapper, &mut transfer);
                        // Epoch data is not needed for transparent transactions
                        let epoch =
                            wrapper.map(|x| x.epoch).unwrap_or_default();
                        if let Some(transfer) = transfer {
                            // Skip MASP addresses as they are already handled
                            // by ShieldedContext
                            if transfer.source == masp()
                                || transfer.target == masp()
                            {
                                continue;
                            }
                            // Describe how a Transfer simply subtracts from one
                            // account and adds the same to another
                            let mut delta = TransferDelta::default();
                            let tfer_delta = Amount::from_nonnegative(
                                transfer.token.clone(),
                                u64::from(transfer.amount),
                            )
                            .expect("invalid value for amount");
                            delta.insert(
                                transfer.source,
                                Amount::zero() - &tfer_delta,
                            );
                            delta.insert(transfer.target, tfer_delta);
                            // No shielded accounts are affected by this
                            // Transfer
                            transfers.insert(
                                (height, idx),
                                (epoch, delta, TransactionDelta::new()),
                            );
                        }
                    }
                    // An incomplete page signifies no more transactions
                    if (txs.len() as u8) < TXS_PER_PAGE {
                        break;
                    }
                }
            }
        }
        transfers
    }
}

/// Extract the payload from the given Tx object
fn extract_payload(
    mut tx: Tx,
    wrapper: &mut Option<WrapperTx>,
    transfer: &mut Option<Transfer>,
) {
    let privkey =
        <EllipticCurve as PairingEngine>::G2Affine::prime_subgroup_generator();
    tx.decrypt(privkey).expect("unable to decrypt transaction");
    *wrapper = tx.header.wrapper();
    let _ = tx.data().map(|signed| {
        Transfer::try_from_slice(&signed[..]).map(|tfer| *transfer = Some(tfer))
    });
}

/// Make asset type corresponding to given address and epoch
pub fn make_asset_type(epoch: Epoch, token: &Address) -> AssetType {
    // Typestamp the chosen token with the current epoch
    let token_bytes = (token, epoch.0)
        .try_to_vec()
        .expect("token should serialize");
    // Generate the unique asset identifier from the unique token address
    AssetType::new(token_bytes.as_ref()).expect("unable to create asset type")
}

/// Convert Anoma amount and token type to MASP equivalents
fn convert_amount(
    epoch: Epoch,
    token: &Address,
    val: token::Amount,
) -> (AssetType, Amount) {
    let asset_type = make_asset_type(epoch, token);
    // Combine the value and unit into one amount
    let amount = Amount::from_nonnegative(asset_type, u64::from(val))
        .expect("invalid value for amount");
    (asset_type, amount)
}<|MERGE_RESOLUTION|>--- conflicted
+++ resolved
@@ -1235,21 +1235,11 @@
         // We want to fund our transaction solely from supplied spending key
         let spending_key = spending_key.map(|x| x.into());
         let spending_keys: Vec<_> = spending_key.into_iter().collect();
-<<<<<<< HEAD
-        // Load the current shielded context given the spending key we
-        // possess
-        let _ = self.load();
-        self.fetch(client, &spending_keys, &[]).await;
-        // Save the update state so that future fetches can be
-        // short-circuited
-        let _ = self.save();
-=======
         // Load the current shielded context given the spending key we possess
         let _ = self.load().await;
         self.fetch(client, &spending_keys, &[]).await;
         // Save the update state so that future fetches can be short-circuited
         let _ = self.save().await;
->>>>>>> 54116a5a
         // Determine epoch in which to submit potential shielded transaction
         let epoch = rpc::query_epoch(client).await;
         // Context required for storing which notes are in the source's
