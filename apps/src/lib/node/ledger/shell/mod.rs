--- conflicted
+++ resolved
@@ -1245,13 +1245,7 @@
             },
             &keypair,
             Epoch(0),
-<<<<<<< HEAD
             Default::default(),
-            tx,
-            Default::default(),
-=======
-            0.into(),
->>>>>>> d113e1cd
             #[cfg(not(feature = "mainnet"))]
             None,
         ))));
@@ -1311,44 +1305,6 @@
 
         let keypair = super::test_utils::gen_keypair();
 
-<<<<<<< HEAD
-        let tx = Tx::new(
-            "wasm_code".as_bytes().to_owned(),
-            Some("transaction data".as_bytes().to_owned()),
-            shell.chain_id.clone(),
-            None,
-        );
-
-        let mut wrapper = WrapperTx::new(
-            Fee {
-                amount: token::Amount::from_uint(100, 0)
-                    .expect("This can't fail"),
-                token: shell.wl_storage.storage.native_token.clone(),
-            },
-            &keypair,
-            Epoch(0),
-            Default::default(),
-            tx,
-            Default::default(),
-            #[cfg(not(feature = "mainnet"))]
-            None,
-        )
-        .sign(&keypair, shell.chain_id.clone(), None)
-        .expect("Wrapper signing failed");
-
-        let unsigned_wrapper = if let Some(Ok(SignedTxData {
-            data: Some(data),
-            sig: _,
-        })) = wrapper
-            .data
-            .take()
-            .map(|data| SignedTxData::try_from_slice(&data[..]))
-        {
-            Tx::new(vec![], Some(data), shell.chain_id.clone(), None)
-        } else {
-            panic!("Test failed")
-        };
-=======
         let mut unsigned_wrapper =
             Tx::new(TxType::Wrapper(Box::new(WrapperTx::new(
                 Fee {
@@ -1357,7 +1313,7 @@
                 },
                 &keypair,
                 Epoch(0),
-                0.into(),
+                Default::default(),
                 #[cfg(not(feature = "mainnet"))]
                 None,
             ))));
@@ -1366,7 +1322,6 @@
         unsigned_wrapper
             .set_data(Data::new("transaction data".as_bytes().to_owned()));
         unsigned_wrapper.encrypt(&Default::default());
->>>>>>> d113e1cd
 
         let mut result = shell.mempool_validate(
             unsigned_wrapper.to_bytes().as_ref(),
@@ -1387,70 +1342,6 @@
 
         let keypair = super::test_utils::gen_keypair();
 
-<<<<<<< HEAD
-        let tx = Tx::new(
-            "wasm_code".as_bytes().to_owned(),
-            Some("transaction data".as_bytes().to_owned()),
-            shell.chain_id.clone(),
-            None,
-        );
-
-        let mut wrapper = WrapperTx::new(
-            Fee {
-                amount: token::Amount::from_uint(100, 0)
-                    .expect("This can't fail"),
-                token: shell.wl_storage.storage.native_token.clone(),
-            },
-            &keypair,
-            Epoch(0),
-            Default::default(),
-            tx,
-            Default::default(),
-            #[cfg(not(feature = "mainnet"))]
-            None,
-        )
-        .sign(&keypair, shell.chain_id.clone(), None)
-        .expect("Wrapper signing failed");
-
-        let invalid_wrapper = if let Some(Ok(SignedTxData {
-            data: Some(data),
-            sig,
-        })) = wrapper
-            .data
-            .take()
-            .map(|data| SignedTxData::try_from_slice(&data[..]))
-        {
-            let mut new_wrapper = if let TxType::Wrapper(wrapper) =
-                <TxType as BorshDeserialize>::deserialize(&mut data.as_ref())
-                    .expect("Test failed")
-            {
-                wrapper
-            } else {
-                panic!("Test failed")
-            };
-
-            // we mount a malleability attack to try and remove the fee
-            new_wrapper.fee.amount = token::Amount::zero();
-            let new_data = TxType::Wrapper(new_wrapper)
-                .try_to_vec()
-                .expect("Test failed");
-            Tx::new(
-                vec![],
-                Some(
-                    SignedTxData {
-                        sig,
-                        data: Some(new_data),
-                    }
-                    .try_to_vec()
-                    .expect("Test failed"),
-                ),
-                shell.chain_id.clone(),
-                None,
-            )
-        } else {
-            panic!("Test failed");
-        };
-=======
         let mut invalid_wrapper =
             Tx::new(TxType::Wrapper(Box::new(WrapperTx::new(
                 Fee {
@@ -1459,7 +1350,7 @@
                 },
                 &keypair,
                 Epoch(0),
-                0.into(),
+                Default::default(),
                 #[cfg(not(feature = "mainnet"))]
                 None,
             ))));
@@ -1476,9 +1367,8 @@
         // we mount a malleability attack to try and remove the fee
         let mut new_wrapper =
             invalid_wrapper.header().wrapper().expect("Test failed");
-        new_wrapper.fee.amount = 0.into();
+        new_wrapper.fee.amount = Default::default();
         invalid_wrapper.update_header(TxType::Wrapper(Box::new(new_wrapper)));
->>>>>>> d113e1cd
 
         let mut result = shell.mempool_validate(
             invalid_wrapper.to_bytes().as_ref(),
@@ -1526,13 +1416,7 @@
             },
             &keypair,
             Epoch(0),
-<<<<<<< HEAD
             Default::default(),
-            tx,
-            Default::default(),
-=======
-            0.into(),
->>>>>>> d113e1cd
             #[cfg(not(feature = "mainnet"))]
             None,
         ))));
