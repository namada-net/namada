--- conflicted
+++ resolved
@@ -7,40 +7,18 @@
 
 use ark_std::rand::prelude::*;
 use ark_std::rand::SeedableRng;
-<<<<<<< HEAD
-use bimap::BiHashMap;
-use bip39::Seed;
-use file_lock::{FileLock, FileOptions};
-use itertools::Itertools;
-use masp_primitives::zip32::ExtendedFullViewingKey;
-use namada::types::address::{Address, ImplicitAddress};
-use namada::types::key::dkg_session_keys::DkgKeypair;
-=======
 use file_lock::{FileLock, FileOptions};
 #[cfg(not(feature = "dev"))]
 use namada::ledger::wallet::store::AddressVpType;
 #[cfg(feature = "dev")]
 use namada::ledger::wallet::StoredKeypair;
-use namada::ledger::wallet::{gen_sk, Store, ValidatorKeys};
+use namada::ledger::wallet::{gen_sk_rng, Store, ValidatorKeys};
 #[cfg(not(feature = "dev"))]
 use namada::types::address::Address;
->>>>>>> a9a3e323
 use namada::types::key::*;
 use namada::types::transaction::EllipticCurve;
-<<<<<<< HEAD
-use serde::{Deserialize, Serialize};
-use slip10_ed25519;
 use thiserror::Error;
 
-use super::alias::{self, Alias};
-use super::derivation_path::DerivationPath;
-use super::keys::StoredKeypair;
-use super::pre_genesis;
-use crate::cli;
-=======
-use thiserror::Error;
-
->>>>>>> a9a3e323
 use crate::config::genesis::genesis_config::GenesisConfig;
 use crate::wallet::CliWalletUtils;
 
@@ -54,714 +32,6 @@
     StoreNewWallet(String),
 }
 
-<<<<<<< HEAD
-impl Store {
-    #[cfg(not(feature = "dev"))]
-    fn new(genesis: GenesisConfig) -> Self {
-        let mut store = Self::default();
-        store.add_genesis_addresses(genesis);
-        store
-    }
-
-    #[cfg(feature = "dev")]
-    fn new() -> Self {
-        let mut store = Self::default();
-        // Pre-load the default keys without encryption
-        let no_password = None;
-        for (alias, keypair) in super::defaults::keys() {
-            let pkh: PublicKeyHash = (&keypair.ref_to()).into();
-            store.keys.insert(
-                alias.clone(),
-                StoredKeypair::new(keypair, no_password.clone()).0,
-            );
-            store.pkhs.insert(pkh, alias);
-        }
-        store
-            .addresses
-            .extend(super::defaults::addresses().into_iter());
-        store
-    }
-
-    /// Add addresses from a genesis configuration.
-    pub fn add_genesis_addresses(&mut self, genesis: GenesisConfig) {
-        for (alias, token) in &genesis.token {
-            if let Some(address) = token.address.as_ref() {
-                match Address::from_str(address) {
-                    Ok(address) => self
-                        .add_vp_type_to_address(AddressVpType::Token, address),
-                    Err(_) => {
-                        tracing::error!(
-                            "Weird address for token {alias}: {address}"
-                        )
-                    }
-                }
-            }
-        }
-        self.addresses.extend(
-            super::defaults::addresses_from_genesis(genesis).into_iter(),
-        );
-    }
-
-    /// Save the wallet store to a file.
-    pub fn save(&self, store_dir: &Path) -> std::io::Result<()> {
-        let data = self.encode();
-        let wallet_path = wallet_file(store_dir);
-        // Make sure the dir exists
-        let wallet_dir = wallet_path.parent().unwrap();
-        fs::create_dir_all(wallet_dir)?;
-        // Write the file
-        let options =
-            FileOptions::new().create(true).write(true).truncate(true);
-        let mut filelock =
-            FileLock::lock(wallet_path.to_str().unwrap(), true, options)?;
-        filelock.file.write_all(&data)
-    }
-
-    /// Load the store file or create a new one without any keys or addresses.
-    pub fn load_or_new(store_dir: &Path) -> Result<Self, LoadStoreError> {
-        Self::load(store_dir).or_else(|_| {
-            let store = Self::default();
-            store.save(store_dir).map_err(|err| {
-                LoadStoreError::StoreNewWallet(err.to_string())
-            })?;
-            Ok(store)
-        })
-    }
-
-    /// Load the store file or create a new one with the default addresses from
-    /// the genesis file, if not found.
-    pub fn load_or_new_from_genesis(
-        store_dir: &Path,
-        genesis_cfg: GenesisConfig,
-    ) -> Result<Self, LoadStoreError> {
-        Self::load(store_dir).or_else(|_| {
-            #[cfg(not(feature = "dev"))]
-            let store = Self::new(genesis_cfg);
-            #[cfg(feature = "dev")]
-            let store = {
-                // The function is unused in dev
-                let _ = genesis_cfg;
-                Self::new()
-            };
-            store.save(store_dir).map_err(|err| {
-                LoadStoreError::StoreNewWallet(err.to_string())
-            })?;
-            Ok(store)
-        })
-    }
-
-    /// Attempt to load the store file.
-    pub fn load(store_dir: &Path) -> Result<Self, LoadStoreError> {
-        let wallet_file = wallet_file(store_dir);
-        match FileLock::lock(
-            wallet_file.to_str().unwrap(),
-            true,
-            FileOptions::new().read(true).write(false),
-        ) {
-            Ok(mut filelock) => {
-                let mut store = Vec::<u8>::new();
-                filelock.file.read_to_end(&mut store).map_err(|err| {
-                    LoadStoreError::ReadWallet(
-                        store_dir.to_str().unwrap().into(),
-                        err.to_string(),
-                    )
-                })?;
-                Store::decode(store).map_err(LoadStoreError::Decode)
-            }
-            Err(err) => Err(LoadStoreError::ReadWallet(
-                wallet_file.to_string_lossy().into_owned(),
-                err.to_string(),
-            )),
-        }
-    }
-
-    /// Find the stored key by an alias, a public key hash or a public key.
-    pub fn find_key(
-        &self,
-        alias_pkh_or_pk: impl AsRef<str>,
-    ) -> Option<&StoredKeypair<common::SecretKey>> {
-        let alias_pkh_or_pk = alias_pkh_or_pk.as_ref();
-        // Try to find by alias
-        self.keys
-            .get(&alias_pkh_or_pk.into())
-            // Try to find by PKH
-            .or_else(|| {
-                let pkh = PublicKeyHash::from_str(alias_pkh_or_pk).ok()?;
-                self.find_key_by_pkh(&pkh)
-            })
-            // Try to find by PK
-            .or_else(|| {
-                let pk = common::PublicKey::from_str(alias_pkh_or_pk).ok()?;
-                self.find_key_by_pk(&pk)
-            })
-    }
-
-    pub fn find_spending_key(
-        &self,
-        alias: impl AsRef<str>,
-    ) -> Option<&StoredKeypair<ExtendedSpendingKey>> {
-        self.spend_keys.get(&alias.into())
-    }
-
-    pub fn find_viewing_key(
-        &self,
-        alias: impl AsRef<str>,
-    ) -> Option<&ExtendedViewingKey> {
-        self.view_keys.get(&alias.into())
-    }
-
-    pub fn find_payment_addr(
-        &self,
-        alias: impl AsRef<str>,
-    ) -> Option<&PaymentAddress> {
-        self.payment_addrs.get(&alias.into())
-    }
-
-    /// Find the stored key by a public key.
-    pub fn find_key_by_pk(
-        &self,
-        pk: &common::PublicKey,
-    ) -> Option<&StoredKeypair<common::SecretKey>> {
-        let pkh = PublicKeyHash::from(pk);
-        self.find_key_by_pkh(&pkh)
-    }
-
-    /// Find the stored key by a public key hash.
-    pub fn find_key_by_pkh(
-        &self,
-        pkh: &PublicKeyHash,
-    ) -> Option<&StoredKeypair<common::SecretKey>> {
-        let alias = self.pkhs.get(pkh)?;
-        self.keys.get(alias)
-    }
-
-    /// Find the stored alias for a public key hash.
-    pub fn find_alias_by_pkh(&self, pkh: &PublicKeyHash) -> Option<Alias> {
-        self.pkhs.get(pkh).cloned()
-    }
-
-    /// Find the stored address by an alias.
-    pub fn find_address(&self, alias: impl AsRef<str>) -> Option<&Address> {
-        self.addresses.get_by_left(&alias.into())
-    }
-
-    /// Find an alias by the address if it's in the wallet.
-    pub fn find_alias(&self, address: &Address) -> Option<&Alias> {
-        self.addresses.get_by_right(address)
-    }
-
-    /// Get all known keys by their alias, paired with PKH, if known.
-    pub fn get_keys(
-        &self,
-    ) -> HashMap<
-        Alias,
-        (&StoredKeypair<common::SecretKey>, Option<&PublicKeyHash>),
-    > {
-        let mut keys: HashMap<
-            Alias,
-            (&StoredKeypair<common::SecretKey>, Option<&PublicKeyHash>),
-        > = self
-            .pkhs
-            .iter()
-            .filter_map(|(pkh, alias)| {
-                let key = &self.keys.get(alias)?;
-                Some((alias.clone(), (*key, Some(pkh))))
-            })
-            .collect();
-        self.keys.iter().for_each(|(alias, key)| {
-            if !keys.contains_key(alias) {
-                keys.insert(alias.clone(), (key, None));
-            }
-        });
-        keys
-    }
-
-    /// Get all known addresses by their alias.
-    pub fn get_addresses(&self) -> &BiHashMap<Alias, Address> {
-        &self.addresses
-    }
-
-    /// Get all known payment addresses by their alias.
-    pub fn get_payment_addrs(&self) -> &HashMap<Alias, PaymentAddress> {
-        &self.payment_addrs
-    }
-
-    /// Get all known viewing keys by their alias.
-    pub fn get_viewing_keys(&self) -> &HashMap<Alias, ExtendedViewingKey> {
-        &self.view_keys
-    }
-
-    /// Get all known spending keys by their alias.
-    pub fn get_spending_keys(
-        &self,
-    ) -> &HashMap<Alias, StoredKeypair<ExtendedSpendingKey>> {
-        &self.spend_keys
-    }
-
-    fn generate_spending_key() -> ExtendedSpendingKey {
-        use rand::rngs::OsRng;
-        let mut spend_key = [0; 32];
-        OsRng.fill_bytes(&mut spend_key);
-        masp_primitives::zip32::ExtendedSpendingKey::master(spend_key.as_ref())
-            .into()
-    }
-
-    /// Generate a new keypair and insert it into the store with the provided
-    /// alias. If none provided, the alias will be the public key hash.
-    /// If no encryption password is provided, the keypair will be stored raw
-    /// without encryption.
-    /// Optionally, use a given random seed and a BIP44 derivation path.
-    /// Returns the alias of the key and a reference-counting pointer to the
-    /// key.
-    pub fn gen_key(
-        &mut self,
-        scheme: SchemeType,
-        alias: Option<String>,
-        seed_and_derivation_path: Option<(Seed, DerivationPath)>,
-        encryption_password: Option<String>,
-    ) -> (Alias, common::SecretKey) {
-        let sk = if let Some((seed, derivation_path)) = seed_and_derivation_path
-        {
-            gen_sk_from_seed_and_derivation_path(
-                scheme,
-                seed.as_bytes(),
-                derivation_path,
-            )
-        } else {
-            gen_sk_rng(scheme)
-        };
-        let pkh: PublicKeyHash = PublicKeyHash::from(&sk.ref_to());
-        let (keypair_to_store, raw_keypair) =
-            StoredKeypair::new(sk, encryption_password);
-        let address = Address::Implicit(ImplicitAddress(pkh.clone()));
-        let alias: Alias = alias.unwrap_or_else(|| pkh.clone().into()).into();
-        if self
-            .insert_keypair(alias.clone(), keypair_to_store, pkh)
-            .is_none()
-        {
-            eprintln!("Action cancelled, no changes persisted.");
-            cli::safe_exit(1);
-        }
-        if self.insert_address(alias.clone(), address).is_none() {
-            eprintln!("Action cancelled, no changes persisted.");
-            cli::safe_exit(1);
-        }
-        (alias, raw_keypair)
-    }
-
-    /// Generate a spending key similarly to how it's done for keypairs
-    pub fn gen_spending_key(
-        &mut self,
-        alias: String,
-        password: Option<String>,
-    ) -> (Alias, ExtendedSpendingKey) {
-        let spendkey = Self::generate_spending_key();
-        let viewkey = ExtendedFullViewingKey::from(&spendkey.into()).into();
-        let (spendkey_to_store, _raw_spendkey) =
-            StoredKeypair::new(spendkey, password);
-        let alias = Alias::from(alias);
-        if self
-            .insert_spending_key(alias.clone(), spendkey_to_store, viewkey)
-            .is_none()
-        {
-            eprintln!("Action cancelled, no changes persisted.");
-            cli::safe_exit(1);
-        }
-        (alias, spendkey)
-    }
-
-    /// Generate keypair for signing protocol txs and for the DKG
-    /// A protocol keypair may be optionally provided
-    ///
-    /// Note that this removes the validator data.
-    pub fn gen_validator_keys(
-        protocol_keypair: Option<common::SecretKey>,
-        scheme: SchemeType,
-    ) -> ValidatorKeys {
-        let protocol_keypair =
-            protocol_keypair.unwrap_or_else(|| gen_sk_rng(scheme));
-        let dkg_keypair = ferveo_common::Keypair::<EllipticCurve>::new(
-            &mut StdRng::from_entropy(),
-        );
-        ValidatorKeys {
-            protocol_keypair,
-            dkg_keypair: Some(dkg_keypair.into()),
-        }
-    }
-
-    /// Add validator data to the store
-    pub fn add_validator_data(
-        &mut self,
-        address: Address,
-        keys: ValidatorKeys,
-    ) {
-        self.validator_data = Some(ValidatorData { address, keys });
-    }
-
-    /// Returns the validator data, if it exists
-    pub fn get_validator_data(&self) -> Option<&ValidatorData> {
-        self.validator_data.as_ref()
-    }
-
-    /// Returns the validator data, if it exists
-    pub fn validator_data(self) -> Option<ValidatorData> {
-        self.validator_data
-    }
-
-    /// Insert a new key with the given alias. If the alias is already used,
-    /// will prompt for overwrite/reselection confirmation. If declined, then
-    /// keypair is not inserted and nothing is returned, otherwise selected
-    /// alias is returned.
-    pub(super) fn insert_keypair(
-        &mut self,
-        alias: Alias,
-        keypair: StoredKeypair<common::SecretKey>,
-        pkh: PublicKeyHash,
-    ) -> Option<Alias> {
-        // abort if the key already exists
-        if self.pkhs.contains_key(&pkh) {
-            println!("The key already exists.");
-            return None;
-        }
-
-        if alias.is_empty() {
-            println!(
-                "Empty alias given, defaulting to {}.",
-                Into::<Alias>::into(pkh.to_string())
-            );
-        }
-        // Addresses and keypairs can share aliases, so first remove any
-        // addresses sharing the same namesake before checking if alias has been
-        // used.
-        let counterpart_address = self.addresses.remove_by_left(&alias);
-        if self.contains_alias(&alias) {
-            match show_overwrite_confirmation(&alias, "a key") {
-                ConfirmationResponse::Replace => {}
-                ConfirmationResponse::Reselect(new_alias) => {
-                    // Restore the removed address in case the recursive prompt
-                    // terminates with a cancellation
-                    counterpart_address
-                        .map(|x| self.addresses.insert(alias.clone(), x.1));
-                    return self.insert_keypair(new_alias, keypair, pkh);
-                }
-                ConfirmationResponse::Skip => {
-                    // Restore the removed address since this insertion action
-                    // has now been cancelled
-                    counterpart_address
-                        .map(|x| self.addresses.insert(alias.clone(), x.1));
-                    return None;
-                }
-            }
-        }
-        self.remove_alias(&alias);
-        self.keys.insert(alias.clone(), keypair);
-        self.pkhs.insert(pkh, alias.clone());
-        // Since it is intended for the inserted keypair to share its namesake
-        // with the pre-existing address
-        counterpart_address.map(|x| self.addresses.insert(alias.clone(), x.1));
-        Some(alias)
-    }
-
-    /// Insert spending keys similarly to how it's done for keypairs
-    pub fn insert_spending_key(
-        &mut self,
-        alias: Alias,
-        spendkey: StoredKeypair<ExtendedSpendingKey>,
-        viewkey: ExtendedViewingKey,
-    ) -> Option<Alias> {
-        if alias.is_empty() {
-            eprintln!("Empty alias given.");
-            return None;
-        }
-        if self.contains_alias(&alias) {
-            match show_overwrite_confirmation(&alias, "a spending key") {
-                ConfirmationResponse::Replace => {}
-                ConfirmationResponse::Reselect(new_alias) => {
-                    return self
-                        .insert_spending_key(new_alias, spendkey, viewkey);
-                }
-                ConfirmationResponse::Skip => return None,
-            }
-        }
-        self.remove_alias(&alias);
-        self.spend_keys.insert(alias.clone(), spendkey);
-        // Simultaneously add the derived viewing key to ease balance viewing
-        self.view_keys.insert(alias.clone(), viewkey);
-        Some(alias)
-    }
-
-    /// Insert viewing keys similarly to how it's done for keypairs
-    pub fn insert_viewing_key(
-        &mut self,
-        alias: Alias,
-        viewkey: ExtendedViewingKey,
-    ) -> Option<Alias> {
-        if alias.is_empty() {
-            eprintln!("Empty alias given.");
-            return None;
-        }
-        if self.contains_alias(&alias) {
-            match show_overwrite_confirmation(&alias, "a viewing key") {
-                ConfirmationResponse::Replace => {}
-                ConfirmationResponse::Reselect(new_alias) => {
-                    return self.insert_viewing_key(new_alias, viewkey);
-                }
-                ConfirmationResponse::Skip => return None,
-            }
-        }
-        self.remove_alias(&alias);
-        self.view_keys.insert(alias.clone(), viewkey);
-        Some(alias)
-    }
-
-    /// Check if any map of the wallet contains the given alias
-    fn contains_alias(&self, alias: &Alias) -> bool {
-        self.payment_addrs.contains_key(alias)
-            || self.view_keys.contains_key(alias)
-            || self.spend_keys.contains_key(alias)
-            || self.keys.contains_key(alias)
-            || self.addresses.contains_left(alias)
-    }
-
-    /// Completely remove the given alias from all maps in the wallet
-    fn remove_alias(&mut self, alias: &Alias) {
-        self.payment_addrs.remove(alias);
-        self.view_keys.remove(alias);
-        self.spend_keys.remove(alias);
-        self.keys.remove(alias);
-        self.addresses.remove_by_left(alias);
-        self.pkhs.retain(|_key, val| val != alias);
-    }
-
-    /// Insert payment addresses similarly to how it's done for keypairs
-    pub fn insert_payment_addr(
-        &mut self,
-        alias: Alias,
-        payment_addr: PaymentAddress,
-    ) -> Option<Alias> {
-        if alias.is_empty() {
-            eprintln!("Empty alias given.");
-            return None;
-        }
-        if self.contains_alias(&alias) {
-            match show_overwrite_confirmation(&alias, "a payment address") {
-                ConfirmationResponse::Replace => {}
-                ConfirmationResponse::Reselect(new_alias) => {
-                    return self.insert_payment_addr(new_alias, payment_addr);
-                }
-                ConfirmationResponse::Skip => return None,
-            }
-        }
-        self.remove_alias(&alias);
-        self.payment_addrs.insert(alias.clone(), payment_addr);
-        Some(alias)
-    }
-
-    /// Helper function to restore keypair given alias-keypair mapping and the
-    /// pkhs-alias mapping.
-    fn restore_keypair(
-        &mut self,
-        alias: Alias,
-        key: Option<StoredKeypair<common::SecretKey>>,
-        pkh: Option<PublicKeyHash>,
-    ) {
-        key.map(|x| self.keys.insert(alias.clone(), x));
-        pkh.map(|x| self.pkhs.insert(x, alias.clone()));
-    }
-
-    /// Insert a new address with the given alias. If the alias is already used,
-    /// will prompt for overwrite/reselection confirmation, which when declined,
-    /// the address won't be added. Return the selected alias if the address has
-    /// been added.
-    pub fn insert_address(
-        &mut self,
-        alias: Alias,
-        address: Address,
-    ) -> Option<Alias> {
-        if alias.is_empty() {
-            println!("Empty alias given, defaulting to {}.", address.encode());
-        }
-        // Addresses and keypairs can share aliases, so first remove any keys
-        // sharing the same namesake before checking if alias has been used.
-        let counterpart_key = self.keys.remove(&alias);
-        let mut counterpart_pkh = None;
-        self.pkhs.retain(|k, v| {
-            if v == &alias {
-                counterpart_pkh = Some(k.clone());
-                false
-            } else {
-                true
-            }
-        });
-        if self.addresses.contains_left(&alias) {
-            match show_overwrite_confirmation(&alias, "an address") {
-                ConfirmationResponse::Replace => {}
-                ConfirmationResponse::Reselect(new_alias) => {
-                    // Restore the removed keypair in case the recursive prompt
-                    // terminates with a cancellation
-                    self.restore_keypair(
-                        alias,
-                        counterpart_key,
-                        counterpart_pkh,
-                    );
-                    return self.insert_address(new_alias, address);
-                }
-                ConfirmationResponse::Skip => {
-                    // Restore the removed keypair since this insertion action
-                    // has now been cancelled
-                    self.restore_keypair(
-                        alias,
-                        counterpart_key,
-                        counterpart_pkh,
-                    );
-                    return None;
-                }
-            }
-        }
-        self.remove_alias(&alias);
-        self.addresses.insert(alias.clone(), address);
-        // Since it is intended for the inserted address to share its namesake
-        // with the pre-existing keypair
-        self.restore_keypair(alias.clone(), counterpart_key, counterpart_pkh);
-        Some(alias)
-    }
-
-    /// Extend this store from pre-genesis validator wallet.
-    pub fn extend_from_pre_genesis_validator(
-        &mut self,
-        validator_address: Address,
-        validator_alias: Alias,
-        other: pre_genesis::ValidatorWallet,
-    ) {
-        let account_key_alias = alias::validator_key(&validator_alias);
-        let consensus_key_alias =
-            alias::validator_consensus_key(&validator_alias);
-        let tendermint_node_key_alias =
-            alias::validator_tendermint_node_key(&validator_alias);
-
-        let keys = [
-            (account_key_alias.clone(), other.store.account_key),
-            (consensus_key_alias.clone(), other.store.consensus_key),
-            (
-                tendermint_node_key_alias.clone(),
-                other.store.tendermint_node_key,
-            ),
-        ];
-        self.keys.extend(keys.into_iter());
-
-        let account_pk = other.account_key.ref_to();
-        let consensus_pk = other.consensus_key.ref_to();
-        let tendermint_node_pk = other.tendermint_node_key.ref_to();
-        let addresses = [
-            (account_key_alias.clone(), (&account_pk).into()),
-            (consensus_key_alias.clone(), (&consensus_pk).into()),
-            (
-                tendermint_node_key_alias.clone(),
-                (&tendermint_node_pk).into(),
-            ),
-        ];
-        self.addresses.extend(addresses.into_iter());
-
-        let pkhs = [
-            ((&account_pk).into(), account_key_alias),
-            ((&consensus_pk).into(), consensus_key_alias),
-            ((&tendermint_node_pk).into(), tendermint_node_key_alias),
-        ];
-        self.pkhs.extend(pkhs.into_iter());
-
-        self.validator_data = Some(ValidatorData {
-            address: validator_address,
-            keys: other.store.validator_keys,
-        });
-    }
-
-    pub fn get_addresses_with_vp_type(
-        &self,
-        vp_type: AddressVpType,
-    ) -> HashSet<Address> {
-        // defaults to an empty set
-        self.address_vp_types
-            .get(&vp_type)
-            .cloned()
-            .unwrap_or_default()
-    }
-
-    pub fn add_vp_type_to_address(
-        &mut self,
-        vp_type: AddressVpType,
-        address: Address,
-    ) {
-        // defaults to an empty set
-        self.address_vp_types
-            .entry(vp_type)
-            .or_default()
-            .insert(address);
-    }
-
-    fn decode(data: Vec<u8>) -> Result<Self, toml::de::Error> {
-        toml::from_slice(&data)
-    }
-
-    fn encode(&self) -> Vec<u8> {
-        toml::to_vec(self).expect("Serializing of store shouldn't fail")
-    }
-}
-
-enum ConfirmationResponse {
-    Replace,
-    Reselect(Alias),
-    Skip,
-}
-
-/// The given alias has been selected but conflicts with another alias in
-/// the store. Offer the user to either replace existing mapping, alter the
-/// chosen alias to a name of their chosing, or cancel the aliasing.
-
-fn show_overwrite_confirmation(
-    alias: &Alias,
-    alias_for: &str,
-) -> ConfirmationResponse {
-    print!(
-        "You're trying to create an alias \"{}\" that already exists for {} \
-         in your store.\nWould you like to replace it? \
-         s(k)ip/re(p)lace/re(s)elect: ",
-        alias, alias_for
-    );
-    io::stdout().flush().unwrap();
-
-    let mut buffer = String::new();
-    // Get the user to select between 3 choices
-    match io::stdin().read_line(&mut buffer) {
-        Ok(size) if size > 0 => {
-            // Isolate the single character representing the choice
-            let byte = buffer.chars().next().unwrap();
-            buffer.clear();
-            match byte {
-                'p' | 'P' => return ConfirmationResponse::Replace,
-                's' | 'S' => {
-                    // In the case of reselection, elicit new alias
-                    print!("Please enter a different alias: ");
-                    io::stdout().flush().unwrap();
-                    if io::stdin().read_line(&mut buffer).is_ok() {
-                        return ConfirmationResponse::Reselect(
-                            buffer.trim().into(),
-                        );
-                    }
-                }
-                'k' | 'K' => return ConfirmationResponse::Skip,
-                // Input is senseless fall through to repeat prompt
-                _ => {}
-            };
-        }
-        _ => {}
-    }
-    // Input is senseless fall through to repeat prompt
-    println!("Invalid option, try again.");
-    show_overwrite_confirmation(alias, alias_for)
-}
-
-=======
->>>>>>> a9a3e323
 /// Wallet file name
 const FILE_NAME: &str = "wallet.toml";
 
@@ -891,22 +161,6 @@
     store
 }
 
-<<<<<<< HEAD
-/// Generate a new secret key.
-pub fn gen_sk_rng(scheme: SchemeType) -> common::SecretKey {
-    use rand::rngs::OsRng;
-    let mut csprng = OsRng {};
-    match scheme {
-        SchemeType::Ed25519 => ed25519::SigScheme::generate(&mut csprng)
-            .try_to_sk()
-            .unwrap(),
-        SchemeType::Secp256k1 => secp256k1::SigScheme::generate(&mut csprng)
-            .try_to_sk()
-            .unwrap(),
-        SchemeType::Common => common::SigScheme::generate(&mut csprng)
-            .try_to_sk()
-            .unwrap(),
-=======
 /// Generate keypair for signing protocol txs and for the DKG
 /// A protocol keypair may be optionally provided
 ///
@@ -915,63 +169,20 @@
     protocol_keypair: Option<common::SecretKey>,
     scheme: SchemeType,
 ) -> ValidatorKeys {
-    let protocol_keypair = protocol_keypair.unwrap_or_else(|| gen_sk(scheme));
+    let protocol_keypair =
+        protocol_keypair.unwrap_or_else(|| gen_sk_rng(scheme));
     let dkg_keypair = ferveo_common::Keypair::<EllipticCurve>::new(
         &mut StdRng::from_entropy(),
     );
     ValidatorKeys {
         protocol_keypair,
         dkg_keypair: Some(dkg_keypair.into()),
->>>>>>> a9a3e323
-    }
-}
-
-/// Generate a new secret key from the seed.
-pub fn gen_sk_from_seed_and_derivation_path(
-    scheme: SchemeType,
-    seed: &[u8],
-    derivation_path: DerivationPath,
-) -> common::SecretKey {
-    match scheme {
-        SchemeType::Ed25519 => {
-            let indexes = derivation_path
-                .path()
-                .iter()
-                .map(|idx| idx.to_bits())
-                .collect_vec();
-            // SLIP10 Ed25519 key derivation function promotes all indexes to
-            // hardened indexes.
-            let sk = slip10_ed25519::derive_ed25519_private_key(seed, &indexes);
-            ed25519::SigScheme::from_bytes(sk).try_to_sk().unwrap()
-        }
-        SchemeType::Secp256k1 => {
-            let xpriv = tiny_hderive::bip32::ExtendedPrivKey::derive(
-                seed,
-                derivation_path,
-            )
-            .expect("Secret key derivation should not fail.");
-            secp256k1::SigScheme::from_bytes(xpriv.secret())
-                .try_to_sk()
-                .unwrap()
-        }
-        SchemeType::Common => {
-            panic!(
-                "Cannot generate common signing scheme. Must convert from \
-                 alternative scheme."
-            )
-        }
     }
 }
 
 #[cfg(all(test, feature = "dev"))]
 mod test_wallet {
-<<<<<<< HEAD
-    use base58::{self, FromBase58};
-    use bip39::{Language, Mnemonic};
-    use hex;
-=======
     use namada::types::address::Address;
->>>>>>> a9a3e323
 
     use super::*;
 
@@ -998,153 +209,4 @@
         let data = store.encode();
         let _ = Store::decode(data).expect("Test failed");
     }
-
-    #[test]
-    fn gen_sk_from_mnemonic_code_secp256k1() {
-        const SCHEME: SchemeType = SchemeType::Secp256k1;
-        const MNEMONIC_CODE: &str = "cruise ball fame lucky fabric govern \
-                                     length fruit permit tonight fame pear \
-                                     horse park key chimney furnace lobster \
-                                     foot example shoot dry fuel lawn";
-        const SEED_EXPECTED: &str = "8601e9f639f995f856c8ecfa3cd298d292253d071d6fa75d50dd31f6ba9df743ec279354a73fe78e6011738027fb994e5d904c476c4679c7c35e82586e14297f";
-        const PASSPHRASE: &str = "test";
-        const DERIVATION_PATH: &str = "m/44'/60'/0'/0/0";
-        const SK_EXPECTED: &str =
-            "9e426cc5f63cdbd5f362adb918a07c2b16c593b2bc1b244f33b9e2c3ac6b265a";
-
-        let mnemonic = Mnemonic::from_phrase(MNEMONIC_CODE, Language::English)
-            .expect("Mnemonic construction cannot fail.");
-        let seed = Seed::new(&mnemonic, PASSPHRASE);
-        assert_eq!(format!("{:x}", seed), SEED_EXPECTED);
-
-        let derivation_path =
-            DerivationPath::from_path_str(SCHEME, DERIVATION_PATH)
-                .expect("Derivation path construction cannot fail");
-
-        let sk = gen_sk_from_seed_and_derivation_path(
-            SCHEME,
-            seed.as_bytes(),
-            derivation_path,
-        );
-
-        assert_eq!(&sk.to_string()[2..], SK_EXPECTED);
-    }
-
-    #[test]
-    fn gen_sk_from_mnemonic_code_ed25519() {
-        const SCHEME: SchemeType = SchemeType::Ed25519;
-        const MNEMONIC_CODE: &str = "cruise ball fame lucky fabric govern \
-                                     length fruit permit tonight fame pear \
-                                     horse park key chimney furnace lobster \
-                                     foot example shoot dry fuel lawn";
-        const SEED_EXPECTED: &str = "8601e9f639f995f856c8ecfa3cd298d292253d071d6fa75d50dd31f6ba9df743ec279354a73fe78e6011738027fb994e5d904c476c4679c7c35e82586e14297f";
-        const PASSPHRASE: &str = "test";
-        const DERIVATION_PATH: &str = "m/44'/877'/0'/0/0";
-        const DERIVATION_PATH_HARDENED: &str = "m/44'/877'/0'/0'/0'";
-
-        let mnemonic = Mnemonic::from_phrase(MNEMONIC_CODE, Language::English)
-            .expect("Mnemonic construction cannot fail.");
-        let seed = Seed::new(&mnemonic, PASSPHRASE);
-        assert_eq!(format!("{:x}", seed), SEED_EXPECTED);
-
-        let derivation_path =
-            DerivationPath::from_path_str(SCHEME, DERIVATION_PATH)
-                .expect("Derivation path construction cannot fail");
-
-        let derivation_path_hardened =
-            DerivationPath::from_path_str(SCHEME, DERIVATION_PATH_HARDENED)
-                .expect("Derivation path construction cannot fail");
-
-        let sk = gen_sk_from_seed_and_derivation_path(
-            SCHEME,
-            seed.as_bytes(),
-            derivation_path,
-        );
-
-        let sk_hard = gen_sk_from_seed_and_derivation_path(
-            SCHEME,
-            seed.as_bytes(),
-            derivation_path_hardened,
-        );
-
-        // check that indexes are promoted to hardened
-        assert_eq!(&sk.to_string(), &sk_hard.to_string());
-    }
-
-    fn do_test_gen_sk_from_seed_and_derivation_path(
-        scheme: SchemeType,
-        seed: &str,
-        derivation_path: &str,
-        priv_key: &str,
-    ) {
-        let sk = gen_sk_from_seed_and_derivation_path(
-            scheme,
-            hex::decode(seed)
-                .expect("Seed parsing cannot fail.")
-                .as_slice(),
-            DerivationPath::from_path_str(scheme, derivation_path)
-                .expect("Derivation path construction cannot fail"),
-        );
-        let sk_expected = if priv_key.starts_with("xprv") {
-            // this is an extended private key encoded in base58
-            let xprv =
-                priv_key.from_base58().expect("XPRV parsing cannot fail.");
-            hex::encode(&xprv[46..78])
-        } else {
-            priv_key.to_string()
-        };
-        assert_eq!(&sk.to_string()[2..], sk_expected);
-    }
-
-    #[test]
-    fn gen_sk_from_seed_secp256k1() {
-        const SCHEME: SchemeType = SchemeType::Secp256k1;
-        // https://github.com/bitcoin/bips/blob/master/bip-0032.mediawiki
-        {
-            // Test vector 1
-            const SEED: &str = "000102030405060708090a0b0c0d0e0f";
-            do_test_gen_sk_from_seed_and_derivation_path(SCHEME, SEED, "m", "xprv9s21ZrQH143K3QTDL4LXw2F7HEK3wJUD2nW2nRk4stbPy6cq3jPPqjiChkVvvNKmPGJxWUtg6LnF5kejMRNNU3TGtRBeJgk33yuGBxrMPHi");
-            do_test_gen_sk_from_seed_and_derivation_path(SCHEME, SEED, "m/0'", "xprv9uHRZZhk6KAJC1avXpDAp4MDc3sQKNxDiPvvkX8Br5ngLNv1TxvUxt4cV1rGL5hj6KCesnDYUhd7oWgT11eZG7XnxHrnYeSvkzY7d2bhkJ7");
-            do_test_gen_sk_from_seed_and_derivation_path(SCHEME, SEED, "m/0'/1", "xprv9wTYmMFdV23N2TdNG573QoEsfRrWKQgWeibmLntzniatZvR9BmLnvSxqu53Kw1UmYPxLgboyZQaXwTCg8MSY3H2EU4pWcQDnRnrVA1xe8fs");
-            do_test_gen_sk_from_seed_and_derivation_path(SCHEME, SEED, "m/0'/1/2'", "xprv9z4pot5VBttmtdRTWfWQmoH1taj2axGVzFqSb8C9xaxKymcFzXBDptWmT7FwuEzG3ryjH4ktypQSAewRiNMjANTtpgP4mLTj34bhnZX7UiM");
-            do_test_gen_sk_from_seed_and_derivation_path(SCHEME, SEED, "m/0'/1/2'/2", "xprvA2JDeKCSNNZky6uBCviVfJSKyQ1mDYahRjijr5idH2WwLsEd4Hsb2Tyh8RfQMuPh7f7RtyzTtdrbdqqsunu5Mm3wDvUAKRHSC34sJ7in334");
-            do_test_gen_sk_from_seed_and_derivation_path(SCHEME, SEED, "m/0'/1/2'/2/1000000000", "xprvA41z7zogVVwxVSgdKUHDy1SKmdb533PjDz7J6N6mV6uS3ze1ai8FHa8kmHScGpWmj4WggLyQjgPie1rFSruoUihUZREPSL39UNdE3BBDu76");
-        }
-        {
-            // Test vector 2
-            const SEED: &str = "fffcf9f6f3f0edeae7e4e1dedbd8d5d2cfccc9c6c3c0bdbab7b4b1aeaba8a5a29f9c999693908d8a8784817e7b7875726f6c696663605d5a5754514e4b484542";
-            do_test_gen_sk_from_seed_and_derivation_path(SCHEME, SEED, "m", "xprv9s21ZrQH143K31xYSDQpPDxsXRTUcvj2iNHm5NUtrGiGG5e2DtALGdso3pGz6ssrdK4PFmM8NSpSBHNqPqm55Qn3LqFtT2emdEXVYsCzC2U");
-            do_test_gen_sk_from_seed_and_derivation_path(SCHEME, SEED, "m/0", "xprv9vHkqa6EV4sPZHYqZznhT2NPtPCjKuDKGY38FBWLvgaDx45zo9WQRUT3dKYnjwih2yJD9mkrocEZXo1ex8G81dwSM1fwqWpWkeS3v86pgKt");
-            do_test_gen_sk_from_seed_and_derivation_path(SCHEME, SEED, "m/0/2147483647'", "xprv9wSp6B7kry3Vj9m1zSnLvN3xH8RdsPP1Mh7fAaR7aRLcQMKTR2vidYEeEg2mUCTAwCd6vnxVrcjfy2kRgVsFawNzmjuHc2YmYRmagcEPdU9");
-            do_test_gen_sk_from_seed_and_derivation_path(SCHEME, SEED, "m/0/2147483647'/1", "xprv9zFnWC6h2cLgpmSA46vutJzBcfJ8yaJGg8cX1e5StJh45BBciYTRXSd25UEPVuesF9yog62tGAQtHjXajPPdbRCHuWS6T8XA2ECKADdw4Ef");
-            do_test_gen_sk_from_seed_and_derivation_path(SCHEME, SEED, "m/0/2147483647'/1/2147483646'", "xprvA1RpRA33e1JQ7ifknakTFpgNXPmW2YvmhqLQYMmrj4xJXXWYpDPS3xz7iAxn8L39njGVyuoseXzU6rcxFLJ8HFsTjSyQbLYnMpCqE2VbFWc");
-            do_test_gen_sk_from_seed_and_derivation_path(SCHEME, SEED, "m/0/2147483647'/1/2147483646'/2", "xprvA2nrNbFZABcdryreWet9Ea4LvTJcGsqrMzxHx98MMrotbir7yrKCEXw7nadnHM8Dq38EGfSh6dqA9QWTyefMLEcBYJUuekgW4BYPJcr9E7j");
-        }
-    }
-
-    #[test]
-    fn gen_sk_from_seed_ed25519() {
-        const SCHEME: SchemeType = SchemeType::Ed25519;
-        // https://github.com/satoshilabs/slips/blob/master/slip-0010.md
-        {
-            // Test vector 1 for ed15519
-            const SEED: &str = "000102030405060708090a0b0c0d0e0f";
-            do_test_gen_sk_from_seed_and_derivation_path(SCHEME, SEED, "m", "2b4be7f19ee27bbf30c667b642d5f4aa69fd169872f8fc3059c08ebae2eb19e7");
-            do_test_gen_sk_from_seed_and_derivation_path(SCHEME, SEED, "m/0'", "68e0fe46dfb67e368c75379acec591dad19df3cde26e63b93a8e704f1dade7a3");
-            do_test_gen_sk_from_seed_and_derivation_path(SCHEME, SEED, "m/0'/1'", "b1d0bad404bf35da785a64ca1ac54b2617211d2777696fbffaf208f746ae84f2");
-            do_test_gen_sk_from_seed_and_derivation_path(SCHEME, SEED, "m/0'/1'/2'", "92a5b23c0b8a99e37d07df3fb9966917f5d06e02ddbd909c7e184371463e9fc9");
-            do_test_gen_sk_from_seed_and_derivation_path(SCHEME, SEED, "m/0'/1'/2'/2'", "30d1dc7e5fc04c31219ab25a27ae00b50f6fd66622f6e9c913253d6511d1e662");
-            do_test_gen_sk_from_seed_and_derivation_path(SCHEME, SEED, "m/0'/1'/2'/2'/1000000000'", "8f94d394a8e8fd6b1bc2f3f49f5c47e385281d5c17e65324b0f62483e37e8793");
-        }
-        {
-            // Test vector 2 for ed15519
-            const SEED: &str = "fffcf9f6f3f0edeae7e4e1dedbd8d5d2cfccc9c6c3c0bdbab7b4b1aeaba8a5a29f9c999693908d8a8784817e7b7875726f6c696663605d5a5754514e4b484542";
-            do_test_gen_sk_from_seed_and_derivation_path(SCHEME, SEED, "m", "171cb88b1b3c1db25add599712e36245d75bc65a1a5c9e18d76f9f2b1eab4012");
-            do_test_gen_sk_from_seed_and_derivation_path(SCHEME, SEED, "m/0'", "1559eb2bbec5790b0c65d8693e4d0875b1747f4970ae8b650486ed7470845635");
-            do_test_gen_sk_from_seed_and_derivation_path(SCHEME, SEED, "m/0'/2147483647'", "ea4f5bfe8694d8bb74b7b59404632fd5968b774ed545e810de9c32a4fb4192f4");
-            do_test_gen_sk_from_seed_and_derivation_path(SCHEME, SEED, "m/0'/2147483647'/1'", "3757c7577170179c7868353ada796c839135b3d30554bbb74a4b1e4a5a58505c");
-            do_test_gen_sk_from_seed_and_derivation_path(SCHEME, SEED, "m/0'/2147483647'/1'/2147483646'", "5837736c89570de861ebc173b1086da4f505d4adb387c6a1b1342d5e4ac9ec72");
-            do_test_gen_sk_from_seed_and_derivation_path(SCHEME, SEED, "m/0'/2147483647'/1'/2147483646'/2'", "551d333177df541ad876a60ea71f00447931c0a9da16f227c11ea080d7391b8d");
-        }
-    }
 }