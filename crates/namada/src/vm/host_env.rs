--- conflicted
+++ resolved
@@ -2044,20 +2044,9 @@
             namada_tx::VerifySigError::Gas(inner) => {
                 Err(vp_host_fns::RuntimeError::OutOfGas(inner))
             }
-<<<<<<< HEAD
             namada_tx::VerifySigError::InvalidSectionSignature(inner) => {
                 Err(vp_host_fns::RuntimeError::InvalidSectionSignature(inner))
             }
-=======
-            namada_tx::VerifySigError::InvalidWrapperSignature => {
-                Err(vp_host_fns::RuntimeError::InvalidSectionSignature(
-                    "The wrapper's signature is invalid".into(),
-                ))
-            }
-            namada_tx::VerifySigError::InvalidSectionSignature(inner) => {
-                Err(vp_host_fns::RuntimeError::InvalidSectionSignature(inner))
-            }
->>>>>>> 9ffcd2ec
             err => Err(vp_host_fns::RuntimeError::Erased(err.to_string())),
         },
     }
@@ -2099,11 +2088,7 @@
 {
     use std::rc::Rc;
 
-<<<<<<< HEAD
     use namada_ibc::{IbcActions, NftTransferModule, TransferModule};
-=======
-    use namada_ibc::{IbcActions, TransferModule};
->>>>>>> 9ffcd2ec
 
     tx_charge_gas::<MEM, D, H, CA>(env, IBC_TX_GAS)?;
 
@@ -2114,23 +2099,17 @@
         TxRuntimeError::MissingTxData
     })?;
     let state = Rc::new(RefCell::new(env.state()));
-<<<<<<< HEAD
-    let mut actions = IbcActions::new(state.clone());
-    let module = TransferModule::new(state.clone());
-    actions.add_transfer_module(module);
-    let module = NftTransferModule::new(state);
-    actions.add_transfer_module(module);
-    let transfer = actions.execute(&tx_data)?;
-=======
     // Verifier set populated in tx execution
     let verifiers = Rc::new(RefCell::new(BTreeSet::<Address>::new()));
     // Scoped to drop `verifiers.clone`s after `actions.execute`
-    {
+    let transfer = {
         let mut actions = IbcActions::new(state.clone(), verifiers.clone());
-        let module = TransferModule::new(state, verifiers.clone());
-        actions.add_transfer_module(module.module_id(), module);
-        actions.execute(&tx_data)?;
-    }
+        let module = TransferModule::new(state.clone(), verifiers.clone());
+        actions.add_transfer_module(module);
+        let module = NftTransferModule::new(state);
+        actions.add_transfer_module(module);
+        actions.execute(&tx_data)?
+    };
     // NB: There must be no other strong references to this Rc
     let verifiers = Rc::into_inner(verifiers)
         .expect("There must be only one strong ref to verifiers set")
@@ -2145,7 +2124,6 @@
         )?;
         verifiers_in_env.insert(addr);
     }
->>>>>>> 9ffcd2ec
 
     let value = transfer.serialize_to_vec();
     let len: i64 = value
@@ -2465,21 +2443,11 @@
     EVAL: VpEvaluator,
     CA: WasmCacheAccess,
 {
-<<<<<<< HEAD
     let (value_to_yield, gas) = env
         .memory
         .read_bytes(buf_ptr, buf_len as _)
         .map_err(|e| vp_host_fns::RuntimeError::MemoryError(Box::new(e)))?;
     vp_host_fns::add_gas(env.ctx.gas_meter(), gas)?;
-=======
-    // NB: ignore gas costs, as this host fn is essentially
-    // only used to yield borsh encoded error values back
-    // to the host
-    let (value_to_yield, _gas) =
-        env.memory
-            .read_bytes(buf_ptr, buf_len as _)
-            .map_err(|e| vp_host_fns::RuntimeError::MemoryError(Box::new(e)))?;
->>>>>>> 9ffcd2ec
     let host_buf = unsafe { env.ctx.yielded_value.get() };
     host_buf.replace(value_to_yield);
     Ok(())
