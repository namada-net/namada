--- conflicted
+++ resolved
@@ -43,13 +43,11 @@
     // Epoch of the last committed block
     ( "epoch" ) -> Epoch = epoch,
 
-<<<<<<< HEAD
     // Epoch of the input block height
     ( "epoch_at_height" / [height: BlockHeight]) -> Option<Epoch> = epoch_at_height,
-=======
+
     // Query the last committed block
     ( "last_block" ) -> Option<LastBlock> = last_block,
->>>>>>> 4b431cb6
 
     // Raw storage access - read value
     ( "value" / [storage_key: storage::Key] )
@@ -211,25 +209,25 @@
     Ok(data)
 }
 
-<<<<<<< HEAD
 fn epoch_at_height<D, H>(
     ctx: RequestCtx<'_, D, H>,
     height: BlockHeight,
 ) -> storage_api::Result<Option<Epoch>>
-=======
+where
+    D: 'static + DB + for<'iter> DBIter<'iter> + Sync,
+    H: 'static + StorageHasher + Sync,
+{
+    Ok(ctx.wl_storage.storage.block.pred_epochs.get_epoch(height))
+}
+
 fn last_block<D, H>(
     ctx: RequestCtx<'_, D, H>,
 ) -> storage_api::Result<Option<LastBlock>>
->>>>>>> 4b431cb6
-where
-    D: 'static + DB + for<'iter> DBIter<'iter> + Sync,
-    H: 'static + StorageHasher + Sync,
-{
-<<<<<<< HEAD
-    Ok(ctx.wl_storage.storage.block.pred_epochs.get_epoch(height))
-=======
+where
+    D: 'static + DB + for<'iter> DBIter<'iter> + Sync,
+    H: 'static + StorageHasher + Sync,
+{
     Ok(ctx.wl_storage.storage.last_block.clone())
->>>>>>> 4b431cb6
 }
 
 /// Returns data with `vec![]` when the storage key is not found. For all
