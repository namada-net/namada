use std::fs;
use std::mem::ManuallyDrop;
use std::path::Path;
use std::str::FromStr;
use std::sync::{Arc, Mutex};

use color_eyre::eyre::{eyre, Result};
use namada::core::dec::Dec;
use namada::token;
use namada_apps_lib::cli::args;
use namada_apps_lib::client::utils::PRE_GENESIS_DIR;
use namada_apps_lib::config;
use namada_apps_lib::config::genesis::chain::Finalized;
use namada_apps_lib::config::genesis::templates;
use namada_apps_lib::config::genesis::templates::load_and_validate;
use namada_apps_lib::config::TendermintMode;
use namada_apps_lib::facade::tendermint::Timeout;
use namada_apps_lib::facade::tendermint_proto::google::protobuf::Timestamp;
use namada_apps_lib::node::ledger::shell::testing::node::{
    mock_services, MockNode, MockServicesCfg, MockServicesController,
    MockServicesPackage,
};
use namada_apps_lib::node::ledger::shell::testing::utils::TestDir;
use namada_apps_lib::node::ledger::shell::Shell;
use namada_apps_lib::wallet::pre_genesis;
use namada_core::chain::ChainIdPrefix;
use namada_core::collections::HashMap;
use namada_sdk::wallet::alias::Alias;

use crate::e2e::setup::{copy_wasm_to_chain_dir, SINGLE_NODE_NET_GENESIS};

/// Env. var for keeping temporary files created by the integration tests
const ENV_VAR_KEEP_TEMP: &str = "NAMADA_INT_KEEP_TEMP";

/// Setup a network with a single genesis validator node.
pub fn setup() -> Result<(MockNode, MockServicesController)> {
    initialize_genesis(|genesis| genesis)
}

/// Setup folders with genesis, configs, wasm, etc.
pub fn initialize_genesis(
    mut update_genesis: impl FnMut(
        templates::All<templates::Unvalidated>,
    ) -> templates::All<templates::Unvalidated>,
) -> Result<(MockNode, MockServicesController)> {
    let working_dir = std::fs::canonicalize("../..").unwrap();
    let keep_temp = match std::env::var(ENV_VAR_KEEP_TEMP) {
        Ok(val) => val.to_ascii_lowercase() != "false",
        _ => false,
    };
    let test_dir = TestDir::new();
    let template_dir = working_dir.join(SINGLE_NODE_NET_GENESIS);

    // Copy genesis files to test directory.
    let mut templates = templates::All::read_toml_files(&template_dir)
        .expect("Missing genesis files");
    for (_, config) in templates.tokens.token.iter_mut() {
        config.masp_params = Some(token::ShieldedParams {
            max_reward_rate: Dec::from_str("0.1").unwrap(),
            kp_gain_nom: Dec::from_str("0.1").unwrap(),
            kd_gain_nom: Dec::from_str("0.1").unwrap(),
            locked_amount_target: 1_000_000u64,
        });
    }
    let templates = update_genesis(templates);
    let genesis_path = test_dir.path().join("int-test-genesis-src");
    std::fs::create_dir(&genesis_path)
        .expect("Could not create test chain directory.");
    templates
        .write_toml_files(&genesis_path)
        .expect("Could not write genesis files into test chain directory.");

    // Finalize the genesis config to derive the chain ID
    let templates = load_and_validate(&genesis_path)
        .expect("Missing or invalid genesis files");
    let genesis_time = Default::default();
    let chain_id_prefix = ChainIdPrefix::from_str("integration-test").unwrap();
    let genesis = config::genesis::chain::finalize(
        templates,
        chain_id_prefix.clone(),
        genesis_time,
        Timeout::from_str("30s").unwrap(),
    );
    let chain_id = &genesis.metadata.chain_id;

    // Run `init-network` to generate the finalized genesis config, keys and
    // addresses and update WASM checksums
    let wasm_checksums_path = working_dir.join("wasm/checksums.json");
    let global_args = args::Global {
        is_pre_genesis: true,
        chain_id: Some(chain_id.clone()),
        base_dir: test_dir.path().to_path_buf(),
        wasm_dir: Some(test_dir.path().join(chain_id.as_str()).join("wasm")),
    };

    // Create genesis chain release archive
    let release_archive_path =
<<<<<<< HEAD
        namada_apps::client::utils::init_network(args::InitNetwork {
=======
        namada_apps_lib::client::utils::init_network(args::InitNetwork {
>>>>>>> b132a3a3
            templates_path: genesis_path,
            wasm_checksums_path,
            chain_id_prefix,
            consensus_timeout_commit: Timeout::from_str("30s").unwrap(),
            archive_dir: None,
            genesis_time,
        });

    // Decode and unpack the release archive
    let mut archive = {
        let decoder = flate2::read::GzDecoder::new(
            fs::File::open(&release_archive_path).unwrap(),
        );
        tar::Archive::new(decoder)
    };
    archive.unpack(&global_args.base_dir).unwrap();
    _ = archive;

    // Remove release archive
    fs::remove_file(release_archive_path).unwrap();

    let eth_bridge_params = genesis.get_eth_bridge_params();
    let auto_drive_services = {
        // NB: for now, the only condition that
        // dictates whether mock services should
        // be enabled is if the Ethereum bridge
        // is enabled at genesis
        eth_bridge_params.is_some()
    };
    let enable_eth_oracle = {
        // NB: we only enable the oracle if the
        // Ethereum bridge is enabled at genesis
        eth_bridge_params.is_some()
    };
    let services_cfg = MockServicesCfg {
        auto_drive_services,
        enable_eth_oracle,
    };
    finalize_wallet(&template_dir, &global_args, genesis);
    create_node(test_dir, global_args, keep_temp, services_cfg)
}

/// Add the address from the finalized genesis to the wallet.
/// Additionally add the validator keys to the wallet.
fn finalize_wallet(
    template_dir: &Path,
    global_args: &args::Global,
    genesis: Finalized,
) {
    let pre_genesis_path = template_dir.join("src").join(PRE_GENESIS_DIR);
    let validator_alias_and_dir =
        Some(("validator-0", pre_genesis_path.join("validator-0")));
    // Pre-load the validator pre-genesis wallet and its keys to validate that
    // everything is in place
    let validator_alias_and_pre_genesis_wallet =
        validator_alias_and_dir.map(|(validator_alias, pre_genesis_dir)| {
            (
                Alias::from(validator_alias),
                pre_genesis::load(&pre_genesis_dir).unwrap_or_else(|err| {
                    panic!("Error loading validator pre-genesis wallet {err}")
                }),
            )
        });

    // Try to load pre-genesis wallet
    let pre_genesis_wallet = namada_apps_lib::wallet::load(&pre_genesis_path);
    let chain_dir = global_args
        .base_dir
        .join(global_args.chain_id.as_ref().unwrap().as_str());
    // Derive wallet from genesis
    let wallet = genesis.derive_wallet(
        &chain_dir,
        pre_genesis_wallet,
        validator_alias_and_pre_genesis_wallet,
    );
    namada_apps_lib::wallet::save(&wallet).unwrap();
}

/// Create a mock ledger node.
fn create_node(
    test_dir: TestDir,
    global_args: args::Global,
    keep_temp: bool,
    services_cfg: MockServicesCfg,
) -> Result<(MockNode, MockServicesController)> {
    // look up the chain id from the global file.
    let chain_id = global_args.chain_id.unwrap_or_default();

    // copy compiled wasms into the wasm directory
    copy_wasm_to_chain_dir(
        &std::fs::canonicalize("../..").unwrap(),
        &global_args.base_dir,
        &chain_id,
    );

    // instantiate and initialize the ledger node.
    let MockServicesPackage {
        auto_drive_services,
        services,
        shell_handlers,
        controller,
    } = mock_services(services_cfg);
    let node = MockNode {
        shell: Arc::new(Mutex::new(Shell::new(
            config::Ledger::new(
                global_args.base_dir,
                chain_id.clone(),
                TendermintMode::Validator,
            ),
            global_args
                .wasm_dir
                .expect("Wasm path not provided to integration test setup."),
            shell_handlers.tx_broadcaster,
            shell_handlers.eth_oracle_channels,
            None,
            50 * 1024 * 1024, // 50 kiB
            50 * 1024 * 1024, // 50 kiB
        ))),
        test_dir: ManuallyDrop::new(test_dir),
        keep_temp,
        services: Arc::new(services),
        results: Arc::new(Mutex::new(vec![])),
        blocks: Arc::new(Mutex::new(HashMap::new())),
        auto_drive_services,
    };
    let init_req =
        namada_apps_lib::facade::tendermint::v0_37::abci::request::InitChain {
            time: Timestamp {
                seconds: 0,
                nanos: 0,
            }
            .try_into().unwrap(),
            chain_id: chain_id.to_string(),
            consensus_params:
                namada_apps_lib::facade::tendermint::consensus::params::Params {
                    block: namada_apps_lib::facade::tendermint::block::Size {
                        max_bytes: 0,
                        max_gas: 0,
                        time_iota_ms: 0,
                    },
                    evidence:
                     namada_apps_lib::facade::tendermint::evidence::Params {
                        max_age_num_blocks:  0,
                        max_age_duration: namada_apps_lib::facade::tendermint::evidence::Duration(core::time::Duration::MAX),
                        max_bytes: 0,
                    },
                    validator: namada_apps_lib::facade::tendermint::consensus::params::ValidatorParams {
                        pub_key_types: vec![]
                    },
                    version: None,
                    abci: namada_apps_lib::facade::tendermint::consensus::params::AbciParams {
                        vote_extensions_enable_height: None,
                    },
                },
            validators: vec![],
            app_state_bytes: vec![].into(),
            initial_height: 0_u32.into(),
        };
    {
        let mut locked = node.shell.lock().unwrap();
        locked
            .init_chain(init_req, 1)
            .map_err(|e| eyre!("Failed to initialize ledger: {:?}", e))?;
        // set the height of the first block (should be 1)
        locked.state.in_mem_mut().block.height = 1.into();
        locked.commit();
    }

    Ok((node, controller))
}<|MERGE_RESOLUTION|>--- conflicted
+++ resolved
@@ -95,11 +95,7 @@
 
     // Create genesis chain release archive
     let release_archive_path =
-<<<<<<< HEAD
-        namada_apps::client::utils::init_network(args::InitNetwork {
-=======
         namada_apps_lib::client::utils::init_network(args::InitNetwork {
->>>>>>> b132a3a3
             templates_path: genesis_path,
             wasm_checksums_path,
             chain_id_prefix,
