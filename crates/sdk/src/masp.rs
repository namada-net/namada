--- conflicted
+++ resolved
@@ -69,11 +69,6 @@
 use namada_migrations::*;
 use namada_state::StorageError;
 use namada_token::{self as token, Denomination, MaspDigitPos, Transfer};
-<<<<<<< HEAD
-use namada_tx::data::TxResult;
-use namada_tx::event::InnerTx as InnerTxAttr;
-=======
->>>>>>> 0ae083b7
 use namada_tx::Tx;
 use rand_core::{CryptoRng, OsRng, RngCore};
 use ripemd::Digest as RipemdDigest;
@@ -83,14 +78,7 @@
 use crate::error::{Error, QueryError};
 use crate::io::Io;
 use crate::queries::Client;
-<<<<<<< HEAD
-use crate::rpc::{
-    query_block, query_conversion, query_denom, query_epoch_at_height,
-    query_native_token,
-};
-=======
 use crate::rpc::{query_block, query_conversion, query_denom};
->>>>>>> 0ae083b7
 use crate::{display_line, edisplay_line, rpc, MaybeSend, MaybeSync, Namada};
 
 /// Env var to point to a dir with MASP parameters. When not specified,
@@ -850,11 +838,7 @@
                 let ExtractedMaspTx {
                     fee_unshielding,
                     inner_tx,
-<<<<<<< HEAD
-                } = Self::extract_masp_tx(&tx, &tx_event, true).await?;
-=======
                 } = Self::extract_masp_tx(&tx, true).await?;
->>>>>>> 0ae083b7
                 // Collect the current transaction(s)
                 fee_unshielding.and_then(|masp_transaction| {
                     shielded_txs.insert(
@@ -885,25 +869,8 @@
     /// Extract the relevant shield portions of a [`Tx`], if any.
     async fn extract_masp_tx(
         tx: &Tx,
-<<<<<<< HEAD
-        tx_event: &crate::tendermint::abci::Event,
         check_header: bool,
     ) -> Result<ExtractedMaspTx, Error> {
-        // We use the changed keys instead of the Transfer object
-        // because those are what the masp validity predicate works on
-        let (wrapper_changed_keys, changed_keys) = {
-            let result =
-                InnerTxAttr::read_from_event_attributes(&tx_event.attributes)
-                    .map_err(|err| {
-                    Error::Other(format!("Failed to extract masp tx: {err}"))
-                })?;
-            (result.wrapper_changed_keys, result.changed_keys)
-        };
-
-=======
-        check_header: bool,
-    ) -> Result<ExtractedMaspTx, Error> {
->>>>>>> 0ae083b7
         let tx_header = tx.header();
         // NOTE: simply looking for masp sections attached to the tx
         // is not safe. We don't validate the sections attached to a
@@ -942,13 +909,7 @@
                 // This should be a MASP over IBC transaction, it
                 // could be a ShieldedTransfer or an Envelope
                 // message, need to try both
-<<<<<<< HEAD
-                extract_payload_from_shielded_action(&tx_data, tx_event)
-                    .await
-                    .ok()
-=======
                 extract_payload_from_shielded_action(&tx_data).await.ok()
->>>>>>> 0ae083b7
             }
         }
         .map(|transfer| {
@@ -2118,11 +2079,7 @@
     }
 }
 
-<<<<<<< HEAD
-// Retrieves all the indexes and tx events at the specified height which refer
-=======
 // Retrieves all the indexes at the specified height which refer
->>>>>>> 0ae083b7
 // to a valid masp transaction. If an index is given, it filters only the
 // transactions with an index equal or greater to the provided one.
 async fn get_indexed_masp_events_at_height<C: Client + Sync>(
@@ -2141,86 +2098,29 @@
             events
                 .into_iter()
                 .filter_map(|event| {
-<<<<<<< HEAD
                     let tx_index = ValidMaspTxAttr::read_from_event_attributes(
                         &event.attributes,
                     )
                     .ok()?;
 
                     if tx_index >= first_idx_to_query {
-                        Some((tx_index, event))
+                        Some(tx_index)
                     } else {
                         None
                     }
-=======
-                    let tx_index =
-                        event.attributes.iter().find_map(|attribute| {
-                            if attribute.key == "is_valid_masp_tx" {
-                                Some(TxIndex(
-                                    u32::from_str(&attribute.value).unwrap(),
-                                ))
-                            } else {
-                                None
-                            }
-                        });
-
-                    tx_index.filter(|&idx| idx >= first_idx_to_query)
->>>>>>> 0ae083b7
                 })
                 .collect::<Vec<_>>()
         }))
 }
 
-<<<<<<< HEAD
-// Extract the changed keys and Transaction hash from a masp over ibc message
-async fn extract_payload_from_shielded_action(
-    tx_data: &[u8],
-    tx_event: &crate::tendermint::abci::Event,
-) -> Result<(BTreeSet<namada_core::storage::Key>, Transfer), Error> {
-=======
 // Extract the Transaction hash from a masp over ibc message
 async fn extract_payload_from_shielded_action(
     tx_data: &[u8],
 ) -> Result<Transfer, Error> {
->>>>>>> 0ae083b7
     let message = namada_ibc::decode_message(tx_data)
         .map_err(|e| Error::Other(e.to_string()))?;
 
     let result = match message {
-<<<<<<< HEAD
-        IbcMessage::Transfer(msg) => {
-            let tx_result = get_tx_result(tx_event)?;
-
-            let transfer = msg.transfer.ok_or_else(|| {
-                Error::Other("Missing masp tx in the ibc message".to_string())
-            })?;
-
-            (tx_result.changed_keys, transfer)
-        }
-        IbcMessage::NftTransfer(msg) => {
-            let tx_result = get_tx_result(tx_event)?;
-
-            let transfer = msg.transfer.ok_or_else(|| {
-                Error::Other("Missing masp tx in the ibc message".to_string())
-            })?;
-
-            (tx_result.changed_keys, transfer)
-        }
-        IbcMessage::RecvPacket(msg) => {
-            let tx_result = get_tx_result(tx_event)?;
-
-            let transfer = msg.transfer.ok_or_else(|| {
-                Error::Other("Missing masp tx in the ibc message".to_string())
-            })?;
-
-            (tx_result.changed_keys, transfer)
-        }
-        IbcMessage::AckPacket(msg) => {
-            // Refund tokens by the ack message
-            let tx_result = get_tx_result(tx_event)?;
-
-            let transfer = msg.transfer.ok_or_else(|| {
-=======
         IbcMessage::Transfer(msg) => msg.transfer.ok_or_else(|| {
             Error::Other("Missing masp tx in the ibc message".to_string())
         })?,
@@ -2233,19 +2133,12 @@
         IbcMessage::AckPacket(msg) => {
             // Refund tokens by the ack message
             msg.transfer.ok_or_else(|| {
->>>>>>> 0ae083b7
                 Error::Other("Missing masp tx in the ibc message".to_string())
             })?
         }
         IbcMessage::Timeout(msg) => {
             // Refund tokens by the timeout message
-<<<<<<< HEAD
-            let tx_result = get_tx_result(tx_event)?;
-
-            let transfer = msg.transfer.ok_or_else(|| {
-=======
             msg.transfer.ok_or_else(|| {
->>>>>>> 0ae083b7
                 Error::Other("Missing masp tx in the ibc message".to_string())
             })?
         }
@@ -2259,17 +2152,6 @@
     Ok(result)
 }
 
-<<<<<<< HEAD
-fn get_tx_result(
-    tx_event: &crate::tendermint::abci::Event,
-) -> Result<TxResult, Error> {
-    InnerTxAttr::read_from_event_attributes(&tx_event.attributes).map_err(
-        |err| Error::Other(format!("Failed to parse tx result: {err}")),
-    )
-}
-
-=======
->>>>>>> 0ae083b7
 mod tests {
     /// quick and dirty test. will fail on size check
     #[test]
